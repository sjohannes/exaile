--- conflicted
+++ resolved
@@ -188,11 +188,7 @@
             tr.set_tag_raw('genre',
                     info['DGENRE'])
 
-<<<<<<< HEAD
-        self._set_name(title[1].decode('iso-8859-15', 'replace'))
-=======
         self.name = title[1].decode('iso-8859-15', 'replace')
->>>>>>> 92544cbc
         event.log_event('cddb_info_retrieved', self, True)
 
 class CDDevice(Device):
