# Copyright (C) 2009-2010 Mathias Brodala
#
# This program is free software; you can redistribute it and/or modify
# it under the terms of the GNU General Public License as published by
# the Free Software Foundation; either version 2, or (at your option)
# any later version.
#
# This program is distributed in the hope that it will be useful,
# but WITHOUT ANY WARRANTY; without even the implied warranty of
# MERCHANTABILITY or FITNESS FOR A PARTICULAR PURPOSE.  See the
# GNU General Public License for more details.
#
# You should have received a copy of the GNU General Public License
# along with this program; if not, write to the Free Software
# Foundation, Inc., 51 Franklin Street, Fifth Floor, Boston, MA  02110-1301, USA.

import cairo
from gi.repository import Gtk

from xl import event, providers, settings
from xl.nls import gettext as _
from xlgui.accelerators import Accelerator
from xlgui.widgets import menu

import controls
import minimode_preferences

MINIMODE = None

def __migrate_fixed_controls():
    """
        Makes sure fixed controls are selected,
        mostly for migration from older versions
    """
    option_name = 'plugin/minimode/selected_controls'

    if settings.MANAGER.has_option(option_name):
        selected_controls = settings.get_option(option_name)

        if not 'restore' in selected_controls:
            selected_controls += ['restore']
            settings.set_option(option_name, selected_controls)

def enable(exaile):
    """
        Enables the mini mode plugin
    """
    __migrate_fixed_controls()

    if exaile.loading:
        event.add_callback(_enable, 'gui_loaded')
    else:
        _enable(None, exaile, None)

def _enable(event, exaile, nothing):
    """
        Handles the deferred enable call
    """
    global MINIMODE
    MINIMODE = MiniMode(exaile)

def disable(exaile):
    """
        Disables the mini mode plugin
    """
    global MINIMODE
    MINIMODE.destroy()
    MINIMODE = None

def get_preferences_pane():
    return minimode_preferences

class MiniMode(Gtk.Window):
    """
        Mini Mode main window
    """
    __gsignals__ = {'show': 'override'}

    def __init__(self, exaile):
        """
            Sets up the mini mode main window and
            options to access it
        """
        Gtk.Window.__init__(self)
        self.set_title('Exaile Mini Mode')
        self.set_resizable(False)

        self.exaile_window = exaile.gui.main.window

        controls.register()

        self.box = controls.ControlBox()
        self.box.set_spacing(3)
        self.border_frame = Gtk.Frame()
        self.border_frame.add(self.box)
        self.add(self.border_frame)

        self.menuitem = menu.simple_menu_item(
            'minimode', ['clear-playlist'],
            _('Mini Mode'), 'exaile-minimode',
            self.on_menuitem_activate, accelerator='<Primary><Alt>M')
        self.accelerator = Accelerator('<Primary><Alt>M',
            self.on_menuitem_activate)
        providers.register('menubar-view-menu', self.menuitem)
        providers.register('mainwindow-accelerators', self.accelerator)

<<<<<<< HEAD
        self.mainbutton = Gtk.Button(_('Mini Mode'))
        self.mainbutton.set_image(Gtk.Image.new_from_icon_name(
=======
        mainbutton = Gtk.Button(label=_('Mini Mode'))
        mainbutton.set_image(Gtk.Image.new_from_icon_name(
>>>>>>> 98585f36
            'exaile-minimode', Gtk.IconSize.BUTTON))
        self.mainbutton.connect('clicked', self.on_mainbutton_clicked)
        action_area = exaile.gui.main.info_area.get_action_area()
        action_area.pack_end(self.mainbutton, False, False, 6)
        
        self.__active = False
        self.__dirty = True
        # XXX: Until defaults are implemented in xl.settings
        self.__defaults = {
            'plugin/minimode/always_on_top': True,
            'plugin/minimode/show_in_panel': False,
            'plugin/minimode/on_all_desktops': True,
            'plugin/minimode/display_window_decorations': True,
            'plugin/minimode/window_decoration_type': 'full',
            'plugin/minimode/use_alpha': False,
            'plugin/minimode/transparency': 0.3,
            'plugin/minimode/horizontal_position': 10,
            'plugin/minimode/vertical_position': 10
        }

        exaile.gui.main.connect('main-visible-toggle',
            self.on_main_visible_toggle)
        event.add_ui_callback(self.on_option_set, 'plugin_minimode_option_set')
        self.on_option_set('plugin_minimode_option_set', settings,
            'plugin/minimode/button_in_mainwindow')

    def destroy(self):
        """
            Cleanups
        """
        providers.unregister('mainwindow-accelerators', self.accelerator)
        providers.unregister('menubar-view-menu', self.menuitem)
        controls.unregister()

        self.mainbutton.get_parent().remove(
            self.mainbutton)

        self.set_active(False)
        self.box.destroy()
        Gtk.Window.destroy(self)

    def set_active(self, active):
        """
            Enables or disables the Mini Mode window
        """
        if active == self.__active:
            return

        if active and not self.props.visible:
            self.exaile_window.hide()
            self.show_all()
        elif not active and self.props.visible:
            self.hide()
            self.exaile_window.show()

        self.__active = active

    def do_show(self):
        """
            Updates the appearance if
            settings have been changed
        """
        h = None
        v = None
        
        if self.__dirty:
            for option, default in self.__defaults.iteritems():
                value = settings.get_option(option, default)

                if option == 'plugin/minimode/always_on_top':
                    self.set_keep_above(value)
                elif option == 'plugin/minimode/show_in_panel':
                    self.props.skip_taskbar_hint = not value
                elif option == 'plugin/minimode/on_all_desktops':
                    if value: self.stick()
                    else: self.unstick()
                elif option == 'plugin/minimode/display_window_decorations':
                    if value:
                        option = 'plugin/minimode/window_decoration_type'
                        value  = settings.get_option(option,
                            self.__defaults[option])

                        if value == 'full':
                            self.set_decorated(True)
                            self.border_frame.set_shadow_type(Gtk.ShadowType.NONE)
                        elif value == 'simple':
                            self.set_decorated(False)
                            self.border_frame.set_shadow_type(Gtk.ShadowType.OUT)
                    else:
                        self.set_decorated(False)
                        self.border_frame.set_shadow_type(Gtk.ShadowType.NONE)
                elif option == 'plugin/minimode/use_alpha':
                    if value:
                        option = 'plugin/minimode/transparency'
                        opacity = 1 - settings.get_option(option, self.__defaults[option])
                        self.set_opacity(opacity)
                elif option == 'plugin/minimode/horizontal_position':
                    h = value
                elif option == 'plugin/minimode/vertical_position':
                    v = value
                    

            self.__dirty = False

        min_width, natural_width = self.get_preferred_width()
        min_height, natural_height = self.get_preferred_height()
        self.resize(natural_width, natural_height)
        self.queue_draw()
        Gtk.Window.do_show(self)
        
        # GTK (or perhaps the theme?) likes to move the window to some 
        # random default position while showing it... so do these at the 
        # same time after show, otherwise it'll move on us
        x, y = self.get_position()
        if h is not None:
            x = h
        if v is not None:
            y = v
        
        self.move(x, y)

    def do_configure_event(self, event):
        """
            Stores the window position upon window movement
        """
        settings.set_option('plugin/minimode/horizontal_position', event.x)
        settings.set_option('plugin/minimode/vertical_position', event.y)

    def do_delete_event(self, event):
        """
            Takes care of restoring Exaile's main window
        """
        self.set_active(False)

        return True

    def on_menuitem_activate(self, menuitem, name, parent, context):
        """
            Shows the Mini Mode window
        """
        self.set_active(True)

    def on_mainbutton_clicked(self, button):
        """
            Shows the Mini Mode window
        """
        self.set_active(True)

    def on_main_visible_toggle(self, main):
        """
            Handles visiblity toggles in
            Exaile's main window stead
        """
        if self.__active:
            if self.props.visible:
                self.hide()
            else:
                self.show_all()

            return True

        return False

    def on_option_set(self, event, settings, option):
        """
            Queues updates upon setting change
        """
        self.__dirty = True

        if option == 'plugin/minimode/button_in_mainwindow':
            button_in_mainwindow = settings.get_option(option, False)

            if button_in_mainwindow:
                self.mainbutton.set_no_show_all(False)
                self.mainbutton.show_all()
            else:
                self.mainbutton.hide()
                self.mainbutton.set_no_show_all(True)

# vim: et sts=4 sw=4<|MERGE_RESOLUTION|>--- conflicted
+++ resolved
@@ -104,13 +104,8 @@
         providers.register('menubar-view-menu', self.menuitem)
         providers.register('mainwindow-accelerators', self.accelerator)
 
-<<<<<<< HEAD
-        self.mainbutton = Gtk.Button(_('Mini Mode'))
+        self.mainbutton = Gtk.Button(label=_('Mini Mode'))
         self.mainbutton.set_image(Gtk.Image.new_from_icon_name(
-=======
-        mainbutton = Gtk.Button(label=_('Mini Mode'))
-        mainbutton.set_image(Gtk.Image.new_from_icon_name(
->>>>>>> 98585f36
             'exaile-minimode', Gtk.IconSize.BUTTON))
         self.mainbutton.connect('clicked', self.on_mainbutton_clicked)
         action_area = exaile.gui.main.info_area.get_action_area()
