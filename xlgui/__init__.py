# Copyright (C) 2008-2010 Adam Olsen
#
# This program is free software; you can redistribute it and/or modify
# it under the terms of the GNU General Public License as published by
# the Free Software Foundation; either version 2, or (at your option)
# any later version.
#
# This program is distributed in the hope that it will be useful,
# but WITHOUT ANY WARRANTY; without even the implied warranty of
# MERCHANTABILITY or FITNESS FOR A PARTICULAR PURPOSE.  See the
# GNU General Public License for more details.
#
# You should have received a copy of the GNU General Public License
# along with this program; if not, write to the Free Software
# Foundation, Inc., 51 Franklin Street, Fifth Floor, Boston, MA  02110-1301, USA.
#
#
# The developers of the Exaile media player hereby grant permission
# for non-GPL compatible GStreamer and Exaile plugins to be used and
# distributed together with GStreamer and Exaile. This permission is
# above and beyond the permissions granted by the GPL license by which
# Exaile is covered. If you modify this code, you may extend this
# exception to your version of the code, but you are not obligated to
# do so. If you do not wish to do so, delete this exception statement
# from your version.

__all__ = ['main', 'panel', 'playlist']

from gi.repository import Gdk
from gi.repository import GLib
from gi.repository import Gtk

import logging

logger = logging.getLogger(__name__)

import os
import sys

from xl import common, player, providers, settings, version, xdg
from xl.nls import gettext as _
from xlgui import guiutil

version.register(
    "GTK+", "%s.%s.%s" % (Gtk.MAJOR_VERSION, Gtk.MINOR_VERSION, Gtk.MICRO_VERSION)
)
version.register("GTK+ theme", Gtk.Settings.get_default().props.gtk_theme_name)


def get_controller():
    return Main._main


class Main:
    """
        This is the main gui controller for exaile
    """

    _main = None

    def __init__(self, exaile):
        """
            Initializes the GUI

            @param exaile: The Exaile instance
        """
        from xlgui import icons, main, panels, tray, progress

        Gdk.set_program_class("Exaile")  # For GNOME Shell

        # https://www.freedesktop.org/wiki/Software/PulseAudio/Documentation/Developer/Clients/ApplicationProperties/
        GLib.set_application_name("Exaile")
        os.environ['PULSE_PROP_media.role'] = 'music'

        self.exaile = exaile
        self.first_removed = False
        self.tray_icon = None

        self.builder = Gtk.Builder()
        self.builder.add_from_file(xdg.get_data_path('ui', 'main.ui'))
        self.progress_box = self.builder.get_object('progress_box')
        self.progress_manager = progress.ProgressManager(self.progress_box)

        add_icon = icons.MANAGER.add_icon_name_from_directory
        images_dir = xdg.get_data_path('images')

        exaile_icon_path = add_icon('exaile', images_dir)
        Gtk.Window.set_default_icon_name('exaile')
        if xdg.local_hack:
            # PulseAudio also attaches the above name to streams. However, if
            # Exaile is not installed, any app trying to display the icon won't
            # be able to find it just by name. The following is a hack to tell
            # PA the icon file path instead of the name; this only works on
            # some clients, e.g. pavucontrol.
            os.environ['PULSE_PROP_application.icon_name'] = exaile_icon_path

        for name in (
            'exaile-pause',
            'exaile-play',
            'office-calendar',
            'extension',
            'music-library',
            'artist',
            'genre',
        ):
            add_icon(name, images_dir)
        for name in ('dynamic', 'repeat', 'shuffle'):
            add_icon('media-playlist-' + name, images_dir)

        logger.info("Loading main window...")
        self.main = main.MainWindow(self, self.builder, exaile.collection)

        if self.exaile.options.StartMinimized:
            self.main.window.iconify()

        self.play_toolbar = self.builder.get_object('play_toolbar')

        panel_notebook = self.builder.get_object('panel_notebook')
        self.panel_notebook = panels.PanelNotebook(exaile, self)

        self.device_panels = {}

        # add the device panels
        for device in self.exaile.devices.list_devices():
            if device.connected:
                self.add_device_panel(None, None, device)

        logger.info("Connecting panel events...")
        self.main._connect_panel_events()

        guiutil.gtk_widget_replace(panel_notebook, self.panel_notebook)
        self.panel_notebook.get_parent().child_set_property(
            self.panel_notebook, 'shrink', False
        )

        if settings.get_option('gui/use_tray', False):
            if tray.is_supported():
                self.tray_icon = tray.TrayIcon(self.main)
            else:
                settings.set_option('gui/use_tray', False)
                logger.warn(
                    "Tray icons are not supported on your platform. Disabling tray icon."
                )

        from xl import event

        event.add_ui_callback(self.add_device_panel, 'device_connected')
        event.add_ui_callback(self.remove_device_panel, 'device_disconnected')
        event.add_ui_callback(self.on_gui_loaded, 'gui_loaded')

        logger.info("Done loading main window...")
        Main._main = self

        if sys.platform == 'darwin':
            self._setup_osx()

    def open_uris(self, uris, play=True):
        if len(uris) > 0:
            self.open_uri(uris[0], play=play)

            for uri in uris[1:]:
                self.open_uri(uri, play=False)

    def open_uri(self, uri, play=True):
        """
            Determines the type of a uri, imports it into a playlist, and
            starts playing it
        """
        from xl import playlist, trax

        if playlist.is_valid_playlist(uri):
            try:
                playlist = playlist.import_playlist(uri)
            except playlist.InvalidPlaylistTypeError:
                pass
            else:
                self.main.playlist_container.create_tab_from_playlist(playlist)

                if play:
                    player.QUEUE.current_playlist = playlist
                    player.QUEUE.current_playlist.current_position = 0
                    player.QUEUE.play(playlist[0])
        else:
            page = self.main.get_selected_page()
            column = page.view.get_sort_column()
            reverse = False
            sort_by = common.BASE_SORT_TAGS

            if column:
                reverse = column.get_sort_order() == Gtk.SortType.DESCENDING
                sort_by = [column.name] + sort_by

            tracks = trax.get_tracks_from_uri(uri)
            tracks = trax.sort_tracks(sort_by, tracks, reverse=reverse)

            try:
                page.playlist.extend(tracks)
                page.playlist.current_position = len(page.playlist) - len(tracks)

                if play:
                    player.QUEUE.current_playlist = page.playlist
                    player.QUEUE.play(tracks[0])
            # Catch empty directories
            except IndexError:
                pass

    def show_cover_manager(self, *e):
        """
            Shows the cover manager
        """
        from xlgui.cover import CoverManager

        CoverManager(self.main.window, self.exaile.collection)

    def show_preferences(self):
        """
            Shows the preferences dialog
        """
        from xlgui.preferences import PreferencesDialog

        dialog = PreferencesDialog(self.main.window, self)
        dialog.run()

    def show_devices(self):
        from xlgui.devices import ManagerDialog

        dialog = ManagerDialog(self.main.window, self)
        dialog.run()

    def queue_manager(self, *e):
        self.main.playlist_container.show_queue()

    def collection_manager(self, *e):
        """
            Invokes the collection manager dialog
        """
        from xl.collection import Library
        from xlgui.collection import CollectionManagerDialog

        dialog = CollectionManagerDialog(self.main.window, self.exaile.collection)
        result = dialog.run()
        dialog.hide()

        if result == Gtk.ResponseType.APPLY:
            collection = self.exaile.collection
            collection.freeze_libraries()

            collection_libraries = sorted(
<<<<<<< HEAD
                [
                    (l.location, l.monitored, l.startup_scan)
                    for l in collection.libraries.values()
                ]
=======
                (l.location, l.monitored, l.startup_scan)
                for l in collection.libraries.itervalues()
>>>>>>> f9469657
            )
            new_libraries = sorted(dialog.get_items())

            if collection_libraries != new_libraries:
                collection_locations = [
                    location
                    for location, monitored, startup_scan in collection_libraries
                ]
                new_locations = [
                    location for location, monitored, startup_scan in new_libraries
                ]

                if collection_locations != new_locations:
                    for location in new_locations:
                        if location not in collection_locations:
                            collection.add_library(Library(location))

                    removals = []

                    for location, library in collection.libraries.items():
                        if location not in new_locations:
                            removals += [library]

                    for removal in removals:
                        collection.remove_library(removal)

                    self.on_rescan_collection()

                for location, monitored, startup_scan in new_libraries:
                    collection.libraries[location].monitored = monitored
                    collection.libraries[location].startup_scan = startup_scan

            collection.thaw_libraries()

        dialog.destroy()

    def on_gui_loaded(self, event, object, nothing):

        # This has to be idle_add so that plugin panels can be configured
        GLib.idle_add(self.panel_notebook.on_gui_loaded)

        # Fix track info not displaying properly when resuming after a restart.
        self.main._update_track_information()

    def on_rescan_collection(self, *e):
        """
            Called when the user wishes to rescan the collection
        """
        self.rescan_collection_with_progress()

    def on_rescan_collection_forced(self, *e):
        """
            Called when the user wishes to rescan the collection slowly
        """
        self.rescan_collection_with_progress(force_update=True)

    def rescan_collection_with_progress(self, startup=False, force_update=False):

        libraries = self.exaile.collection.get_libraries()
        if not self.exaile.collection._scanning and len(libraries) > 0:
            from xl.collection import CollectionScanThread

            thread = CollectionScanThread(
                self.exaile.collection, startup_scan=startup, force_update=force_update
            )
            thread.connect('done', self.on_rescan_done)
            self.progress_manager.add_monitor(
                thread, _("Scanning collection..."), 'drive-harddisk'
            )

    def on_rescan_done(self, thread):
        """
            Called when the rescan has finished
        """
        GLib.idle_add(self.get_panel('collection').load_tree)

    def on_track_properties(self, *e):
        pl = self.main.get_selected_page()
        pl.view.show_properties_dialog()

    def get_active_panel(self):
        '''
            Returns the provider object associated with the currently shown
            panel in the sidebar. May return None.
        '''
        return self.panel_notebook.get_active_panel()

    def focus_panel(self, panel_name):
        '''
            Focuses on a panel in the sidebar
        '''
        self.panel_notebook.focus_panel(panel_name)

    def get_panel(self, panel_name):
        '''
            Returns the provider object associated with a panel in the sidebar
        '''
        return self.panel_notebook.panels[panel_name].panel

    def quit(self):
        """
            Quits the gui, saving anything that needs to be saved
        """

        # save open tabs
        self.main.playlist_container.save_current_tabs()

    def add_device_panel(self, type, obj, device):
        from xl.collection import CollectionScanThread
        from xlgui.panel.device import DevicePanel, FlatPlaylistDevicePanel
        import xlgui.panel

        paneltype = DevicePanel
        if hasattr(device, 'panel_type'):
            if device.panel_type == 'flatplaylist':
                paneltype = FlatPlaylistDevicePanel
            elif issubclass(device.panel_type, xlgui.panel.Panel):
                paneltype = device.panel_type

        panel = paneltype(self.main.window, self.main, device, device.get_name())

        do_sort = True
        panel.connect(
            'append-items',
            lambda _panel, items, play: self.main.on_append_items(
                items, play, sort=do_sort
            ),
        )
        panel.connect(
            'queue-items',
            lambda _panel, items: self.main.on_append_items(
                items, queue=True, sort=do_sort
            ),
        )
        panel.connect(
            'replace-items',
            lambda _panel, items: self.main.on_append_items(
                items, replace=True, sort=do_sort
            ),
        )

        self.device_panels[device.get_name()] = panel
        GLib.idle_add(providers.register, 'main-panel', panel)
        thread = CollectionScanThread(device.get_collection())
        thread.connect('done', panel.load_tree)
        self.progress_manager.add_monitor(
            thread, _("Scanning %s..." % device.name), 'drive-harddisk'
        )

    def remove_device_panel(self, type, obj, device):
        try:
            providers.unregister('main-panel', self.device_panels[device.get_name()])
        except ValueError:
            logger.debug("Couldn't remove panel for %s", device.get_name())
        del self.device_panels[device.get_name()]

    def _setup_osx(self):
        '''
            Copied from Quod Libet, GPL v2 or later
        '''

        from AppKit import NSObject, NSApplication
        import objc

        try:
            import gi

            gi.require_version('GtkosxApplication', '1.0')
            from gi.repository import GtkosxApplication
        except (ValueError, ImportError):
            logger.warn("importing GtkosxApplication failed, no native menus")
        else:
            osx_app = GtkosxApplication.Application()
            # self.main.setup_osx(osx_app)
            osx_app.ready()

        shared_app = NSApplication.sharedApplication()
        gtk_delegate = shared_app.delegate()

        other_self = self

        # TODO
        # Instead of quitting when the main window gets closed just hide it.
        # If the dock icon gets clicked we get
        # applicationShouldHandleReopen_hasVisibleWindows_ and show everything.
        class Delegate(NSObject):
            @objc.signature('B@:#B')
            def applicationShouldHandleReopen_hasVisibleWindows_(self, ns_app, flag):
                logger.debug("osx: handle reopen")
                # TODO
                # app.present()
                return True

            def applicationShouldTerminate_(self, sender):
                logger.debug("osx: block termination")
                other_self.main.quit()
                return False

            def applicationDockMenu_(self, sender):
                return gtk_delegate.applicationDockMenu_(sender)

            # def application_openFile_(self, sender, filename):
            #    return app.window.open_file(filename.encode("utf-8"))

        delegate = Delegate.alloc().init()
        delegate.retain()
        shared_app.setDelegate_(delegate)

        # QL shouldn't exit on window close, EF should
        # if window.get_is_persistent():
        #    window.connect(
        #        "delete-event", lambda window, event: window.hide() or True)<|MERGE_RESOLUTION|>--- conflicted
+++ resolved
@@ -246,15 +246,8 @@
             collection.freeze_libraries()
 
             collection_libraries = sorted(
-<<<<<<< HEAD
-                [
-                    (l.location, l.monitored, l.startup_scan)
-                    for l in collection.libraries.values()
-                ]
-=======
                 (l.location, l.monitored, l.startup_scan)
-                for l in collection.libraries.itervalues()
->>>>>>> f9469657
+                for l in collection.libraries.values()
             )
             new_libraries = sorted(dialog.get_items())
 
