--- conflicted
+++ resolved
@@ -72,7 +72,7 @@
         self.settings_width_name = "gui/col_width_%s" % self.name
         self.cellrenderer = self.renderer()
         self.extrasize = 0
-
+        
         self._setup_font(font)
 
         if index == 2:
@@ -95,7 +95,7 @@
             self.cellrenderer.set_property('ellipsize', Pango.EllipsizeMode.END)
         except TypeError: #cellrenderer doesn't do ellipsize - eg. rating
             pass
-
+            
         for name, val in self.cellproperties.iteritems():
             self.cellrenderer.set_property(name, val)
 
@@ -127,43 +127,38 @@
     def _setup_font(self, font):
         '''
             This should be set even for non-text columns.
-<<<<<<< HEAD
             
             ::param font:: is None or a Pango.FontDescription
-=======
-
-            ::param font:: is None or a pango.FontDescription
->>>>>>> 6b4d5f24
         '''
         default_font = Gtk.Widget.get_default_style().font_desc
         if font is None:
             font = default_font
-
+            
         def_font_sz = float(default_font.get_size())
-
+            
         try:
             self.cellrenderer.set_property('font-desc', font)
         except TypeError:
             pass
-
+                
         # how much has the font deviated from normal?
         self._font_ratio = font.get_size()/def_font_sz
-
+        
         try:
             # adjust the display size of the column
             ratio = self._font_ratio
-
-            # small fonts can be problematic..
+            
+            # small fonts can be problematic.. 
             # -> TODO: perhaps default widths could be specified
             #          in character widths instead? then we could
             #          calculate it instead of using arbitrary widths
             if ratio < 1:
                 ratio = ratio * 1.25
-
+            
             self.size = max(int(self.size*ratio),1)
         except AttributeError:
-            pass
-
+            pass            
+           
     def _setup_sizing(self):
         if settings.get_option('gui/resizable_cols', False):
             self.set_resizable(True)
@@ -179,27 +174,21 @@
             else:
                 self.set_expand(False)
                 self.set_fixed_width(self.size+self.extrasize)
-
+             
     def get_icon_height(self):
         '''Returns a default icon height based on the font size'''
         sz = Gtk.icon_size_lookup(Gtk.IconSize.BUTTON)[1]
         return max(int(sz*self._font_ratio), 1)
-
+        
     def get_icon_size_ratio(self):
         '''Returns how much bigger or smaller an icon should be'''
         return self._font_ratio
-<<<<<<< HEAD
                 
     def data_func(self, col, cell, model, iter, user_data):
         if type(cell) == Gtk.CellRendererText:
-=======
-
-    def data_func(self, col, cell, model, iter):
-        if type(cell) == gtk.CellRendererText:
->>>>>>> 6b4d5f24
             playlist = self.container.playlist
 
-
+            
             if playlist is not self.player.queue.current_playlist:
                 return
 
