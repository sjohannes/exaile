# Copyright (C) 2008-2009 Adam Olsen 
#
# This program is free software; you can redistribute it and/or modify
# it under the terms of the GNU General Public License as published by
# the Free Software Foundation; either version 2, or (at your option)
# any later version.
#
# This program is distributed in the hope that it will be useful,
# but WITHOUT ANY WARRANTY; without even the implied warranty of
# MERCHANTABILITY or FITNESS FOR A PARTICULAR PURPOSE.  See the
# GNU General Public License for more details.
#
# You should have received a copy of the GNU General Public License
# along with this program; if not, write to the Free Software
# Foundation, Inc., 675 Mass Ave, Cambridge, MA 02139, USA.
#
#
# The developers of the Exaile media player hereby grant permission 
# for non-GPL compatible GStreamer and Exaile plugins to be used and 
# distributed together with GStreamer and Exaile. This permission is 
# above and beyond the permissions granted by the GPL license by which 
# Exaile is covered. If you modify this code, you may extend this 
# exception to your version of the code, but you are not obligated to 
# do so. If you do not wish to do so, delete this exception statement 
# from your version.

import gio, gtk, gobject, os, locale, re
import xl.track, urllib
from xl import common, trackdb, metadata
from xl import settings
from xl import event
from xlgui import panel, guiutil, xdg, menu, playlist
from xl.nls import gettext as _
locale.setlocale(locale.LC_ALL, '')

class FilesPanel(panel.Panel):
    """
        The Files panel
    """
    __gsignals__ = {
        'append-items': (gobject.SIGNAL_RUN_LAST, None, (object,)),
        'queue-items': (gobject.SIGNAL_RUN_LAST, None, (object,)),
    }

    ui_info = ('files_panel.glade', 'FilesPanelWindow')

    def __init__(self, parent, collection):
        """
            Initializes the files panel
        """
        panel.Panel.__init__(self, parent)
        self.collection = collection

        self.box = self.builder.get_object('files_box')

        self.targets = [('text/uri-list', 0, 0)]

        self._setup_tree()
        self._setup_widgets()
        self.menu = menu.FilesPanelMenu()
        self.menu.connect('append-items', lambda *e:
            self.emit('append-items', self.get_selected_tracks()))
        self.menu.connect('queue-items', lambda *e:
            self.emit('queue-items', self.get_selected_tracks()))
        self.menu.connect('rating-set', self.set_rating)

        self.key_id = None
        self.i = 0

        first_dir = gio.File(settings.get_option('gui/files_panel_dir',
            xdg.homedir))
        self.history = [first_dir]
        self.load_directory(first_dir, False)

    def set_rating(self, widget, rating):
        tracks = self.get_selected_tracks()
        steps = settings.get_option('miscellaneous/rating_steps', 5)
        for track in tracks:
            track['__rating'] = 100.0 * rating / steps

    def _setup_tree(self):
        """
            Sets up tree widget for the files panel
        """
        self.model = gtk.ListStore(gio.File, gtk.gdk.Pixbuf, str, str)
        self.tree = tree = guiutil.DragTreeView(self, True, True)
        tree.set_model(self.model)
        tree.connect('row-activated', self.row_activated)
        tree.connect('key-release-event', self.on_key_released)

        selection = tree.get_selection()
        selection.set_mode(gtk.SELECTION_MULTIPLE)
        self.scroll = scroll = gtk.ScrolledWindow()
        scroll.set_policy(gtk.POLICY_AUTOMATIC, gtk.POLICY_AUTOMATIC)
        scroll.add(tree)
        scroll.set_shadow_type(gtk.SHADOW_IN)
        self.box.pack_start(scroll, True, True)

        pb = gtk.CellRendererPixbuf()
        text = gtk.CellRendererText()
        # TRANSLATORS: Filename column in the file browser
        self.colname = colname = gtk.TreeViewColumn(_('Filename'))
        colname.pack_start(pb, False)
        colname.pack_start(text, True)
        if settings.get_option('gui/ellipsize_text_in_panels', False):
            import pango
            text.set_property('ellipsize-set', True)
            text.set_property('ellipsize', pango.ELLIPSIZE_END)
        else:
            colname.connect('notify::width', self.set_column_width)

            width = settings.get_option('gui/files_filename_col_width', 130)

            colname.set_fixed_width(width)
            colname.set_sizing(gtk.TREE_VIEW_COLUMN_FIXED)

        colname.set_resizable(True)
        colname.set_attributes(pb, pixbuf=1)
        colname.set_attributes(text, text=2)
        colname.set_expand(True)

        tree.append_column(self.colname)

        text = gtk.CellRendererText()
        text.set_property('xalign', 1.0)
        # TRANSLATORS: Filesize column in the file browser
        self.colsize = colsize = gtk.TreeViewColumn(_('Size'))
        colsize.set_resizable(True)
        colsize.pack_start(text, False)
        colsize.set_attributes(text, text=3)
        colsize.set_expand(False)
        tree.append_column(colsize)

#        tree.resize_children()
#        tree.realize()
#        tree.columns_autosize()
#        colsize.set_fixed_width(tree.get
        

    def _setup_widgets(self):
        """
            Sets up the widgets for the files panel
        """
        self.directory = guiutil.get_icon('gnome-fs-directory')
        self.track = gtk.gdk.pixbuf_new_from_file(
            xdg.get_data_path('images/track.png'))
        self.back = self.builder.get_object('files_back_button')
        self.back.connect('clicked', self.go_back)
        self.forward = self.builder.get_object('files_forward_button')
        self.forward.connect('clicked', self.go_forward)
        self.up = self.builder.get_object('files_up_button')
        self.up.connect('clicked', self.go_up)
        self.builder.get_object('files_refresh_button').connect('clicked',
            self.refresh)
        self.builder.get_object('files_home_button').connect('clicked',
            self.go_home)
        self.entry = self.builder.get_object('files_entry')
        self.entry.connect('activate', self.entry_activate)
        
        # set up the location of libraries combobox
        self.libraries_location = self.builder.get_object('libraries_location_combobox')
        self.libraries_location_changed_handler_id = self.libraries_location.connect('changed', self.on_libraries_location_combobox_changed)
        # Connect to Collection Panel
        event.add_callback(self.fill_libraries_location, 'libraries_modified', self.collection)
        
        self.fill_libraries_location()         

        # set up the search entry
        self.search = self.builder.get_object('files_search_entry')
        self.search.connect('key-release-event', self.key_release)
        self.search.connect('activate', lambda *e:
            self.load_directory(self.current, history=False,
            keyword=unicode(self.search.get_text(), 'utf-8')))
        
    def fill_libraries_location(self, *e):
        self.libraries_location.handler_block(self.libraries_location_changed_handler_id)
        libraries_location_model = self.libraries_location.get_model()
        libraries_location_model.clear()
        len_libraries = len(self.collection._serial_libraries)       
      
        self.builder.get_object('label_libraries_location').set_sensitive(len_libraries > 0)
        self.libraries_location.set_sensitive(len_libraries > 0)
        
        if len_libraries > 0: 
            for library in self.collection._serial_libraries:
                libraries_location_model.append([library['location']])

        self.libraries_location.set_active(-1)
        self.libraries_location.handler_unblock(self.libraries_location_changed_handler_id)
        
        
    def on_libraries_location_combobox_changed(self, widget, *args):
        # find out which one
        iter = self.libraries_location.get_active_iter()
        model = self.libraries_location.get_model()
        location = model.get_value(iter, 0)
        if location != '':
            self.load_directory(gio.File(location))

    def on_key_released(self, widget, event):
        """
            Called when a key is released in the tree
        """
        if event.keyval == gtk.keysyms.Menu:
            gtk.Menu.popup(self.menu, None, None, None, 0, event.time)
            return True
        
        if event.keyval == gtk.keysyms.Left and gtk.gdk.MOD1_MASK & event.state:
            self.go_back(self.tree)
            return True
        
        if event.keyval == gtk.keysyms.Right and gtk.gdk.MOD1_MASK & event.state:
            self.go_forward(self.tree)
            return True
        
        if event.keyval == gtk.keysyms.Up and gtk.gdk.MOD1_MASK & event.state:
            self.go_up(self.tree)
            return True
        
        if event.keyval == gtk.keysyms.F5:
            (mods,paths) = self.tree.get_selection().get_selected_rows()
            self.refresh(self.tree)
            if paths and paths[0]:
                try:
                    self.tree.set_cursor(paths[0], None, False)
                except:
                    pass
            return True
        return False

    def button_press(self, button, event):
        """
            Called when the user clicks on the playlist
        """
        if event.button == 3:
            selection = self.tree.get_selection()
            (x, y) = map(int, event.get_coords())
            path = self.tree.get_path_at_pos(x, y)
            self.menu.popup(event)

            if not path:
                return False
            
            if len(self.get_selected_tracks()) >= 2:
                model, paths = selection.get_selected_rows()
                if path[0] in paths:
                    if event.state & (gtk.gdk.SHIFT_MASK|gtk.gdk.CONTROL_MASK):
                        return False
                    return True
                else:
                    return False
        return False

    def row_activated(self, *i):
        """
            Called when someone double clicks a row
        """
        selection = self.tree.get_selection()
        model, paths = selection.get_selected_rows()

        for path in paths:
            f = model[path][0]
            ftype = f.query_info('standard::type').get_file_type()
            if ftype == gio.FILE_TYPE_DIRECTORY:
                self.load_directory(f)
            else:
                self.emit('append-items', self.get_selected_tracks())

    def key_release(self, *e):
        """
            Called when someone releases a key.
            Sets up a timer to simulate live-search
        """
        if self.key_id:
            gobject.source_remove(self.key_id)
            self.key_id = None

        self.key_id = gobject.timeout_add(700, lambda *e:
            self.load_directory(self.current, history=False,
            keyword=unicode(self.search.get_text(), 'utf-8')))

    def refresh(self, widget):
        """
            Refreshes the current view
        """
        self.load_directory(self.current, False)

    def entry_activate(self, widget, event=None):
        """
            Called when the user presses enter in the entry box
        """
        path = self.entry.get_text()
        if path.startswith('~'):
            path = os.path.expanduser(path)
        f = gio.file_parse_name(path)
        ftype = f.query_info('standard::type').get_file_type()
        if ftype != gio.FILE_TYPE_DIRECTORY:
            self.entry.set_text(self.current.get_parse_name())
            return
        self.load_directory(f)

    def go_forward(self, widget):
        """
            Goes to the next entry in history
        """
        if self.i < len(self.history) - 1:
            self.i += 1
            self.load_directory(self.history[self.i], False)
            if self.i >= len(self.history) - 1:
                self.forward.set_sensitive(False)
            if len(self.history):
                self.back.set_sensitive(True)
            
    def go_back(self, widget):
        """
            Goes to the previous entry in history
        """
        if self.i > 0:
            self.i -= 1
            self.load_directory(self.history[self.i], False)
            if self.i == 0:
                self.back.set_sensitive(False)
            if len(self.history):
                self.forward.set_sensitive(True)

    def go_up(self, widget):
        """
            Moves up one directory
        """
        parent = self.current.get_parent()
        if parent:
            self.load_directory(parent)

    def go_home(self, widget):
        """
            Goes to the user's home directory
        """
        self.load_directory(gio.File(xdg.homedir))
        
    def set_column_width(self, col, stuff=None):
        """
            Called when the user resizes a column
        """
        name = {self.colname: 'filename', self.colsize: 'size'}[col]
        name = "gui/files_%s_col_width" % name
        settings.set_option(name, col.get_width())

    @common.threaded
    def load_directory(self, directory, history=True, keyword=None):
        """
            Loads a directory into the files view
        """
        self.current = directory
        try:
            infos = directory.enumerate_children('standard::is-hidden,'
                'standard::name,standard::display-name,standard::type')
        except gio.Error:
            if directory.get_path() != xdg.homedir:
                return self.load_directory(
                    gio.File(xdg.homedir), history, keyword)
        if self.current != directory: # Modified from another thread.
            return

        settings.set_option('gui/files_panel_dir', directory.get_uri())

        subdirs = []
        subfiles = []
        import locale
        for info in infos:
            if info.get_is_hidden():
                # Ignore hidden files. They can still be accessed manually from
                # the location bar.
                continue
            f = directory.get_child(info.get_name())
            basename = f.get_basename()
            low_basename = basename.lower()
            if keyword and keyword.lower() not in low_basename:
                continue
            def sortkey():
                name = info.get_display_name()
                sortname = locale.strxfrm(name)
                return sortname, name, f
            ftype = info.get_file_type()
            if ftype == gio.FILE_TYPE_DIRECTORY:
                subdirs.append(sortkey())
            elif any(low_basename.endswith('.' + ext)
                    for ext in metadata.formats):
                subfiles.append(sortkey())

        subdirs.sort()
        subfiles.sort()

<<<<<<< HEAD
        self.model.clear()

        for sortname, name, f in subdirs:
            self.model.append((f, self.directory, name, ''))

        for sortname, name, f in subfiles:
            size = f.query_info('standard::size').get_size() // 1024
            size = locale.format_string(_("%d KB"), size, True)
            self.model.append((f, self.track, name, size))

        self.tree.set_model(self.model)
        self.entry.set_text(directory.get_parse_name())

        # Change the selection in the library location combobox
        iter_libraries_location = self.libraries_location.get_active_iter()
        if not iter_libraries_location is None: 
            model_libraries_location = self.libraries_location.get_model()
            location = gio.File(model_libraries_location.get_value(iter_libraries_location, 0))
            location_name = location.get_parse_name()
            if location_name != '' and location_name != directory.get_parse_name():
                    self.libraries_location.handler_block(self.libraries_location_changed_handler_id)
                    self.libraries_location.set_active(-1)
                    self.libraries_location.handler_unblock(self.libraries_location_changed_handler_id)

        if history:
            self.back.set_sensitive(True)
            self.history = self.history[:self.i + 1]
            self.history.append(self.current)
            self.i = len(self.history) - 1
            self.forward.set_sensitive(False)
        self.up.set_sensitive(bool(directory.get_parent()))
=======
        def idle():
            if self.current != directory: # Modified from another thread.
                return

            self.model.clear()

            for sortname, name, f in subdirs:
                self.model.append((f, self.directory, name, ''))

            for sortname, name, f in subfiles:
                size = f.query_info('standard::size').get_size() // 1024
                size = locale.format_string(_("%d KB"), size, True)
                self.model.append((f, self.track, name, size))

            self.tree.set_model(self.model)
            self.entry.set_text(directory.get_parse_name())
            if history:
                self.back.set_sensitive(True)
                self.history = self.history[:self.i + 1]
                self.history.append(self.current)
                self.i = len(self.history) - 1
                self.forward.set_sensitive(False)
            self.up.set_sensitive(bool(directory.get_parent()))

        gobject.idle_add(idle)
>>>>>>> de7a0ae3

    def get_selected_tracks(self):
        """
            Returns the selected tracks
        """
        selection = self.tree.get_selection()
        model, paths = selection.get_selected_rows()

        tracks = []
        for path in paths:
            f = model[path][0]
            self.append_recursive(tracks, f)

        return tracks or None

    def append_recursive(self, songs, f):
        """
            Appends recursively
        """
        ftype = f.query_info('standard::type').get_file_type()
        if ftype == gio.FILE_TYPE_DIRECTORY:
            file_infos = f.enumerate_children('standard::name')
            files = (f.get_child(fi.get_name()) for fi in file_infos)
            for subf in files:
                self.append_recursive(songs, subf)
        else:
            tr = self.get_track(f)
            if tr:
                songs.append(tr)

    def get_track(self, f):
        """
            Returns a single track from a gio.File
        """
        uri = f.get_uri()
        if not xl.track.is_valid_track(uri):
            return None
        tr = self.collection.get_track_by_loc(uri)
        if tr:
            return tr
        tr = xl.track.Track(uri)
        return tr

    def drag_data_received(self, *e):
        """ 
            stub
        """
        pass

    def drag_data_delete(self, *e):
        """
            stub
        """
        pass

    def drag_get_data(self, treeview, context, selection, target_id, etime):
        """
            Called when a drag source wants data for this drag operation
        """
        tracks = self.get_selected_tracks()
        if not tracks: return
        for track in tracks:
            guiutil.DragTreeView.dragged_data[track.get_loc_for_io()] = track
        urls = guiutil.get_urls_for(tracks)
        selection.set_uris(urls)<|MERGE_RESOLUTION|>--- conflicted
+++ resolved
@@ -390,7 +390,6 @@
         subdirs.sort()
         subfiles.sort()
 
-<<<<<<< HEAD
         self.model.clear()
 
         for sortname, name, f in subdirs:
@@ -422,7 +421,7 @@
             self.i = len(self.history) - 1
             self.forward.set_sensitive(False)
         self.up.set_sensitive(bool(directory.get_parent()))
-=======
+
         def idle():
             if self.current != directory: # Modified from another thread.
                 return
@@ -448,7 +447,6 @@
             self.up.set_sensitive(bool(directory.get_parent()))
 
         gobject.idle_add(idle)
->>>>>>> de7a0ae3
 
     def get_selected_tracks(self):
         """
