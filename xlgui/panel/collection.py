# this program is free software; you can redistribute it and/or modify
# it under the terms of the gnu general public license as published by
# the free software foundation; either version 3, or (at your option)
# any later version.
#
# this program is distributed in the hope that it will be useful,
# but without any warranty; without even the implied warranty of
# merchantability or fitness for a particular purpose.  see the
# gnu general public license for more details.
#
# you should have received a copy of the gnu general public license
# along with this program; if not, write to the free software
# foundation, inc., 675 mass ave, cambridge, ma 02139, usa.

import gtk, gobject, urllib
from xl import xdg, common, track
from xlgui import panel, guiutil, menu
from xl import xdg, common
from xlgui import panel, guiutil, menu
from gettext import gettext as _

TRACK_NUM = 300

class CollectionPanel(panel.Panel):
    """
        The collection panel
    """
    gladeinfo = ('collection_panel.glade', 'CollectionPanelWindow')
    orders = (
        ('artist', 'album', 'tracknumber', 'title'),
        ('album', 'tracknumber', 'title'),
        ('genre', 'artist', 'album', 'tracknumber', 'title'),
        ('genre', 'album', 'artist', 'tracknumber', 'title'),
        ('date', 'artist', 'album', 'tracknumber', 'title'),
        ('date', 'album', 'artist', 'tracknumber', 'title'),
        ('artist', 'date', 'album', 'tracknumber', 'title')
    )

    def __init__(self, controller, settings, collection):
        """
            Initializes the collection panel
        """
        panel.Panel.__init__(self, controller)

        self.collection = collection
        self.settings = settings
        self.use_alphabet = self.settings.get_option('gui/use_alphabet', True)
        self.filter = self.xml.get_widget('collection_search_entry')
        self.choice = self.xml.get_widget('collection_combo_box')

        self.start_count = 0
        self.keyword = ''
        self._setup_tree()
        self._setup_widgets()
        self._setup_images()
        self._connect_events()

        self.menu = menu.CollectionPanelMenu(self, controller.main)
        self.load_tree()

    def _setup_widgets(self):
        """
            Sets up the various widgets to be used in this panel
        """
        self.choice = self.xml.get_widget('collection_combo_box')
        active = self.settings.get_option('gui/collection_active_view', 0)
        self.choice.set_active(active)

        box = self.xml.get_widget('collection_search_box')
        self.filter = guiutil.SearchEntry()
        self.filter.connect('activate', self.on_search)
        box.pack_start(self.filter.entry, True, True)

    def _connect_events(self):
        """
            Uses signal_autoconnect to connect the various events
        """
        self.xml.signal_autoconnect({
            'on_collection_combo_box_changed': lambda *e: self.load_tree(),
        })

    def on_search(self, *e):
        """
            Searches tracks and reloads the tree
        """
        self.keyword = unicode(self.filter.get_text(), 'utf-8')
        self.start_count += 1
        self.load_tree()

    def _setup_images(self):
        """
            Sets up the various images that will be used in the tree
        """
        window = gtk.Window()
        self.artist_image = gtk.gdk.pixbuf_new_from_file(xdg.get_data_path("images/artist.png"))
        self.year_image = gtk.gdk.pixbuf_new_from_file(xdg.get_data_path('images/year.png'))
        self.album_image = window.render_icon('gtk-cdrom',
            gtk.ICON_SIZE_SMALL_TOOLBAR)
        self.title_image = gtk.gdk.pixbuf_new_from_file(xdg.get_data_path('images/track.png'))
        self.genre_image = gtk.gdk.pixbuf_new_from_file(xdg.get_data_path('images/genre.png'))

    def drag_data_received(self, *e):
        """
            stubb
        """
        pass
    
    def drag_data_delete(self, *e):
        """
            stub
        """
        pass

    def drag_get_data(self, treeview, context, selection, target_id, etime):
        """
            Called when a drag source wants data for this drag operation
        """
        tracks = self.get_selected_tracks()
        for track in tracks:
            guiutil.DragTreeView.dragged_data[track.get_loc()] = track
        urls = self._get_urls_for(tracks)
        selection.set_uris(urls)

    def _get_urls_for(self, items):
        """
            Returns the items' URLs
        """
        return [urllib.quote(item.get_loc().encode(common.get_default_encoding()))
            for item in items]

    def _setup_tree(self):
        """
            Sets up the tree widget
        """
        self.tree = guiutil.DragTreeView(self)
        self.tree.set_headers_visible(False)
        container = self.xml.get_widget('CollectionPanel')
        scroll = gtk.ScrolledWindow()
        scroll.set_policy(gtk.POLICY_AUTOMATIC, gtk.POLICY_AUTOMATIC)
        scroll.add(self.tree)
        scroll.set_shadow_type(gtk.SHADOW_IN)
        container.pack_start(scroll, True, True)
        container.show_all()

        selection = self.tree.get_selection()
        selection.set_mode(gtk.SELECTION_MULTIPLE)
        pb = gtk.CellRendererPixbuf()
        cell = gtk.CellRendererText()
        col = gtk.TreeViewColumn('Text')
        col.pack_start(pb, False)
        col.pack_start(cell, True)
        col.set_attributes(pb, pixbuf=0)
        col.set_attributes(cell, text=1)
        self.tree.append_column(col)

        self.tree.set_row_separator_func(
            lambda m, i: m.get_value(i, 1) is None)

        self.model = gtk.TreeStore(gtk.gdk.Pixbuf, str)
        self.model_blank = gtk.TreeStore(gtk.gdk.Pixbuf, str)

        self.tree.connect("row-expanded", self.on_expanded)

    def _find_tracks(self, iter):
        """
            finds tracks matching a given iter. returns a resultset.
        """
        search = " ".join(self.get_node_search_terms(iter))
        return self.collection.search(search, use_resultset=True)
        
    def get_selected_tracks(self):
        """
            Finds all the selected tracks
        """

        selection = self.tree.get_selection()
        (model, paths) = selection.get_selected_rows()
        found = [] 
        for path in paths:
            iter = self.model.get_iter(path)
            newset = self._find_tracks(iter)
            found.append(newset)
    
        if not found: return None
<<<<<<< HEAD
       
        found = list(set(reduce(lambda x, y: list(x) + list(y), found)))
=======
      
        found = list(reduce(lambda x, y: x.union(y), found))
>>>>>>> 1619d7cb
        return found


    #FIXME: this should probably be moved into the playlist part of the UI
    def append_to_playlist(self, item=None, event=None):
        """
            Adds items to the current playlist
        """
        add = self.get_selected_tracks()
        if not add: return

        pl = self.controller.main.get_selected_playlist()
        if pl:
            tracks = pl.playlist.get_tracks()
            found = []
            for track in add:
                if not track in tracks:
                    found.append(track)
            pl.playlist.add_tracks(found)


    def button_press(self, widget, event):
        """ 
            Called when the user clicks on the tree
        """
        selection = self.tree.get_selection()
        (x, y) = map(int, event.get_coords())
        path = self.tree.get_path_at_pos(x, y)
        if event.type == gtk.gdk._2BUTTON_PRESS:
            self.append_to_playlist()
            return False
        elif event.button == 3:
            selection = self.tree.get_selection()
            self.menu.popup(event)

    def on_expanded(self, tree, iter, path):
        if self.model.iter_n_children(iter) == 1 and \
            self.model.get_value(self.model.iter_children(iter), 1) == None:
            iter_sep = self.model.iter_children(iter)
            self.load_subtree(iter)
            self.model.remove(iter_sep)

    def get_node_keywords(self, parent):
        if not parent:
            return []
        values = [self.model.get_value(parent, 1)]
        iter = self.model.iter_parent(parent)
        newvals = self.get_node_keywords(iter)
        if values[0]:
            values = newvals + values
        else:
            values = newvals
        return values

    def get_node_search_terms(self, node):
        keywords = self.get_node_keywords(node)
        terms = []
        n = 0
        for field in self.order:
            if field == 'tracknumber':
                continue
            try:
                word = keywords[n]
                if word:
                    word = word.replace("\"","\\\"")
                else:
                    n += 1
                    continue
                if word == _("Unknown"):
                    word = "NONE"
                terms.append("%s==\"%s\""%(field, word))
                n += 1
            except IndexError:
                break
        return terms

    def load_tree(self):
        self.current_start_count = self.start_count
        self.model.clear()
        self.tree.set_model(self.model_blank)

        self.root = None
        self.order = self.orders[self.choice.get_active()]

        # save the active view setting
        self.settings['gui/collection_active_view'] = self.choice.get_active()

        self.load_subtree(None)

        self.tree.set_model(self.model)


    def load_subtree(self, parent):
        if parent == None:
            depth = 0
        else:
            depth = self.model.iter_depth(parent) +1
        terms = self.get_node_search_terms(parent)
        if terms:
            search = " ".join(terms)
        else:
            search = ""
        if self.keyword.strip():
            search += " " + self.keyword
        try:
            if list(self.order).index("tracknumber") <= depth:
                depth += 1
        except ValueError:
            pass # tracknumber isnt in the list
        try:
            tag = self.order[depth]
            values = self.collection.list_tag(tag, search, use_albumartist=False, sort=True)
        except IndexError:
            return # at the bottom of the tree
        try:
            image = getattr(self, "%s_image"%tag)
        except:
            image = None
        bottom = False
        if depth == len(self.order)-1:
            bottom = True
        for v in values:
            if not v:
                v = _("Unknown")
            iter = self.model.append(parent, [image, v])
            if not bottom:
                self.model.append(iter, [None, None])
            #self.load_subtree(iter, depth+1)

    def load_tree_old(self):
        """
            Builds the tree
        """
        self.current_start_count = self.start_count
        self.model.clear()
        self.tree.set_model(self.model_blank)

        self.root = None
        self.order = self.orders[self.choice.get_active()]

        self.image_map = {
            "album": self.album_image,
            "artist": self.artist_image,
            "genre": self.genre_image,
            "title": self.title_image,
            "date": self.year_image,
        }

        # save the active view setting
        self.settings['gui/collection_active_view'] = self.choice.get_active()

        tracks = self.collection.search(self.keyword, self.order)

        if self.current_start_count != self.start_count: return
        self.append_tracks(self.root, tracks)

    def append_tracks(self, node, tracks=None, unknown=False,
        expanded_paths=None):
        """
            Adds tracks to the tree in the correct order
        """
        current_tracks = tracks[:TRACK_NUM]
        order_nodes = common.idict()
        order = []
        last_songs = []

        for field in self.order:
            if field == 'tracknumber': continue
            order.append(field)

        for field in order:
            order_nodes[field] = common.idict()

        last_char = None
        if not expanded_paths: expanded_paths = []

        for track in current_tracks:
            parent = node
            last_parent = None
            string = ""
            first = True

            for field in order:
                node_for = order_nodes[field]
                if field == 'tracknumber': continue
                info = track[field]

                # print separators
                if first and info and self.use_alphabet:
                    temp = info.upper()

                    # remove 'the' if it's the artist field
                    if field == 'artist':
                        if temp.find('THE ') == 0:
                            temp = temp[4:]

                    if not temp: first_char = ' '
                    else: first_char = temp[0]

                    if not last_char: # first row, don't add separator
                        last_char = first_char

                    if first_char != last_char:
                        if not first_char.isalpha():
                            first_char = '0-9'
                        if first_char != last_char:
                            last_char = first_char
                            self.model.append(parent, [None, None, None]) 

                if not info or info == u'':
                    if not unknown and first:
                        last_songs.append(track)
                        break
                    info = _('Unknown')
                first = False

                if field == 'title':
                    n = self.model.append(parent, [self.track_image,
                        track.id, field])
                else:
                    string = '%s - %s' % (string, info)
                    if not string in node_for:
                        parent = self.model.append(parent,
                            [self.image_map[field], track.id, field])

                        if info == 'tracknumber': info = track
                        node_for[string] = parent
                    else:
                        parent = node_for[string]

                if self.keyword and last_parent:
                    if self.keyword.lower() in common.to_unicode(info).lower():
                        expanded_paths.append(self.model.get_path(
                            last_parent))

                last_parent = parent

        newtracks = tracks[TRACK_NUM:]
        if newtracks:
            gobject.idle_add(self.append_tracks, node, newtracks, unknown,
                expanded_paths)
        else:
            # make sure 'unknown' items end up at the end of the list
            if not unknown and last_songs:
                self.append_tracks(self.root, last_songs, True,
                    expanded_paths)

            self.tree.set_model(self.model)

            for path in expanded_paths:
                self.tree.expand_to_path(path)<|MERGE_RESOLUTION|>--- conflicted
+++ resolved
@@ -182,13 +182,9 @@
             found.append(newset)
     
         if not found: return None
-<<<<<<< HEAD
-       
+        
         found = list(set(reduce(lambda x, y: list(x) + list(y), found)))
-=======
       
-        found = list(reduce(lambda x, y: x.union(y), found))
->>>>>>> 1619d7cb
         return found
 
 
