--- conflicted
+++ resolved
@@ -13,13 +13,10 @@
 # foundation, inc., 675 mass ave, cambridge, ma 02139, usa.
 
 import gtk, gobject, urllib
-<<<<<<< HEAD
 from xl import xdg, common, track
-from xlgui import panel, guiutil
-=======
+from xlgui import panel, guiutil, menu
 from xl import xdg, common
 from xlgui import panel, guiutil, menu
->>>>>>> 8b1bff73
 from gettext import gettext as _
 
 TRACK_NUM = 300
