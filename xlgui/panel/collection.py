--- conflicted
+++ resolved
@@ -57,7 +57,6 @@
     orders = (
         ['artist', 'album', 'tracknumber', 'title'],
         ['album', 'tracknumber', 'title'],
-        ['album', 'artist', 'tracknumber', 'title'],
         ['genre', 'artist', 'album', 'tracknumber', 'title'],
         ['genre', 'album', 'artist', 'tracknumber', 'title'],
         ['date', 'artist', 'album', 'tracknumber', 'title'],
@@ -208,30 +207,25 @@
         if event.keyval == gtk.keysyms.Menu:
             gtk.Menu.popup(self.menu, None, None, None, 0, event.time)
             return True
-
+        
         if event.keyval == gtk.keysyms.Left:
             (mods,paths) = self.tree.get_selection().get_selected_rows()
             for path in paths:
                 self.tree.collapse_row(path)
             return True
-
+        
         if event.keyval == gtk.keysyms.Right:
             (mods,paths) = self.tree.get_selection().get_selected_rows()
             for path in paths:
                 self.tree.expand_row(path, False)
             return True
-
+        
         if event.keyval == gtk.keysyms.Return:
             self.append_to_playlist()
             return True
         return False
-<<<<<<< HEAD
-
-    def on_search(self, *e):
-=======
     
     def on_collection_search_entry_activate(self, entry):
->>>>>>> 6611ab97
         """
             Searches tracks and reloads the tree
         """
@@ -318,11 +312,7 @@
         """
         self.load_subtree(iter)
         search = " ".join(self.get_node_search_terms(iter))
-<<<<<<< HEAD
-        return self.collection.search(search, tracks=self.tracks) 
-=======
         return self.collection.search(search, tracks=self.tracks)
->>>>>>> 6611ab97
 
     def get_selected_tracks(self):
         """
@@ -670,19 +660,12 @@
                     v = _("Unknown")
 
             if depth == 0 and draw_seps:
-<<<<<<< HEAD
-                check_val = common.the_cutter(v)
-                char = check_val.lower()[0]
-
-                if char.isdigit(): 
-=======
                 check_val = common.the_cutter(common.lstrip_special(v))
                 check_val = common.strip_marks(check_val).lower()
 
                 char = first_meaningful_char(check_val)
 
                 if char.isdigit():
->>>>>>> 6611ab97
                     char = '0'
 
                 if first:
@@ -719,22 +702,12 @@
         if iter_sep is not None:
             self.model.remove(iter_sep)
 
-<<<<<<< HEAD
-        if depth == 0 and \
-                len(values) <= settings.get_option(
-                        "gui/expand_maximum_results", 100) and \
-                len(self.keyword.strip()) >= \
-                settings.get_option("gui/expand_minimum_term_length", 3) and \
-                settings.get_option("gui/expand_enabled", True):
-
-=======
         if depth == 0 and settings.get_option("gui/expand_enabled", True) and \
             len(values) <= settings.get_option(
                     "gui/expand_maximum_results", 100) and \
             len(self.keyword.strip()) >= \
             settings.get_option("gui/expand_minimum_term_length", 3):
             
->>>>>>> 6611ab97
             # the search number is an id for expanding nodes. 
             # we set the id before we try expanding the nodes because
             # expanding can happen in the background.  If the id changes, the
