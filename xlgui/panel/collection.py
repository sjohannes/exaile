# this program is free software; you can redistribute it and/or modify
# it under the terms of the gnu general public license as published by
# the free software foundation; either version 2, or (at your option)
# any later version.
#
# this program is distributed in the hope that it will be useful,
# but without any warranty; without even the implied warranty of
# merchantability or fitness for a particular purpose.  see the
# gnu general public license for more details.
#
# you should have received a copy of the gnu general public license
# along with this program; if not, write to the free software
# foundation, inc., 675 mass ave, cambridge, ma 02139, usa.

from xl.nls import gettext as _
import gtk, gobject, urllib, logging
from xl import event, xdg, common, track, trackdb, metadata
from xl import settings
import xlgui
import traceback
from xlgui import panel, guiutil, menu, playlist, rating

logger = logging.getLogger(__name__)

TRACK_NUM = 300

class CollectionPanel(panel.Panel):
    """
        The collection panel
    """
    __gsignals__ = {
        'append-items': (gobject.SIGNAL_RUN_LAST, None, (object,)),
        'queue-items': (gobject.SIGNAL_RUN_LAST, None, (object,)),
        'collection-tree-loaded': (gobject.SIGNAL_RUN_LAST, None, ()),
    }

    gladeinfo = ('collection_panel.glade', 'CollectionPanelWindow')
    orders = (
        ['artist', 'album', 'tracknumber', 'title'],
        ['album', 'tracknumber', 'title'],
        ['genre', 'artist', 'album', 'tracknumber', 'title'],
        ['genre', 'album', 'artist', 'tracknumber', 'title'],
        ['date', 'artist', 'album', 'tracknumber', 'title'],
        ['date', 'album', 'artist', 'tracknumber', 'title'],
        ['artist', 'date', 'album', 'tracknumber', 'title'],
    )

    def __init__(self, parent, collection, name=None):
        """
            Initializes the collection panel

            @param parent: the parent dialog
            @param collection: the xl.collection.Collection instance
            @param name: an optional name for this panel
        """
        panel.Panel.__init__(self, parent, name)

        self.collection = collection
        self.use_alphabet = settings.get_option('gui/use_alphabet', True)
        self.vbox = self.xml.get_widget('CollectionPanel')
        self.message = self.xml.get_widget('EmptyCollectionPanel')
        self.filter = self.xml.get_widget('collection_search_entry')
        self.choice = self.xml.get_widget('collection_combo_box')
        self.collection_empty_message = False
        self._search_num = 0

        self.start_count = 0
        self.keyword = ''
        self._setup_tree()
        self._setup_widgets()
        self._check_collection_empty()
        self._setup_images()
        self._connect_events()
        
        event.add_callback(self._check_collection_empty, 'libraries_modified',
            collection)

        self.menu = menu.CollectionPanelMenu(self.get_selected_tracks)
        self.menu.connect('append-items', lambda *e:
            self.emit('append-items', self.get_selected_tracks()))
        self.menu.connect('queue-items', lambda *e:
            self.emit('queue-items', self.get_selected_tracks()))
        self.menu.connect('rating-set', self._on_set_rating)

        self.load_tree()

    def _on_set_rating(self, widget, new_rating):
        """
            Called when a new rating is chosen from the rating menu
        """
        tracks = self.get_selected_tracks()
        rating.set_rating(tracks, new_rating)

    def _setup_widgets(self):
        """
            Sets up the various widgets to be used in this panel
        """
        self.choice = self.xml.get_widget('collection_combo_box')
        active = settings.get_option('gui/collection_active_view', 0)
        self.choice.set_active(active)

        box = self.xml.get_widget('collection_search_box')
        self.filter = guiutil.SearchEntry()
        self.filter.connect('activate', self.on_search)
        box.pack_start(self.filter.entry, True, True)
        box.show_all()

    def _check_collection_empty(self, *e):
        if self.collection.libraries and self.collection_empty_message:
            self.collection_empty_message = False
            self.vbox.set_child_visible(True)
            self.message.set_child_visible(False)
            self.vbox.show_all()
            self.message.hide_all()
        
        elif not self.collection.libraries and not self.collection_empty_message:
            self.collection_empty_message = True
            self.vbox.set_child_visible(False)
            self.message.set_no_show_all(False)
            self.message.set_child_visible(True)
            self.vbox.hide_all()
            self.message.show_all()

    def _connect_events(self):
        """
            Uses signal_autoconnect to connect the various events
        """
        self.xml.signal_autoconnect({
            'on_collection_combo_box_changed': lambda *e: self.load_tree(),
            'on_refresh_button_clicked': lambda *e: self.load_tree(),
            'on_empty_collection_button_clicked': lambda *x: xlgui.controller().collection_manager()
        })

    def on_search(self, *e):
        """
            Searches tracks and reloads the tree
        """
        self.keyword = unicode(self.filter.get_text(), 'utf-8')
        self.start_count += 1
        self.load_tree()

    def _setup_images(self):
        """
            Sets up the various images that will be used in the tree
        """
        window = gtk.Window()
        self.artist_image = gtk.gdk.pixbuf_new_from_file(xdg.get_data_path("images/artist.png"))
        self.date_image = gtk.gdk.pixbuf_new_from_file(xdg.get_data_path('images/year.png'))
        self.album_image = window.render_icon('gtk-cdrom',
            gtk.ICON_SIZE_SMALL_TOOLBAR)
        self.title_image = gtk.gdk.pixbuf_new_from_file(xdg.get_data_path('images/track.png'))
        self.genre_image = gtk.gdk.pixbuf_new_from_file(xdg.get_data_path('images/genre.png'))

    def drag_data_received(self, *e):
        """
            stubb
        """
        pass
    
    def drag_data_delete(self, *e):
        """
            stub
        """
        pass

    def drag_get_data(self, treeview, context, selection, target_id, etime):
        """
            Called when a drag source wants data for this drag operation
        """
        tracks = self.get_selected_tracks()
        for track in tracks:
            guiutil.DragTreeView.dragged_data[track.get_loc()] = track
        urls = self._get_urls_for(tracks)
        selection.set_uris(urls)

    def _get_urls_for(self, items):
        """
            Returns the items' URLs
        """
        return [urllib.quote(item.get_loc().encode(common.get_default_encoding()))
            for item in items]

    def _setup_tree(self):
        """
            Sets up the tree widget
        """
        self.tree = guiutil.DragTreeView(self)
        self.tree.set_headers_visible(False)
        container = self.xml.get_widget('CollectionPanel')
        scroll = gtk.ScrolledWindow()
        scroll.set_policy(gtk.POLICY_AUTOMATIC, gtk.POLICY_AUTOMATIC)
        scroll.add(self.tree)
        scroll.set_shadow_type(gtk.SHADOW_IN)
        container.pack_start(scroll, True, True)
        container.show_all()

        selection = self.tree.get_selection()
        selection.set_mode(gtk.SELECTION_MULTIPLE)
        pb = gtk.CellRendererPixbuf()
        cell = gtk.CellRendererText()
        if settings.get_option('gui/ellipsize_text_in_panels', False):
            import pango
            cell.set_property( 'ellipsize-set', True)
            cell.set_property( 'ellipsize', pango.ELLIPSIZE_END)
        col = gtk.TreeViewColumn('Text')
        col.pack_start(pb, False)
        col.pack_start(cell, True)
        col.set_attributes(pb, pixbuf=0)
        col.set_attributes(cell, text=1)
        self.tree.append_column(col)

        self.tree.set_row_separator_func(
            lambda m, i: m.get_value(i, 1) is None)

        self.model = gtk.TreeStore(gtk.gdk.Pixbuf, str, str)
        self.model_blank = gtk.TreeStore(gtk.gdk.Pixbuf, str, str)

        self.tree.connect("row-expanded", self.on_expanded)

    def _find_tracks(self, iter):
        """
            finds tracks matching a given iter. returns a resultset.
        """
        self.load_subtree(iter)
        search = " ".join(self.get_node_search_terms(iter))
        return self.collection.search(search, tracks=self.tracks) 
        
    def get_selected_tracks(self):
        """
            Finds all the selected tracks
        """

        selection = self.tree.get_selection()
        (model, paths) = selection.get_selected_rows()
        tracks = [] 
        for path in paths:
            iter = self.model.get_iter(path)
            newset = self._find_tracks(iter)
            tracks.append(newset)
    
        if not tracks: return None
        
        tracks = list(set(reduce(lambda x, y: list(x) + list(y), tracks)))

        return tracks

    def append_to_playlist(self, item=None, event=None):
        """
            Adds items to the current playlist
        """
        self.emit('append-items', self.get_selected_tracks())

    def button_press(self, widget, event):
        """ 
            Called when the user clicks on the tree
        """
        selection = self.tree.get_selection()
        (x, y) = map(int, event.get_coords())
        path = self.tree.get_path_at_pos(x, y)
        if event.type == gtk.gdk._2BUTTON_PRESS:
            self.append_to_playlist()
            return False
        elif event.button == 3:
            self.menu.popup(event)
            (mods,paths) = selection.get_selected_rows()
            if (path[0] in paths):
                if event.state & (gtk.gdk.SHIFT_MASK|gtk.gdk.CONTROL_MASK):
                    return False
                return True
            else:
                return False

    def on_expanded(self, tree, iter, path):
        """
            Called when a user expands a tree item.

            Loads the various nodes that belong under this node.
        """
        self.load_subtree(iter)

    def get_node_keywords(self, parent):
        """
            Returns a list of keywords that are associated with this node, and
            it's parent nodes
            
            @param parent: the node
            @return: a list of keywords
        """
        if not parent:
            return []
        if self.model.get_value(parent, 2):
            values = ["\a\a" + self.model.get_value(parent, 2)]
        else:
            values = [self.model.get_value(parent, 1)]
        iter = self.model.iter_parent(parent)
        newvals = self.get_node_keywords(iter)
        if values[0]:
            values = newvals + values
        else:
            values = newvals
        return values

    def get_node_search_terms(self, node):
        """
            Finds all the related search terms for a particular node
            @param node: the node you wish to create search terms
        """
        keywords = self.get_node_keywords(node)
        terms = []
        n = 0
        for field in self.order:
            if field == 'tracknumber':
                continue
            try:
                word = keywords[n]

                if word:
                    word = word.replace("\"","\\\"")
                else:
                    n += 1
                    continue
                if word == _("Unknown"):
                    word = "__null__"

                if word.startswith('\a\a'): 
                    terms.append(word[2:])
                else:
                    terms.append("%s==\"%s\""%(field, word))
                n += 1
            except IndexError:
                break
        return terms

    def load_tree(self):
        """
            Loads the gtk.TreeView for this collection panel.

            Loads tracks based on the current keyword, or all the tracks in
            the collection associated with this panel
        """
        self.current_start_count = self.start_count
        self.model.clear()
        self.tree.set_model(self.model_blank)

        self.root = None
        self.order = self.orders[self.choice.get_active()]

        # save the active view setting
        settings.set_option(
                'gui/collection_active_view', 
                self.choice.get_active())

        self.load_subtree(None)

        self.tree.set_model(self.model)

        self.emit('collection-tree-loaded')

    def _expand_node_by_name(self, search_num, parent, name, rest=None):
        """
            Recursive function to expand all nodes in a hierarchical list of
            names.

            @param search_num: the current search number
            @param parent: the parent node
            @param name: the name of the node to expand
            @param rest: the list of the nodes to expand after this one
        """
        iter = self.model.iter_children(parent)
        
        while iter:
            if search_num != self._search_num: return
            value = self.model.get_value(iter, 1)
            if not value:
                value = self.model.get_value(iter, 2)
<<<<<<< HEAD
=======
                if value:
                    value = unicode(value, 'utf-8')
            else:
                value = unicode(value, 'utf-8')
>>>>>>> 3e457580
            
            if value == name:
                self.tree.expand_row(self.model.get_path(iter), False)
                parent = iter
                break

            iter = self.model.iter_next(iter)

        if rest:
            item = rest.pop(0)
            gobject.idle_add(self._expand_node_by_name, search_num,
                parent, item, rest)
            
    def _expand_to(self, search_num, track, tmporder):
        """
            Expands to the specified track

            @param search_num: the current search id
            @param track: the track to expand
            @param tmporder: the ordering list
        """
        expand = []
        for item in tmporder:
            if search_num != self._search_num: return
            try:
                value = metadata.j(track[item])
                expand.append(value)
            except (TypeError, KeyError):
                continue

        if not expand: return

        # if we've already expanded this node, don't expand it again
        if tuple(expand) in self._expand_items: return
        self._expand_items.add(tuple(expand))

        gobject.idle_add(self._expand_node_by_name, 
            search_num, None, item, expand)

    def _expand_search_nodes(self, search_num):
        """
            Expands the nodes in the tree that match the current search

            @param search_num: the current search id
        """
        if not self.keyword.strip(): return

        self._expand_items = set()
        for track in self.tracks:
            if search_num != self._search_num: return
            tmporder = self.order[:]
            if 'tracknumber' in tmporder: tmporder.remove('tracknumber')
            for item in reversed(tmporder):
                try:
                    value = metadata.j(track[item])
                    if not value: continue
                    
                    if self.keyword.strip().lower() in value.lower():
                        self._expand_to( 
                            search_num, track, tmporder)

                except (TypeError, KeyError):  
                    traceback.print_exc()
                    continue

                tmporder.pop()

    def load_subtree(self, parent):
        """
            Loads all the sub nodes for a specified node
            
            @param node: the node
        """
        iter_sep = None
        if parent == None:
            depth = 0
        else:
            if self.model.iter_n_children(parent) != 1 or \
                self.model.get_value(self.model.iter_children(parent), 1) != None:
                return
            iter_sep = self.model.iter_children(parent)
            depth = self.model.iter_depth(parent) + 1

        terms = self.get_node_search_terms(parent)
        if terms:
            search = " ".join(terms)
        else:
            search = ""
        if self.keyword.strip():
            search += " " + self.keyword
        try:
            if self.order.index("tracknumber") <= depth:
                depth += 1
        except ValueError:
            pass # tracknumber isnt in the list

        try:
            tag = self.order[depth]
            self.tracks = self.collection.search(search)

            sort_by = []
            if depth > 0 and self.order[depth-1] == "tracknumber":
                sort_by = ['discnumber', 'tracknumber']
            if tag == 'artist':
                _search = "__compilation==__null__ " + search
            else:
                _search = search
            values = self.collection.list_tag(tag, 
                    _search, 
                    use_albumartist=False, ignore_the=True, sort=True, 
                    sort_by=sort_by)
        except IndexError:
            return # at the bottom of the tree
        try:
            image = getattr(self, "%s_image"%tag)
        except:
            image = None
        bottom = False
        if depth == len(self.order)-1:
            bottom = True

        unknown_items = []

        draw_seps = settings.get_option('gui/draw_separators', True)
        last_char = ''
        first = True
        for v in values:
            if not v:
                if depth == 0:
                    # if the value is unknown and this is the top level,
                    # append this item to the unknown list
                    unknown_items.append(v)
                    continue
                else:
                    v = _("Unknown")
    
            if depth == 0 and draw_seps:
                check_val = v
                if check_val.lower().startswith('the '):
                    check_val = check_val[4:]
                char = check_val.lower()[0]
                
                if char.isdigit(): 
                    char = '0'

                if first:
                    last_char = char
                else:
                    if char != last_char and last_char != '':
                        self.model.append(parent, [None, None, None])
                    last_char = char

            first = False
            iter = self.model.append(parent, [image, v, None])
            if not bottom:
                self.model.append(iter, [None, None, None])
            #self.load_subtree(iter, depth+1)

        # various
        if tag == 'artist':
            tracks = self.collection.search('! __compilation==__null__',
                tracks=self.tracks, sort_fields=sort_by)
            if tracks:
                self.model.append(parent, [None, None, None])
                iter = self.model.append(parent, [image, _('Various Artists'), 
                    '! __compilation==__null__'])
                self.model.append(iter, [None, None, None])

        if unknown_items:
            for v in unknown_items:
                if not v:
                    v = _('Unknown')
            iter = self.model.append(parent, [image, v, None])
            if not bottom:
                self.model.append(iter, [None, None, None])

        if iter_sep is not None:
            self.model.remove(iter_sep)

        if depth == 0 and len(self.keyword.strip()) > 2:
            
            # the search number is an id for expanding nodes. 
            # we set the id before we try expanding the nodes because
            # expanding can happen in the background.  If the id changes, the
            # expanding methods will know that they need to stop because the
            # search is no longer valid
            self._search_num += 1
            gobject.idle_add(self._expand_search_nodes, self._search_num)<|MERGE_RESOLUTION|>--- conflicted
+++ resolved
@@ -373,13 +373,7 @@
             value = self.model.get_value(iter, 1)
             if not value:
                 value = self.model.get_value(iter, 2)
-<<<<<<< HEAD
-=======
-                if value:
-                    value = unicode(value, 'utf-8')
-            else:
-                value = unicode(value, 'utf-8')
->>>>>>> 3e457580
+            value = unicode(value, 'utf-8')
             
             if value == name:
                 self.tree.expand_row(self.model.get_path(iter), False)
