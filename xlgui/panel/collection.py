--- conflicted
+++ resolved
@@ -698,11 +698,7 @@
             tags = self.order[depth].tags()
             matchers = [trax.TracksMatcher(search)]
             trs = (t.track for t in trax.search_tracks(self.tracks, matchers))
-<<<<<<< HEAD
-            trs = trax.sort_tracks([self.order[depth]], trs)
-=======
             trs = trax.sort_tracks(tags, trs)
->>>>>>> 47cec761
         except IndexError:
             return # at the bottom of the tree
         try:
