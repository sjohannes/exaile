# This program is free software; you can redistribute it and/or modify
# it under the terms of the GNU General Public License as published by
# the Free Software Foundation; either version 3, or (at your option)
# any later version.
#
# This program is distributed in the hope that it will be useful,
# but WITHOUT ANY WARRANTY; without even the implied warranty of
# MERCHANTABILITY or FITNESS FOR A PARTICULAR PURPOSE.  See the
# GNU General Public License for more details.
#
# You should have received a copy of the GNU General Public License
# along with this program; if not, write to the Free Software
# Foundation, Inc., 675 Mass Ave, Cambridge, MA 02139, USA.

from xl.nls import gettext as _

import pygst
pygst.require('0.10')
import gst

import gobject

<<<<<<< HEAD
from xl import common, event, playlist, settings
from xl.providers import ProviderHandler
import random, time, os, logging, copy, threading
from urlparse import urlparse
=======
from xl import common, event, playlist, settings, xdg
import random, time, os, logging, urllib
import urlparse
>>>>>>> 2f8b6aa9

try:
    import cPickle as pickle
except:
    import pickle

logger = logging.getLogger(__name__)

class PlayQueue(playlist.Playlist):

    """
        Manages the queue of songs to be played
    """

    def __init__(self, player, location=None):
        self.current_playlist = None
        self.current_pl_track = None
        playlist.Playlist.__init__(self, name="Queue")
        self.player = player
        player.set_queue(self)
        self.stop_track = -1
        if location is not None:
            self.load_from_location(location)

    def set_current_playlist(self, playlist):
        self.current_playlist = playlist

    def set_current_pl_track(self, track):
        self.current_pl_track = track

    def peek(self):
        track = playlist.Playlist.peek(self)
        if track == None:
            if self.current_playlist:
                track = self.current_playlist.peek()
        return track

    def next(self, player=True, track=None):
        """
            Goes to the next track, either in the queue, or in the current
            playlist.  If a track is passed in, that track is played

            @param player: play the track in addition to returning it
            @param track: if passed, play this track
        """
        if not track:
            if player:
                if self.player.current == self.stop_track:
                    self.player.stop()
                    event.log_event('stop_track', self, self.stop_track)
                    self.stop_track = -1
                    return

            if not self.ordered_tracks:
                if self.current_playlist:
                    track = self.current_playlist.next()
                    self.current_playlist.current_playing = True
                    self.current_playing = False
            else:
                track = self.ordered_tracks.pop(0)
                self.current_pos = 0
                self.current_playing = True
                if self.current_playlist:
                    self.current_playlist.current_playing = False
        if player:
            if not track:
                self.player.stop()
                return
            self.player.play(track)
        return track

    def prev(self):
        track = None
        if self.player.current:
            if self.player.get_time() < 5:
                if self.current_playlist:
                    track = self.current_playlist.prev()
            else:
                track = self.player.current
        else:
            track = self.get_current()
        self.player.play(track)
        return track

    def get_current(self):
        if self.player.current and self.current_pos > 0:
            current = self.player.current
        else:
            current = playlist.Playlist.get_current(self)
            if current == None and self.current_playlist:
                current = self.current_playlist.get_current()
        return current

    def get_current_pos(self):
        return 0

    def play(self, track=None):
        """
            start playback, either from the passed track or from already 
            queued tracks
        """
        if self.player.is_playing() and not track:
            return
        if not track:
            track = self.get_current()
        if track:
            self.player.play(track)
        else:
            self.next()

    def _save_player_state(self, location):
        state = {}
        state['state'] = self.player.get_state()
        state['position'] = self.player.get_time()
        state['playtime_stamp'] = self.player.playtime_stamp
        f = open(location, 'wb')
        pickle.dump(state, f, protocol = 2)
        f.close()

    @common.threaded
    def _restore_player_state(self, location):
        if not settings.get_option("player/resume_playback", True):
            return

        try:
            f = open(location, 'rb')
            state = pickle.load(f)
            f.close()
        except:
            return

        for req in ['state', 'position', 'playtime_stamp']:
            if req not in state:
                return

        if state['state'] in ['playing', 'paused']:
            vol = self.player.get_volume()
            self.player.set_volume(0)
            self.play()
            #time.sleep(0.5) # let the player settle
                            # TODO: find a better way to handle this, is
                            # there a specific bus message we can listen for?
            if not self.player.current:
                return

            self.player.seek(state['position'])
            if state['state'] == 'paused' or \
                    settings.get_option("player/resume_paused", False):
                self.player.toggle_pause()
            self.player.set_volume(vol)
            self.player.playtime_stamp = state['playtime_stamp']


def get_player():
    return UnifiedPlayer

class UnifiedPlayer(object):
    def __init__(self):
        self.playing = False
        self.last_position = 0
        self.queue = None
        self.playtime_stamp = None
        self.current_stream = 1
        self.timer_id = 0

        # have to fix the caps because gst cant deal with having them change.
        #TODO: make this a preference and/or autodetect optimal based on the
        #   output device - if its a 48000hz-only chip we dont want to send it
        #   44100hz audio all the time.
        self.caps = gst.Caps(
                "audio/x-raw-int, " 
                "rate=(int)44100, "
                "width=(int)16, "
                "depth=(int)16, "
                "channels=(int)2")
        self.pipe = gst.Pipeline()
        self.adder = gst.element_factory_make("adder")
        self.audio_queue = gst.element_factory_make("queue")
        self.tee = gst.element_factory_make("tee")
    
        self.streams = [None, None]
        self.pp = Postprocessing()

        self.audio_sink = sink_from_preset(
                settings.get_option("player/audiosink", "auto"))
        if not self.audio_sink:
            logger.warning("Could not enable %s sink, attempting to autoselect."
                    %settings.get_option("player/audiosink", "auto"))
            self.audio_sink = sink_from_preset("auto")
        self.sinks = []

        self._load_queue_values()
        self._setup_pipeline()
        self.setup_bus()
       

        event.add_callback(self._on_setting_change, 'option_set')

    def _load_queue_values(self):
        # queue defaults to 1 second of audio data, however this
        # means that there's a 1 second delay between the UI and
        # the audio! Thus we reset it to 1/10 of a second, which
        # is small enough to be unnoticeable while still maintaining
        # a decent buffer. This is done as a setting so users whose
        # collections are on slower media can increase it to preserve
        # gapless, at the expense of UI lag.
        self.audio_queue.set_property("max-size-time", 
                settings.get_option("player/queue_duration", 100000))

    def _setup_pipeline(self):
        self.pipe.add(
                self.adder, 
                self.audio_queue, 
                self.pp,
                self.tee, 
                self.audio_sink
                )
        self.adder.link(self.audio_queue)
        self.audio_queue.link(self.pp)
        self.pp.link(self.tee)
        self.tee.link(self.audio_sink)

    def _on_drained(self, dec, stream):
        logger.debug("%s drained"%stream.get_name())
        #if stream.track != self.current:
        #    return
        self.unlink_stream(stream)
        if not settings.get_option("player/crossfading", False):
            tr = self.queue.next(player=False)
            self.play(tr, user=False)
    
    def setup_bus(self):
        """
            setup the gstreamer message bus and callacks
        """
        self.bus = self.pipe.get_bus()
        self.bus.add_signal_watch()
        self.bus.enable_sync_message_emission()
        self.bus.connect('message', self.on_message)

    def on_message(self, bus, message, reading_tag = False):
        if message.type == gst.MESSAGE_EOS and not self.is_paused():
            print "EOS: ", message

    def _get_current(self):
        if self.streams[self.current_stream]:
            return self.streams[self.current_stream].get_current()

    current = property(_get_current)

    def set_queue(self, queue):
        """
            sets the queue object to use for playback
        """
        self.queue = queue

    def _on_setting_change(self, name, object, data):
        """
            handle setting change events
        """
        if 'player/volume' == data:
            self._load_volume()
        elif 'player/queue_duration' == data:
            self._load_queue_values()

    def _load_volume(self):
        pass # FIXME

    def set_volume(self, vol):
        pass

    def get_volume(self):
        return 1.0

    def _get_gst_state(self):
        """
            Returns the raw GStreamer state
        """
        return self.pipe.get_state(timeout=50*gst.MSECOND)[1]

    def get_state(self):
        """
            Returns the player state: 'playing', 'paused', or 'stopped'.
        """
        state = self._get_gst_state()
        if state == gst.STATE_PLAYING:
            return 'playing'
        elif state == gst.STATE_PAUSED:
            return 'paused'
        else:
            return 'stopped'

    def is_playing(self):
        """
            Returns True if the player is currently playing
        """
        return self._get_gst_state() == gst.STATE_PLAYING

    def is_paused(self):
        """
            Returns True if the player is currently paused
        """
        return self._get_gst_state() == gst.STATE_PAUSED

    def get_position(self):
        try:
            return self.streams[self.current_stream].get_position()
        except AttributeError:
            return 0
        
    def get_time(self):
        return self.get_position()/gst.SECOND        

    def get_progress(self):
        try:
            progress = self.get_time()/float(self.current.get_duration())
        except ZeroDivisionError:
            progress = 0
        return progress


    def play(self, track, user=True):
        if not track:
            return # we cant play nothing

<<<<<<< HEAD
        logger.debug("Attmepting to play \"%s\""%track)
        next = 1-self.current_stream
=======
    def _get_track_uri(self, track):
        uri = track.get_loc_for_io()
        split = urlparse.urlsplit(uri)
        assert split[0] != "", _("Exaile now uses absolute URI's, please "
                                 "delete/rename your %s directory") \
                                         % xdg.data_home
        path = common.local_file_from_url(uri).encode()
        path = urllib.pathname2url(path)
        uri = urlparse.urlunsplit(split[0:2] + (path, '', ''))
        return uri
>>>>>>> 2f8b6aa9

        if self.streams[next]:
            self.unlink_stream(self.streams[next])

        fading = False
        duration = 0

        if user:
            if settings.get_option("player/user_fade_enabled", False):
                fading = True
                duration = settings.get_option("player/user_fade", 1000)
            else:
                self.unlink_stream(self.streams[self.current_stream])
        else:
            if settings.get_option("player/crossfading", False):
                fading = True
                duration = settings.get_option(
                        "player/crossfade_duration", 3000)
            else:
                self.unlink_stream(self.streams[self.current_stream])

        self.streams[next] = AudioStream("Stream%s"%(next), caps=self.caps)
        self.streams[next].dec.connect("drained", self._on_drained, 
                self.streams[next])

        if not self.link_stream(self.streams[next], track):
            return False

<<<<<<< HEAD
        if fading:
            self.streams[next].set_volume(0)

        self.pipe.set_state(gst.STATE_PLAYING)
        self.streams[next]._settle_flag = 1
        gobject.idle_add(self.streams[next].set_state, gst.STATE_PLAYING)
        gobject.idle_add(self._set_state, self.pipe, gst.STATE_PLAYING)

        if fading:
            timeout = int(float(duration)/float(100))
            if self.streams[next]:
                gobject.timeout_add(timeout, self._fade_stream, 
                        self.streams[next], 1)
            if self.streams[self.current_stream]:
                gobject.timeout_add(timeout, self._fade_stream, 
                        self.streams[self.current_stream], -1, True)
            if settings.get_option("player/crossfading", False):
                time = int(track.get_duration()*1000 - duration)
                gobject.timer_id = gobject.timeout_add(time, 
                        self._start_crossfade)
                
        self.current_stream = next
        event.log_event('playback_start', self, track)

        return True

    def _set_state(self, thing, state):
        ret = thing.set_state(state)
        if ret == gst.STATE_CHANGE_SUCCESS:
            return False
        else:
            return True
=======
        # make sure the file exists if this is supposed to be a local track
        if track.is_local():
            if not track.exists():
                logger.error(_("File does not exist: %s") % 
                    track.get_loc())
                return False
       
        self.current = track
>>>>>>> 2f8b6aa9
        
    def _fade_stream(self, stream, direction, delete=False):
        current = stream.get_volume()
        current += direction/100.0
        stream.set_volume(current)
        if delete and current < 0.01:
            self.unlink_stream(stream)
            return False
        return 0.01 <= current <= 1

    def _start_crossfade(self, *args):
        tr = self.queue.next(player=False)
        if tr is not None:
            self.play(tr, user=False)
        if self.timer_id:
            gobject.source_remove(self.timer_id)
        if tr is None:
            self.timer_id = gobject.timeout_add(
                    1000*(self.current.get_duration() - self.get_time()),
                    self.stop)
        return False

    def _reset_crossfade_timer(self):
        if self.timer_id:
            gobject.source_remove(self.timer_id)
        if not self.is_playing():
            return
        if not settings.get_option("player/crossfading", False):
            return
        duration = settings.get_option("player/crossfade_duration", 3000)
        time = int( self.current.get_duration()*1000 - \
                (self.get_time()*1000 + duration) )
        if time < duration: # start crossfade now, we're late!
            gobject.idle_add(self._start_crossfade)
        else:
            self.timer_id = gobject.timeout_add(time, self._start_crossfade)

<<<<<<< HEAD
    def unlink_stream(self, stream):
        try:
            pad = stream.get_static_pad("src").get_peer()
            stream.unlink(self.adder)
            try:
                self.adder.release_request_pad(pad)
            except TypeError:
                pass
            gobject.idle_add(stream.set_state, gst.STATE_NULL)
            self.pipe.remove(stream)
            if stream in self.streams:
                self.streams[self.streams.index(stream)] = None
            return True
        except AttributeError:
            return True
        except:
            common.log_exception(log=logger)
            return False
=======
        self.playbin.set_property("uri", uri)
        if urlparse.urlsplit(uri)[0] == "cdda":
            self.notify_id = self.playbin.connect('notify::source',
                    self.__notify_source)
>>>>>>> 2f8b6aa9

    def link_stream(self, stream, track):
        self.pipe.add(stream)
        stream.link(self.adder)
        if not stream.set_track(track):
            logger.error("Failed to start playing \"%s\""%track)
            self.stop()
            return False
        return True

        return True

    def stop(self):
        """
            stop playback
        """
        if self.is_playing() or self.is_paused():
            current = self.current
            self.pipe.set_state(gst.STATE_NULL)
            for stream in self.streams:           
                self.unlink_stream(stream)
            self._reset_crossfade_timer()
            event.log_event('playback_end', self, current)
            return True
        return False

    def pause(self):
        """
            pause playback. DOES NOT TOGGLE
        """
        if self.is_playing():
            self.pipe.set_state(gst.STATE_PAUSED)
            self._reset_crossfade_timer()
            event.log_event('playback_pause', self, self.current)
            return True
        return False
 
    def unpause(self):
        """
            unpause playback
        """
        if self.is_paused():
            # gstreamer does not buffer paused network streams, so if the user
            # is unpausing a stream, just restart playback
            if not self.current.is_local():
                self.pipe.set_state(gst.STATE_READY)

            self.pipe.set_state(gst.STATE_PLAYING)
            self._reset_crossfade_timer()
            event.log_event('playback_resume', self, self.current)
            return True
        return False

    def toggle_pause(self):
        """
            toggle playback pause state
        """
        if self.is_paused():
            self.unpause()
        else:
            self.pause()

    def seek(self, value):
        """
            seek to the given position in the current stream
        """
        self.streams[self.current_stream].seek(value)
        self._reset_crossfade_timer()

    

class ProviderBin(gst.Bin, ProviderHandler):
    """
        A ProviderBin is a gst.Bin that adds and removes elements from itself
        using the providers system. Providers should be a subclass of 
        gst.Element and provide the following attributes:
            name  - name to use for this element
            index - priority within the pipeline. range [0-100] integer.
                    lower numbers are higher priority, elements having the
                    same index are ordered arbitrarily.
    """
    def __init__(self, servicename, name=None):
        """
            @param servicename: the Provider name to listen for
        """
        if name:
            gst.Bin.__init__(self, name)
        else:
            gst.Bin.__init__(self)
        ProviderHandler.__init__(self, servicename)
        self.elements = {}
        self.added_elems = []
        self.srcpad = None
        self.sinkpad = None
        self.src = None
        self.sink = None
        self.setup_elements()

    def setup_elements(self):
        state = self.get_state()[1]
        if len(self.added_elems) > 0:
            self.remove(*self.added_elems)
        elems = list(self.elements.iteritems())
        elems.sort()
        if len(elems) == 0:
            elems.append(gst.element_factory_make('identity'))
        self.add(*elems)
        if len(elems) > 1:
            gst.element_link_many(*elems)       
        self.srcpad = elems[-1].get_static_pad("src")
        if self.src:
            self.src.set_target(self.srcpad)
        else:
            self.src = gst.GhostPad('src', self.srcpad)
        self.add_pad(self.src)
        self.sinkpad = elems[0].get_static_pad("sink")
        if self.sink:
            self.sink.set_target(self.sinkpad)
        else:
            self.sink = gst.GhostPad('sink', self.sinkpad)
        self.add_pad(self.sink)
        self.added_elems = elems
        self.set_state(state)

    def on_new_provider(self, provider):
        self.elements[provider.index] = \
                self.elements.get(provider.index, []) + [provider]

    def on_del_provider(self, provider):
        try:
            self.elements[provider.index].remove(provider)
        except:
            pass

class AudioStream(gst.Bin):
    def __init__(self, name, caps=None):
        gst.Bin.__init__(self, name)
        self.notify_id = None
        self.track = None
        self.playtime_stamp = None

        self.last_position = 0
        self._settle_flag = 0
        self._seek_event = threading.Event()

        self.caps = caps
        self.setup_elems()

    def setup_elems(self):
        self.dec = gst.element_factory_make("uridecodebin")
        self.audioconv = gst.element_factory_make("audioconvert")
        self.audioresam = gst.element_factory_make("audioresample")
        self.provided = ProviderBin("stream_element")
        self.capsfilter = gst.element_factory_make("capsfilter")
        self.capsfilter.set_property("caps", self.caps)
        self.vol = gst.element_factory_make("volume")
        self.add(self.dec, 
                self.audioconv, 
                self.audioresam, 
                self.provided, 
                self.capsfilter,
                self.vol)
        self.audioconv.link(self.audioresam)
        self.audioresam.link(self.capsfilter)
        self.capsfilter.link(self.provided)
        self.provided.link(self.vol)
        self.dec.connect('no-more-pads', self._dec_pad_cb, self.audioconv)

        self.src = gst.GhostPad("src", self.vol.get_static_pad("src"))
        self.add_pad(self.src)

    def _dec_pad_cb(self, dec, v):
        try:
            dec.link(v)
        except:
            pass

    def set_volume(self, vol):
        self.vol.set_property("volume", vol)

    def get_volume(self):
        return self.vol.get_property("volume")

    def set_track(self, track):
        if not track:
            return False
        if track.is_local():
            if not os.path.exists(track.get_loc()):
                logger.error(_("File does not exist: %s") %
                        track.get_loc())
                return False
        
        self.track = track

        uri = track.get_loc_for_io()
        parsed = urlparse(uri)
        if parsed[0] == "":
            uri = "file://%s"%uri #TODO: is there a better way to do this?

        logger.info(_("Playing %s") % uri)
        self.reset_playtime_stamp()
        
        self.dec.set_property("uri", uri)
        if uri.startswith("cdda://"):
            self.notify_id = self.dec.connect('notify::source',
                    self.__notify_source)

        return True

    def __notify_source(self, *args):
        # this is for handling multiple CD devices properly
        source = self.dec.get_property('source')
        device = self.track.get_loc().split("#")[-1]
        source.set_property('device', device)
        self.dec.disconnect(self.notify_id)

    def update_playtime(self):
        """
            updates the total playtime for the currently playing track
        """
        if self.track and self.playtime_stamp:
            last = self.track['playtime']
            if type(last) == str:
                try:
                    last = int(last)
                except:
                    last = 0
            elif type(last) != int:
                last = 0
            self.track['playtime'] = last + int(time.time() - \
                    self.playtime_stamp)
            self.playtime_stamp = None

    def reset_playtime_stamp(self):
        self.playtime_stamp = int(time.time())

    def set_state(self, state):
        logger.debug("Setting state on %s %s"%(self.get_name(), state))
        self._settle_flag = 0
        if state == gst.STATE_PLAYING:
            gst.Bin.set_state(self, state)
            self._settle_state()
            self.reset_playtime_stamp()
        elif state == gst.STATE_PAUSED:
            self.update_playtime()
            gst.Bin.set_state(self, state)
            self.reset_playtime_stamp()
        else:
            self.update_playtime()
            gst.Bin.set_state(self, state)

    def _get_gst_state(self):
        """
            Returns the raw GStreamer state
        """
        return self.get_state(timeout=50*gst.MSECOND)[1]

    def is_playing(self):
        """
            Returns True if the player is currently playing
        """
        return self._get_gst_state() == gst.STATE_PLAYING

    def is_paused(self):
        """
            Returns True if the player is currently paused
        """
        return self._get_gst_state() == gst.STATE_PAUSED

    def get_current(self):
        if self.is_playing() or self.is_paused():
            return self.track
        else:
            return None

    def get_position(self):
        if self.is_paused(): 
            return self.last_position
        try:
            self.last_position = self.dec.query_position(gst.FORMAT_TIME)[0]
        except gst.QueryError:
            common.log_exception(logger)
            self.last_position = 0
        return self.last_position

    def _settle_state(self):
        self._settle_flag = 1
        gobject.idle_add(self._settle_state_sub)

    def _settle_state_sub(self):
        """
            hack to reset gstreamer states.
            TODO: find a cleaner way of doing this.
        """
        if self._settle_flag == 1 and self._get_gst_state() == gst.STATE_PAUSED:
            logger.debug("Settling state on %s."%repr(self))
            self.set_state(gst.STATE_PLAYING)
            return True
        else:
            self._settle_flag = 0
            event.log_event("stream_settled", self, None)
            return False 

    def seek(self, value):
        """
            seek to the given position in the current stream
        """
        if self._settle_flag == 1:
            event.add_callback(self._seek_delayed, "stream_settled")
            self._seek_event.clear()
            self._seek_event.wait()

        value = int(gst.SECOND * value)
        seekevent = gst.event_new_seek(1.0, gst.FORMAT_TIME,
            gst.SEEK_FLAG_FLUSH|gst.SEEK_FLAG_ACCURATE,
            gst.SEEK_TYPE_SET, value, gst.SEEK_TYPE_NONE, 0)

        self.vol.send_event(seekevent)

        self.last_seek_pos = value

    def _seek_delayed(self, type, object, value):
        """
            internal code used if seek is called before the stream is ready
        """
        if self._settle_flag == 1 or object != self:
            return 
        event.remove_callback(self._seek_delayed, type, object)
        self._seek_event.set()    


class Postprocessing(ProviderBin):
    def __init__(self):
        ProviderBin.__init__(self, 'postprocessing_element', 
                name="Postprocessing")

class BaseSink(gst.Bin):
    pass


SINK_PRESETS = {
        "auto"  : {
            "name"      : _("Automatic"), 
            "elem"      : "autoaudiosink", 
            "options"   : {},
            },
        "alsa"  : {
            "name"      : _("Alsa"),
            "elem"      : "alsasink",
            "options"   : {},
            },
        "oss"   : {
            "name"      : _("Oss"),
            "elem"      : "osssink",
            "options"   : {},
            },
        "pulse" : {
            "name"      : _("Pulseaudio"),
            "elem"      : "pulsesink",
            "options"   : {},
            },
        }

def sink_from_preset(preset):
    try:
        d = SINK_PRESETS[preset]
        sink = AudioSink(d['name'], d['elem'], d['options'])
        return sink
    except:
        return None

class AudioSink(BaseSink):
    def __init__(self, name, elem, options, *args, **kwargs):
        BaseSink.__init__(self, *args, **kwargs)
        self.name = name
        self.sink_elem = elem
        self.options = options
        self.provided = ProviderBin('sink_element')
        self.vol = gst.element_factory_make("volume")
        self.sink = gst.element_factory_make(self.sink_elem)
        elems = [self.provided, self.vol, self.sink]
        self.add(*elems)
        gst.element_link_many(*elems)
        self.sinkghost = gst.GhostPad("sink", self.provided.get_static_pad("sink"))
        self.add_pad(self.sinkghost)
        self.load_options()

    def load_options(self):
        #TODO: make this reset any non-explicitly set options to default
        # this setting is a list of strings of the form "param=value"
        options = settings.get_option("player/%s_sink_options"%self.name, [])
        optdict = copy.copy(self.options)
        optdict.update(dict([v.split("=") for v in options]))
        for param, value in optdict.iteritems():
            try:
                self.sink.set_property(param, value)
            except:
                common.log_exception(log=logger)
                logger.warning(_("Could not set parameter %s for %s")%(param, self.sink_elem))

    def set_volume(self, vol):
        self.vol.set_property("volume", vol)

<<<<<<< HEAD
=======
    def _on_changed(self, *args):
        logger.debug(_("GST AUDIO CHANGED"))
    
>>>>>>> 2f8b6aa9

# vim: et sts=4 sw=4
<|MERGE_RESOLUTION|>--- conflicted
+++ resolved
@@ -20,16 +20,10 @@
 
 import gobject
 
-<<<<<<< HEAD
-from xl import common, event, playlist, settings
+from xl import common, event, playlist, settings, xdg
 from xl.providers import ProviderHandler
-import random, time, os, logging, copy, threading
+import random, time, os, logging, copy, threading, urllib
 from urlparse import urlparse
-=======
-from xl import common, event, playlist, settings, xdg
-import random, time, os, logging, urllib
-import urlparse
->>>>>>> 2f8b6aa9
 
 try:
     import cPickle as pickle
@@ -350,26 +344,12 @@
             progress = 0
         return progress
 
-
     def play(self, track, user=True):
         if not track:
             return # we cant play nothing
 
-<<<<<<< HEAD
         logger.debug("Attmepting to play \"%s\""%track)
         next = 1-self.current_stream
-=======
-    def _get_track_uri(self, track):
-        uri = track.get_loc_for_io()
-        split = urlparse.urlsplit(uri)
-        assert split[0] != "", _("Exaile now uses absolute URI's, please "
-                                 "delete/rename your %s directory") \
-                                         % xdg.data_home
-        path = common.local_file_from_url(uri).encode()
-        path = urllib.pathname2url(path)
-        uri = urlparse.urlunsplit(split[0:2] + (path, '', ''))
-        return uri
->>>>>>> 2f8b6aa9
 
         if self.streams[next]:
             self.unlink_stream(self.streams[next])
@@ -398,7 +378,6 @@
         if not self.link_stream(self.streams[next], track):
             return False
 
-<<<<<<< HEAD
         if fading:
             self.streams[next].set_volume(0)
 
@@ -431,16 +410,6 @@
             return False
         else:
             return True
-=======
-        # make sure the file exists if this is supposed to be a local track
-        if track.is_local():
-            if not track.exists():
-                logger.error(_("File does not exist: %s") % 
-                    track.get_loc())
-                return False
-       
-        self.current = track
->>>>>>> 2f8b6aa9
         
     def _fade_stream(self, stream, direction, delete=False):
         current = stream.get_volume()
@@ -478,7 +447,6 @@
         else:
             self.timer_id = gobject.timeout_add(time, self._start_crossfade)
 
-<<<<<<< HEAD
     def unlink_stream(self, stream):
         try:
             pad = stream.get_static_pad("src").get_peer()
@@ -497,12 +465,6 @@
         except:
             common.log_exception(log=logger)
             return False
-=======
-        self.playbin.set_property("uri", uri)
-        if urlparse.urlsplit(uri)[0] == "cdda":
-            self.notify_id = self.playbin.connect('notify::source',
-                    self.__notify_source)
->>>>>>> 2f8b6aa9
 
     def link_stream(self, stream, track):
         self.pipe.add(stream)
@@ -511,8 +473,6 @@
             logger.error("Failed to start playing \"%s\""%track)
             self.stop()
             return False
-        return True
-
         return True
 
     def stop(self):
@@ -690,7 +650,7 @@
         if not track:
             return False
         if track.is_local():
-            if not os.path.exists(track.get_loc()):
+            if not track.exists():
                 logger.error(_("File does not exist: %s") %
                         track.get_loc())
                 return False
@@ -698,9 +658,6 @@
         self.track = track
 
         uri = track.get_loc_for_io()
-        parsed = urlparse(uri)
-        if parsed[0] == "":
-            uri = "file://%s"%uri #TODO: is there a better way to do this?
 
         logger.info(_("Playing %s") % uri)
         self.reset_playtime_stamp()
@@ -906,11 +863,5 @@
     def set_volume(self, vol):
         self.vol.set_property("volume", vol)
 
-<<<<<<< HEAD
-=======
-    def _on_changed(self, *args):
-        logger.debug(_("GST AUDIO CHANGED"))
-    
->>>>>>> 2f8b6aa9
 
 # vim: et sts=4 sw=4
