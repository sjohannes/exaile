# This program is free software; you can redistribute it and/or modify
# it under the terms of the GNU General Public License as published by
# the Free Software Foundation; either version 3, or (at your option)
# any later version.
#
# This program is distributed in the hope that it will be useful,
# but WITHOUT ANY WARRANTY; without even the implied warranty of
# MERCHANTABILITY or FITNESS FOR A PARTICULAR PURPOSE.  See the
# GNU General Public License for more details.
#
# You should have received a copy of the GNU General Public License
# along with this program; if not, write to the Free Software
# Foundation, Inc., 675 Mass Ave, Cambridge, MA 02139, USA.

# Playlist
#
# Playlist - essentially an ordered TrackDB
#
# SmartPlaylist - playlist that auto-populates from a collection
#
# PlaylistManager - playlist persistence manager
#
# also contains functions for saving and loading various playlist formats.

from xl import trackdb, event, xdg, track
import urllib, random, os, time
try:
<<<<<<< HEAD
    import xml.etree.cElementTree as ETree
except:
    import xml.etree.ElementTree as ETree
=======
    import xml.etree.cElementTree as cETree
except:
    import cElementTree as cETree
>>>>>>> bbf72884
from urlparse import urlparse

#TODO: is this really needed?
random.seed(time.time())

def save_to_m3u(playlist, path):
    """
        Saves a Playlist to an m3u file
    """
    handle = open(path, "w")

    handle.write("#EXTM3U\n")
    if playlist.get_name() != '':
        handle.write("#PLAYLIST: %s\n" % playlist.get_name())

    for track in playlist:
        leng = float(track['length'])
        if leng < 1: 
            leng = -1
        handle.write("#EXTINF:%d,%s\n%s\n" % (leng,
            track['title'], track.get_loc()))

    handle.close()

def import_from_m3u(path):
    handle = open(path, 'r')

    name = os.path.split(path)[-1].replace(".m3u","")
    
    #if not handle.readline().startswith("#EXTM3U"):
    #    return None

    pl = Playlist(name=name)

    current = None
    for line in handle:
        line = line.strip()
        if line == "":
            pass
        elif line.startswith("#Playlist: "):
            pl.set_name(line[12:])
        elif line.startswith("#EXTINF:"):
            current = track.Track()
            len, title = line[9:].split(",", 1)
            len = float(len)
            if len < 1:
                len = 0
            current['title'] = title
            current['length'] = len
        elif line.startswith("#"):
            pass
        else:
            if not current:
                current = track.Track()
            if not os.path.isabs(line):
                line = os.path.join(os.path.dirname(path), line)
            current.set_loc(line)
            current.read_tags()
            pl.add(current)
            current = None

    handle.close()

    return pl

def save_to_pls(playlist, path):
    """
        Saves a Playlist to an pls file
    """
    handle = open(path, "w")
    
    handle.write("[playlist]\n")
    handle.write("NumberOfEntries=%d\n\n" % len(playlist))
    
    count = 1 
    
    for track in playlist:
        handle.write("File%d=%s\n" % (count, track.get_loc()))
        handle.write("Title%d=%s\n" % (count, track['title']))
        if track['length'] < 1:
            handle.write("Length%d=%d\n\n" % (count, -1))
        else:
            handle.write("Length%d=%d\n\n" % (count, float(track['length'])))
        count += 1
    
    handle.write("Version=2")
    handle.close()

def import_from_pls(path, handle=None):
    if not handle: handle = open(path, 'r')

    #PLS doesn't store a name, so assume the filename is the name
    name = os.path.split(path)[-1].replace(".pls","")

    if handle.readline().strip() != '[playlist]':
        return None # not a valid pls playlist

    linedict = {}

    for line in handle:
        newline = line.strip()
        if newline == "":
            continue
        try:
            entry, value = newline.split("=",1)
            linedict[entry.lower()] = value
        except:
            return None

    if not linedict.has_key("version"):
        return None
    if not linedict.has_key("numberofentries"):
        return None

    num = int(linedict["numberofentries"])

    pl = Playlist(name=name)

    for n in range(1,num+1):
        tr = track.Track()
        tr.set_loc(linedict["file%s"%n])
        tr['title'] = linedict["title%s"%n]
        len = float(linedict["length%s"%n])
        if len < 1:
            len = 0
        tr['length'] = len
        tr.read_tags()
        pl.add(tr)

    handle.close()
    
    return pl

    
def save_to_asx(playlist, path):
    """
        Saves a Playlist to an asx file
    """
    handle = open(path, "w")
    
    handle.write("<asx version=\"3.0\">\n")
    if playlist.get_name() == '':
        name = ''
    else:
        name = playlist.get_name()
    handle.write("  <title>%s</title>\n" % name)
    
    for track in playlist:
        handle.write("<entry>\n")
        handle.write("  <title>%s</title>\n" % track['title'])
        handle.write("  <ref href=\"%s\" />\n" % urllib.quote(track.get_loc()))
        handle.write("</entry>\n")
    
    handle.write("</asx>")
    handle.close()
    
def import_from_asx(path):
    tree = cETree.ElementTree(file=open(path))
    tracks = tree.findall("entry")
    name = tree.find("title").text.strip()
    pl = Playlist(name=name)
    for t in tracks:
        tr = track.Track()
        loc = urllib.unquote(t.find("ref").get("href"))
        tr.set_loc(loc)
        tr['title'] = t.find("title").text.strip()
        tr.read_tags()
        pl.add(tr)
    return pl

XSPF_MAPPING = {
        'title': 'title',
        'creator': 'artist',
        'album': 'album',
        'trackNum': 'tracknumber'}
# TODO: support image tag for CoverManager

def save_to_xspf(playlist, path):
    """
        Saves a Playlist to a xspf file
    """
    handle = open(path, "w")
    
    handle.write("<?xml version=\"1.0\" encoding=\"UTF-8\"?>\n")
    handle.write("<playlist version=\"1\" xmlns=\"http://xspf.org/ns/0/\">\n")
    if playlist.get_name() != '':
        handle.write("  <title>%s</title>\n" % playlist.get_name())
    
    handle.write("  <trackList>\n")
    for track in playlist:
        handle.write("    <track>\n")
        for xs, tag in XSPF_MAPPING.iteritems():
            if track[tag] == u"":
                continue
            handle.write("      <%s>%s</%s>\n" % (xs, track[tag],xs) )
        url = urllib.quote(track.get_loc())
        if urlparse(track.get_loc())[0] == "":
            handle.write("      <location>file://%s</location>\n" % url)
        else:
            handle.write("      <location>%s</location>\n" % url)
        handle.write("    </track>\n")
    
    handle.write("  </trackList>\n")
    handle.write("</playlist>\n")
    handle.close()
    
def import_from_xspf(path):
    #TODO: support content resolution
    tree = ETree.ElementTree(file=open(path))
    ns = "{http://xspf.org/ns/0/}"
    tracks = tree.find("%strackList"%ns).findall("%strack"%ns)
    name = tree.find("%stitle"%ns).text.strip()
    pl = Playlist(name=name)
    for t in tracks:
        tr = track.Track()
        loc = urllib.unquote(t.find("%slocation"%ns).text.strip())
        tr.set_loc(loc)
        for xs, tag in XSPF_MAPPING.iteritems():
            try:
                tr[tag] = t.find("%s%s"%(ns,xs)).text.strip()
            except:
                pass
        tr.read_tags()
        pl.add(tr)
    return pl

def is_valid_playlist(loc):
    """
        Returns whether the file at loc is a valid playlist
        right now determines based on file extension but
        possibly could be extended to actually opening
        the file and determining
    """
    sections = loc.split('.')
    return sections[-1] in ['m3u', 'pls','asx', 'xspf']

def import_playlist(path):
    """
        Determines what type of playlist it is and
        based on that calls the appropriate import
        function
    """
    sections = path.split('.')
    extension = sections[-1]
    if extension == 'm3u':
        return import_from_m3u(path)
    elif extension == 'pls':
        return import_from_pls(path)
    elif extension == 'asx':
        return import_from_asx(path)
    elif extension == 'xspf':
        return import_from_xspf(path)
    

class PlaylistIterator(object):
    def __init__(self, pl):
        self.pos = -1
        self.pl = pl
    def __iter__(self):
        return self
    def next(self):
        self.pos+=1
        try:
            return self.pl.ordered_tracks[self.pos]
        except:
            raise StopIteration


class Playlist(object):
    """
        Represents a playlist, which is basically just a TrackDB
        with ordering.
    """
    def __init__(self, name="Playlist"):
        """
            Sets up the Playlist

            Events:
                - tracks_added - Sent when tracks are added
                - tracks_removed - Sent when tracks are removed

            @param name: the name of this playlist [string]
        """
        self.ordered_tracks = []
        self.current_pos = -1
        self.current_playing = False
        self.random_enabled = False
        self.repeat_enabled = False
        self.dynamic_enabled = False
        self.name = name
        self.tracks_history = []

    def get_name(self):
        return self.name

    def set_name(self, name):
        self.name = name

    def __len__(self):
        """
            Returns the length of the playlist.
        """
        return len(self.ordered_tracks)

    def __iter__(self):
        """
            allows "for song in playlist" synatax

            warning: assumes playlist doesn't change while iterating.
            behavior is undefined if playlist changes while iterating.
        """
        return PlaylistIterator(self)

    def add(self, track, location=None):
        """
            insert the track into the playlist at the specified
            location (default: append)

            track: the track to add [Track]
            location: the index to insert at [int]
        """
        self.add_tracks([track], location)

    def add_tracks(self, tracks, location=None):
        """
            like add(), but takes a list of tracks instead of a single one

            @param tracks: the tracks to add [list of Track]
            @param location: the index to insert at [int]
        """
        if location == None:
            self.ordered_tracks.extend(tracks)
        else:
            self.ordered_tracks = self.ordered_tracks[:location] + \
                    tracks + self.ordered_tracks[location:]
        
        if location <= self.current_pos:
            self.current_pos += len(tracks)

        event.log_event('tracks_added', self, tracks)

    def remove(self, index):
        """
            removes the track at the specified index from the playlist

            index: the index to remove at [int]
        """
        self.remove_tracks(index, index)

    def index(self, track):
        """
            Gets the index of a specific track
        """
        return self.ordered_tracks.index(track)

    def remove_tracks(self, start, end):
        """
            remove the specified range of tracks from the playlist

            @param start: index to start at [int]
            @param end: index to end at (inclusive) [int]
        """
        end = end + 1
        removed = self.ordered_tracks[start:end]
        self.ordered_tracks = self.ordered_tracks[:start] + \
                self.ordered_tracks[end:]

        if end < self.current_pos:
            self.current_pos -= len(removed)
        elif start <= self.current_pos <= end:
            self.current_pos = start+1

        event.log_event('tracks_removed', self, (start, end, removed))

    def get_tracks(self):
        """
            gets the list of tracks in this playlist, in order

            returns: [list of Track]
        """
        return self.ordered_tracks[:]

    def get_current_pos(self):
        """
            gets current playback position, -1 if not playing

            returns: the position [int]
        """
        return self.current_pos

    def set_current_pos(self, pos):
        if pos < len(self.ordered_tracks):
            self.current_pos = pos
        event.log_event('pl_current_changed', self, pos)

    def get_current(self):
        """
            gets the currently-playing Track, or None if no current

            returns: the current track [Track]
        """
        if self.current_pos >= len(self.ordered_tracks) or \
                self.current_pos == -1:
            return None
        else:
            return self.ordered_tracks[self.current_pos]

    def peek(self):
        """
            returns the next track that will be played
        """
        if self.random_enabled:
            return None #peek() is meaningless with random
        nextpos = self.current_pos + 1
        if nextpos >= len(self):
            if self.repeat_enabled:
                nextpos = 0
            else:
                return None # end of playlist
        return self.ordered_tracks[nextpos]

    def next(self):
        """
            moves to the next track in the playlist

            returns: the next track [Track], None if no more tracks
        """
        if self.random_enabled:
            if self.current_pos != -1:
                self.tracks_history.append(self.get_current())
                if self.repeat_enabled and len(self.tracks_history) == \
                        len(self.ordered_tracks):
                    self.tracks_history = []
            if len(self.ordered_tracks) == 1 and \
                    len(self.tracks_history) == 1:
                return None
            
            next = random.choice([ x for x in self.ordered_tracks \
                    if x not in self.tracks_history])
            self.current_pos = self.ordered_tracks.index(next)            
        else:
            if len(self.ordered_tracks) == 0:
                return None
            self.current_pos += 1

        if self.current_pos >= len(self.ordered_tracks):
            if self.repeat_enabled:
                self.current_pos = 0
            else:
                self.current_pos = -1

        self._dirty = True
        event.log_event('pl_current_changed', self, self.current_pos)
        return self.get_current()

    def prev(self):
        """
            moves to the previous track in the playlist

            returns: the previous track [Track]
        """
        if self.random_enabled:
            try:
                prev = self.tracks_history[-1]
            except:
                return self.get_current()
            self.tracks_history = self.tracks_history[:-1]
            self.current_pos = self.ordered_tracks.index(prev)
        else:
            self.current_pos -= 1
            if self.current_pos < 0:
                if self.repeat_enabled:
                    self.current_pos = len(self.ordered_tracks) - 1
                else:
                    self.current_pos = 0

        self._dirty = True
        event.log_event('pl_current_changed', self, self.current_pos)
        return self.get_current()

    def search(self, phrase, sort_field=None):
        """
            searches the playlist
        """
        tracks = trackdb.TrackDB.search(self, phrase, sort_field)
        if sort_field is None:
            from copy import deepcopy
            new_tracks = []
            for tr in self.ordered_tracks:
                if tr in tracks:
                    new_tracks.append(tr)
            tracks = new_tracks
        return tracks

    def toggle_random(self):
        """
            toggle random playback order
        """
        if not self.random_enabled:
            self.tracks_history = []
        self.random_enabled = self.random_enabled == False
        self._dirty = True

    def toggle_repeat(self):
        """
            toggle repeat playback
        """
        self.repeat_enabled = self.repeat_enabled == False
        self._dirty = True

    def toggle_dynamic(self):
        """
            toggle dynamic adding of similar tracks to the playlist
        """
        self.dynamic_enabled = self.repeat_enabled == False
        self._dirty = True

    def set_random(self, value):
        """
            Enables random mode if it isn't already enabled

            @param value: [bool]
        """
        if not self.random_enabled:
            self.tracks_history = []
        self.random_enabled = value
        self._dirty = True

    def set_repeat(self, value):
        """
            Enables repeat mode if it isn't already enabled

            @param value: [bool]
        """
        self.repeat_enabled = value
        self.dirty = True

    def set_dynamic(self, value):
        """
            Enables dynamic mode if it isn't already enabled

            @param value: [bool]
        """
        self.dynamic_enabled = value
        self._dirty = True

    def is_random(self):
        return self.random_enabled

    def is_repeat(self):
        return self.repeat_enabled

    def is_dynamic(self):
        return self.dynamic_enabled

    def __str__(self):
        """
            Returns the name of the playlist
        """
        return "%s: %s" % (type(self), self.name)

    #FIXME: name random, repeat, dynamic, current_pos, name
    def save_to_location(self, location):
        if os.path.exists(location):
            f = open(location + ".new", "w")
        else:
            f = open(location, "w")
        for tr in self:
            f.write(tr.get_loc() + "\n")
        f.close()
        if os.path.exists(location + ".new"):
            os.remove(location)
            os.rename(location + ".new", location)

    def load_from_location(self, location):
        for loc in [location, location+".new"]:
            try:
                f = open(loc, 'r')
                break
            except:
                pass
        locs = []
        while True:
            line = f.readline()
            if line == "":
                break
            locs.append(line)
        f.close()

        tracks = []
        for loc in locs:
            c = collection.get_collection_by_loc(loc)
            if c:
                tr = c.get_track_by_loc(loc)
            if not tr:
                tr = track.Track(uri=loc)
                if tr.is_local() and not tr._scan_valid:
                    tr = None
            if tr:
                tracks.append(tr)
        self.ordered_tracks = tracks


class SmartPlaylist(object):
    """ 
        Represents a Smart Playlist.  
        This will query a collection object using a set of parameters

        Simple usage:

        >>> import xl.collection
        >>> col = xl.collection.Collection("Test Collection")
        >>> col.add_library(xl.collection.Library("./tests/data"))
        >>> col.rescan_libraries()
        >>> sp = SmartPlaylist(collection=col)
        >>> sp.add_param("artist", "==", "Delerium")
        >>> p = sp.get_playlist()
        >>> p.get_tracks()[1]['album']
        u'Chimera'
        >>> 
    """
    def __init__(self, name="", collection=None):
        """
            Sets up a smart playlist

            @param collection: a reference to a TrackDB object.
            args: See TrackDB
        """
        self.search_params = []
        self.custom_params = []
        self.collection = collection
        self.or_match = False
        self.track_count = -1
        self.random_sort = False
        self.name = name

    def set_location(self, location):
        pass

    def get_name(self):
        return self.name

    def set_name(self, name):
        self.name = name

    def set_collection(self, collection):
        """
            change the collection backing this playlist

            collection: the collection to use [Collection]
        """
        self.collection = collection

    def set_random_sort(self, sort):
        """ 
            If True, the tracks added during update() will be randomized

            @param sort: bool
        """
        self.random_sort = True
        self._dirty = True

    def get_random_sort(self):
        """
            Returns True if this playlist will randomly be sorted
        """
        return self.random_sort
    
    def set_return_limit(self, count):
        """
            Sets the max number of tracks to return.  

            @param count:  number of tracks to return.  Set to -1 to return
                all matched
        """
        self.track_count = count
        self._dirty = True

    def get_return_limit(self):
        """
            Returns the track count setting
        """
        return self.track_count

    def set_or_match(self, value):
        """
            Set to True to make this an or match: match any of the parameters

            value: True to match any, False to match all params
        """
        self.or_match = value
        self._dirty = True

    def get_or_match(self):
        """
            Return if this is an any or and playlist
        """
        return self.or_match
        
    def add_param(self, field, op, value, index=-1):
        """
            Adds a search parameter.

            @param field:  The field to operate on. [string]
            @param op:     The operator.  Valid operators are:
                    >,<,>=,<=,=,!=,==,!==,>< (between) [string]
            @param value:  The value to match against [string]
            @param index:  Where to insert the parameter in the search order.  -1 
                    to append [int]
        """
        if index:
            self.search_params.insert(index, [field, op, value])
        else:
            self.search_params.append([field, op, value])
        self._dirty = True

    def set_custom_param(self, param, index=-1):
        """
            Adds an arbitrary search parameter, exposing the full power
            of the new search system to the user.

            param:  the search query to use. [string]
            index:  the index to insert at. default is append [int]
        """
        if index:
            self.search_params.insert(index, param)
        else:
            self.search_params.append(param)
        self._dirty = True

    def remove_param(self, index):
        """
            Removes a parameter at the speficied index
        
            index:  the index of the parameter to remove
        """
        self._dirty = True
        return self.search_params.pop(index)

    def get_playlist(self, collection=None):
        """
            Generates a playlist by querying the collection
            
            @param collection: the collection to search (leave none to search
                        internal ref)
        """
        if not collection:
            collection = self.collection
        if not collection: #if there wasnt one set we might not have one
            return

        search_string = self._create_search_string()
        sort_field = None
        if self.random_sort: 
            sort_field = 'RANDOM'
        else:
            sort_field = ('artist', 'album', 'tracknumber', 'title')

        pl = Playlist(name=self.get_name())

        tracks = list(collection.search(search_string, sort_field,
            self.track_count))

        pl.add_tracks(tracks)

        return pl

    def _create_search_string(self):
        """
            Creates a search string based on the internal params
        """

        params = [] # parameter list

        for param in self.search_params:
            if type(param) == str:
                params += [param]
                continue
            (field, op, value) = param
            s = ""
            if op == ">=" or op == "<=":
                s += '( %(field)s%(op)s%(value)s ' \
                    'OR %(field)s==%(value)s )' % \
                    {
                        'field': field,
                        'value': value,
                        'op':    op[0]
                    }
            elif op == "!=" or op == "!==":
                s += 'NOT %(field)s%(op)s"%(value)s"' % \
                    {
                        'field': field,
                        'value': value,
                        'op':    op[1:]
                    }
            elif op == "><":
                s+= '( %(field)s>%(value1)s AND ' \
                    '%(field)s<%(value2)s )' % \
                    {
                        'field':  field,
                        'value1': value[0],
                        'value2': value[1]
                    }
            else:
                s += '%(field)s%(op)s"%(value)s"' % \
                    {
                        'field': field,
                        'value': value,
                        'op':    op
                    }

            params.append(s)

        if self.or_match:
            return ' OR '.join(params)
        else:
            return ' '.join(params)

    def save_to_location(self, location):
        pass #FIXME: implement this

    def load_from_location(self, location):
        pass #FIXME: implement this

class PlaylistExists(Exception):
    pass

class PlaylistManager(object):
    """
        TODO:  document me!
    """
    def __init__(self):
        self.playlist_dir = os.path.join(xdg.get_data_dirs()[0],'playlists')
        self.smart_playlist_dir = os.path.join(xdg.get_data_dirs()[0],
                'smart_playlists')
        for dir in [self.playlist_dir, self.smart_playlist_dir]:
            if not os.path.exists(dir):
                os.makedirs(dir)
        self.playlists = []
        self.smart_playlists = {}

        self.load_names()

    def save_playlist(self, pl, overwrite=False):
        name = pl.get_name()
        if overwrite or name not in self.playlists:
            pl.save_to_location(os.path.join(self.playlist_dir, pl.get_name()))
            if name not in self.playlists:
                self.playlists.append(name)
            self.playlists.sort()
        else:
            raise PlaylistExists

        event.log_event('playlist_added', self, name)

    def remove_playlist(self, name):
        if name in self.playlists:
            self.playlists.remove(name)
            event.log_event('playlist_removed', self, name)

    def add_smart_playlist(self, pl):
        name = pl.get_name()
        pl.set_location(os.path.join(self.smart_playlist_dir,pl.get_name()))
        self.smart_playlists[name] = pl
        event.log_event('smart_playlist_added', self, pl)

    def remove_smart_playlist(self, pl):
        if self.smart_playlists.has_key(name):
            pl = self.smart_playlists[name]
            del self.smart_playlists[name]
            event.log_event('smart_playlist_removed', self, pl)

    def save_all(self):
        for pl in self.smart_playlists.values():
            if pl is not None:
                pl.save_to_location(os.path.join(self.smart_playlist_dir, 
                        pl.get_name()))

    def load_names(self):
        self.playlists = os.listdir(self.playlist_dir)
        smart_playlist_names = os.listdir(self.smart_playlist_dir)
        for p in smart_playlist_names:
            self.smart_playlists[p] = None

    def get_playlist(self, name):
        if name in self.playlists:
            pl = Playlist(location=os.path.join(self.playlist_dir, name))
            pl.set_name(name)
            return pl
        else:
            raise ValueError("No such playlist")

    def list_playlists(self):
        return self.playlists[:]

    def get_smart_playlist(self, name):
        if self.smart_playlists.has_key(name):
            pl = self.smart_playlists[name]
            if pl == None:
                pl = SmartPlaylist(name=name, 
                        location=os.path.join(self.smart_playlist_dir,name))
                self.smart_playlists[name] = pl
            return pl
        else:
            raise ValueError("No such playlist")

    def list_smart_playlists(self):
        return self.smart_playlists.keys()

# vim: et sts=4 sw=4
<|MERGE_RESOLUTION|>--- conflicted
+++ resolved
@@ -24,16 +24,12 @@
 
 from xl import trackdb, event, xdg, track
 import urllib, random, os, time
+
 try:
-<<<<<<< HEAD
     import xml.etree.cElementTree as ETree
 except:
     import xml.etree.ElementTree as ETree
-=======
-    import xml.etree.cElementTree as cETree
-except:
-    import cElementTree as cETree
->>>>>>> bbf72884
+
 from urlparse import urlparse
 
 #TODO: is this really needed?
