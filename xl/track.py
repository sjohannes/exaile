--- conflicted
+++ resolved
@@ -26,19 +26,11 @@
 
 import logging, os, urllib2, urlparse
 from copy import deepcopy
+import gio
 from xl.nls import gettext as _
-from xl import common
+from xl import common, settings, event
 import xl.metadata as metadata
 from xl.common import lstrip_special
-<<<<<<< HEAD
-import logging, traceback
-import urlparse
-import urllib
-import urllib2
-import gio
-=======
->>>>>>> 7f832262
-from xl import settings, event
 logger = logging.getLogger(__name__)
 
 def is_valid_track(loc):
