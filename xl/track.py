--- conflicted
+++ resolved
@@ -109,14 +109,9 @@
 
     def __new__(cls, *args, **kwargs):
         """
-<<<<<<< HEAD
             override the construction of new Track objects so that
             if there is already a Track for a given uri, we just return
             that Track instance instead of creating a new one.
-=======
-            override class creation to reuse existing Track objects
-            if one alreayd exists for a particular URI
->>>>>>> 23e9eb20
         """
         uri = None
         if len(args) > 0:
@@ -163,16 +158,11 @@
             self._unpickles(_unpickles)
             self.__register()
         elif uri:
-<<<<<<< HEAD
-            self.tags['__loc'] = gio.File(uri).get_uri()
-            self.read_tags()
-        else:
-            raise ValueError, "Cannot create a Track from nothing"
-=======
             self.set_loc(uri)
             if scan:
                 self.read_tags()
->>>>>>> 23e9eb20
+        else:
+            raise ValueError, "Cannot create a Track from nothing"
 
     def __register(self):
         self.__tracksdict[self.tags['__loc']] = self
@@ -541,9 +531,7 @@
             if not word.endswith("'"):
                 word += ' '
             if lowered.startswith(word):
-                # add it to the end so that when sorting ones that have
-                # the same prefix get sorted together
-                values = values[len(word):] + values[:len(word)]
+                values = values[len(word):]
                 break
         return values
 
