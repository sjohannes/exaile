# Copyright (C) 2006 Adam Olsen
#
# This program is free software; you can redistribute it and/or modify
# it under the terms of the GNU General Public License as published by
# the Free Software Foundation; either version 1, or (at your option)
# any later version.
#
# This program is distributed in the hope that it will be useful,
# but WITHOUT ANY WARRANTY; without even the implied warranty of
# MERCHANTABILITY or FITNESS FOR A PARTICULAR PURPOSE.  See the
# GNU General Public License for more details.
#
# You should have received a copy of the GNU General Public License
# along with this program; if not, write to the Free Software
# Foundation, Inc., 675 Mass Ave, Cambridge, MA 02139, USA.

import os, re, urllib
from gettext import gettext as _, ngettext
import pygtk
pygtk.require('2.0')
import gtk, pango
from xl import xlmisc, common, library, burn, media
import xl.path
import editor, information

# creates the rating images for the caller
def create_rating_images(caller):
    """
        Called to (re)create the pixmaps used for the Rating column.
    """
    if (caller.rating_width != caller.old_r_w and caller.rating_width != 0):
        caller.rating_images = []
        star_size = caller.rating_width / 4

<<<<<<< HEAD
=======
        star_size -= 1
>>>>>>> 59965248
        star = gtk.gdk.pixbuf_new_from_file_at_size(
            xl.path.get_data('images', 'star.png'), star_size, star_size)

        star_size -= 1

        full_image = gtk.gdk.Pixbuf(gtk.gdk.COLORSPACE_RGB, True, 8, caller.rating_width, star_size)
        full_image.fill(0xffffff00) # transparent white
        for x in range(0, 4):
            star.copy_area(0, 0, star_size, star_size, full_image, star_size * x, 0)
        caller.rating_images.insert(0, full_image)
        for x in range(7, 0, -1):
            this_image = gtk.gdk.Pixbuf(gtk.gdk.COLORSPACE_RGB, True, 8, caller.rating_width, star_size)
            this_image.fill(0xffffff00) # transparent white
            full_image.copy_area(0, 0, int(x * star_size / 2.0), star_size, this_image, 0, 0)
            caller.rating_images.insert(0, this_image)
        caller.old_r_w = caller.rating_width

class TracksListCtrl(gtk.VBox):
    """
        Represents the track/playlist table
    """
    rating_images = []
    rating_width = 64   # some default value
    old_r_w = -1
    row_height = 16
    
    default_columns = ('#', _('Title'), _('Album'), _('Artist'), _('Length'))
    col_items = ["#",
        _("Title"), _("Artist"), _("Album"), _("Length"), _("Disc"),
        _("Rating"), _("Year"), _("Genre"), _("Bitrate"), _("Location"),
        _("Filename")]
    col_map = {
        '#': 'track',
        _('Title'): 'title',
        _('Artist'): 'artist',
        _('Album'): 'album',
        _('Length'): 'length',
        _('Disc'): 'disc_id',
        _('Rating'): 'rating',
        _('Year'): 'year',
        _('Genre'): 'genre',
        _('Bitrate'): 'bitrate',
        _('Location'): 'io_loc',
        _('Filename'): 'filename'
        }
    size_map = {
        '#': 30,
        _('Title'): 200,
        _('Artist'): 150,
        _('Album'): 150,
        _('Length'): 50,
        _('Disc'): 30,
        _('Rating'): 80,
        _('Year'): 50,
        _('Genre'): 100,
        _('Bitrate'): 30,
        _('Location'): 100,
        _('Filename'): 50
    }

    prep = "track"
    type = 'track'

    def __init__(self, exaile, queue=False):
        """
            Expects an exaile instance, the parent window, and whether or not
            this is a queue window.  If it's not a queue window, the track
            popup menu will be initialized.
        """
        gtk.VBox.__init__(self)
        self.exaile = exaile
        self.list = xlmisc.DragTreeView(self)
        self.list.set_rules_hint(True)
        self.list.set_enable_search(False)
        self.songs = library.TrackData()

        self.scroll = gtk.ScrolledWindow()
        self.scroll.set_policy(gtk.POLICY_AUTOMATIC, gtk.POLICY_AUTOMATIC)
        self.scroll.add(self.list)
        self.pack_start(self.scroll, True, True)
        self.scroll.show_all()
        selection = self.list.get_selection()
        selection.set_mode(gtk.SELECTION_MULTIPLE)
        self.playimg = self.exaile.window.render_icon('gtk-media-play',
            gtk.ICON_SIZE_SMALL_TOOLBAR)
        self.playimg = self.playimg.scale_simple(18, 18,
            gtk.gdk.INTERP_BILINEAR)
        self.pauseimg = self.exaile.window.render_icon('gtk-media-pause',
            gtk.ICON_SIZE_SMALL_TOOLBAR)
        self.pauseimg = self.pauseimg.scale_simple(18, 18,
            gtk.gdk.INTERP_BILINEAR)

        self.db = exaile.db
        self.inited = False
        self.queue = queue
        self.playlist = None
        self.tpm = None
        self.plugins_item = None
        self.setup_columns()

        create_rating_images(self)

        self.show()
        
        self.setup_events()


    def close_page(self):
        """
            Called when this page in the notebook is closed
        """
        pass

    def drag_data_received(self, tv, context, x, y, selection, info, etime):
        """
            Called when data is recieved
        """
        self.list.unset_rows_drag_dest()
        self.list.drag_dest_set(gtk.DEST_DEFAULT_ALL, 
            self.list.targets,
            gtk.gdk.ACTION_COPY|gtk.gdk.ACTION_MOVE)

        model = tv.get_model()
        loc = list(selection.get_uris())
        counter = 0
 
        if context.action != gtk.gdk.ACTION_MOVE:
            self.exaile.status.set_first(
            _("Scanning and adding tracks to current playlist..."))
        xlmisc.finish()

        # first, check to see if they dropped a folder
        copy = loc[:]
        for l in copy:
            l = urllib.unquote(l)
            if os.path.isdir(l.replace("file://", "")):
                # in this case, it is a folder
                for root, dirs, files in os.walk(l.replace("file://", '')):
                    for file in files:
                        (stuff, ext) = os.path.splitext(file)
                        if ext.lower() in media.SUPPORTED_MEDIA:
                            loc.append(urllib.quote(os.path.join(root, file)))

        drop_info = tv.get_dest_row_at_pos(x, y)
        if drop_info:
            path, position = drop_info
            iter = model.get_iter(path)
            if (position == gtk.TREE_VIEW_DROP_BEFORE or
                position == gtk.TREE_VIEW_DROP_INTO_OR_BEFORE):
                first = False
            else:
                first = True

        for l in loc:
            l = l.replace("file://", "")
            l = urllib.unquote(l)
            m = re.search(r'^device_(\w+)://', l)
            if m:
                song = self.exaile.device_panel.get_song(l)
            else:
                song = library.read_track(self.exaile.db, self.exaile.all_songs, l)
                if not song:
                    # check plugins
                    song = self.get_plugin_track(l)

            if not song or song in self.songs: continue

            if not drop_info:
                # if there's no drop info, just add it to the end
                if song: self.append_song(song)
            else:
                if not first:
                    first = True
                    ar = self.get_ar(song)
                    iter = self.model.insert_before(iter, ar)
                else:
                    ar = self.get_ar(song)
                    iter = self.model.insert_after(iter, ar)
                if counter >= 20:
                    xlmisc.finish()
                    counter = 0
                else:
                    counter += 1
            if not song in self.playlist_songs:
                self.playlist_songs.append(song)

        if context.action == gtk.gdk.ACTION_MOVE:
            context.finish(True, True, etime)
        else:
            context.finish(True, False, etime)
        self.update_songs()
        if self.type != 'queue':
            self.exaile.update_songs(self.songs, False)
        self.exaile.status.set_first(None)

    def get_plugin_track(self, loc):
        """
            Checks to see if a track is in the available plugin list
        """
        for k, v in self.exaile.plugin_tracks.iteritems():
            tr = v.for_path(loc)
            if tr: return tr

        return None

    def update_songs(self):
        """
            Updates the songs for the new order
        """
        songs = library.TrackData()
        iter = self.model.get_iter_first()
        if not iter: return
        while True:
            song = self.model.get_value(iter, 0)
            songs.append(song)
            iter = self.model.iter_next(iter)
            if not iter: break

        self.songs = songs

    def ensure_visible(self, track):
        """
            Scrolls to a track
        """
        if not track in self.songs: return
        index = self.songs.index(track)
        path = (index,)
        self.list.scroll_to_cell(path)
    
    def get_songs(self):
        """
            Returns the tracks displayed in this list
        """
        return self.songs

    def get_next_track(self, song):
        """
            Gets the next track
        """
        if song is None:
            index = -1
        else: 
            try:
                index = self.songs.index(song)
            except ValueError:
                return None
        path = (index + 1,)
        try:
            iter = self.model.get_iter(path)
        except ValueError:
            return None
        if not iter: return None
        return self.model.get_value(iter, 0)

    def get_previous_track(self, song):
        """
            Gets the previous track
        """
        if not song in self.songs: return None
        index = self.songs.index(song)
        path = (index - 1,)
        try:
            iter = self.model.get_iter(path)
        except ValueError:
            return None
        if not iter: return None
        return self.model.get_value(iter, 0)

    def get_selected_track(self):
        """
            Returns the selected track
        """
        selection = self.list.get_selection()
        (model, paths) = selection.get_selected_rows()
        if not paths: return
        iter = model.get_iter(paths[0])
        return model.get_value(iter, 0)

    def get_selected_tracks(self):
        """
            Gets the selected tracks in the tree view
        """
        selection = self.list.get_selection()
        (model, paths) = selection.get_selected_rows()
        songs = library.TrackData()
        for path in paths:
            iter = self.model.get_iter(path)
            song = self.model.get_value(iter, 0)
            songs.append(song)

        return songs

    def setup_events(self):
        """
            Sets up various events
        """
        if self.type != 'queue':
            self.list.connect('row-activated', lambda *e: self.exaile.player.play())
        self.list.connect('key_release_event', self.key_released)

    def drag_get_data(self, treeview, context, selection, target_id, etime):
        """
            Called when a drag source wants data for this drag operation
        """

        loc = []
        delete = []
        sel = self.list.get_selection()
        (model, paths) = sel.get_selected_rows()
        for path in paths:
            iter = self.model.get_iter(path)
            song = self.model.get_value(iter, 0) 

            if song.type == 'device':
                device_name = self.exaile.device_panel.get_driver_name()
                loc.append("device_%s://%s" % (device_name, urllib.quote(str(song.loc))))
            else:
                loc.append(urllib.quote(str(song.loc)))
            delete.append(song)
            
        if context.action == gtk.gdk.ACTION_MOVE:
            for song in delete:
                index = self.songs.index(song)
                iter = self.model.get_iter((index,))
                self.model.remove(iter)
                self.songs.remove(song)

        selection.set_uris(loc)

    def get_iter(self, song):
        """
            Returns the path for a song
        """
        iter = self.model.get_iter_first()
        while True:
            s = self.model.get_value(iter, 0)
            if s == song: return iter

            iter = self.model.iter_next(iter)
            if not iter: break

        return None

    def key_released(self, widget, event):
        """
            Called when someone presses a key
        """

        selection = self.list.get_selection()
        (model, pathlist) = selection.get_selected_rows()

        # Delete
        if event.keyval == gtk.keysyms.Delete:
            delete = []
            for path in pathlist:
                iter = model.get_iter(path)
                track = model.get_value(iter, 0)
                delete.append(track)

            for track in delete:
                iter = self.get_iter(track)
                model.remove(iter)
                self.songs.remove(track)
                if track in self.playlist_songs:
                    self.playlist_songs.remove(track)

            if pathlist and self.songs:
                path = pathlist[0]
                if path[0] >= len(self.songs): path = (path[0] - 1,)
                selection.select_path(path)
        # Q
        elif event.keyval == gtk.keysyms.q and self.type != 'queue':
            for path in pathlist:
                iter = model.get_iter(path)
                track = model.get_value(iter, 0)
                if not track in self.exaile.player.queued:
                    self.exaile.player.queued.append(track)
                else:
                    self.exaile.player.queued.remove(track)

            update_queued(self.exaile)
            self.queue_draw()

    def setup_model(self, map):
        """
            Gets the array to build the two models
        """
        ar = [object, gtk.gdk.Pixbuf, gtk.gdk.Pixbuf]

        for item in map:
            if item == "track":
                ar.append(int)
            else:
                ar.append(str)

        self.model = gtk.ListStore(*ar)
        self.model_blank = gtk.ListStore(*ar)
        self.list.set_model(self.model)
        self.set_songs(self.songs)

    def setup_columns(self):
        """
            Sets up the columns for this table
        """

        self._col_count = 0
        self._length_id = -1
        cols = self.exaile.settings.get_list("ui/col_order", self.col_items)
        for col in self.col_items:
            if not col in cols:
                cols.append(col)

        self.append_map = [self.col_map[col] for col in cols if col]

        self.setup_model(self.append_map)

        count = 3
        first_col = True
        columns_settings = self.exaile.settings.get_list("ui/%s_columns" % (self.prep,))

        for name in cols:
            if not self.size_map.has_key(name): continue
            # get cell renderer
            cellr = gtk.CellRendererText()
            if _(name) == _("Rating"):
                cellr = gtk.CellRendererPixbuf()
                cellr.set_property("follow-state", False)
            mapval = self.col_map
            
            show = False
            if name in columns_settings:
                show = True

            if show:
                if first_col:
                    first_col = False
                    pb = gtk.CellRendererPixbuf()
                    pb.set_fixed_size(20, 20)
                    pb.set_property('xalign', 0.0)
                    stop_pb = gtk.CellRendererPixbuf()
                    stop_pb.set_fixed_size(12, 12)
                    col = gtk.TreeViewColumn(_(name))
                    col.pack_start(pb, False)
                    col.pack_start(stop_pb, False)
                    col.pack_start(cellr, True)
                    col.set_attributes(cellr, text=count)
                    col.set_attributes(pb, pixbuf=1)
                    col.set_attributes(stop_pb, pixbuf=2)
                    col.set_cell_data_func(pb, self.icon_data_func)
                    col.set_cell_data_func(stop_pb, self.stop_icon_data_func)
                else:
                    col = gtk.TreeViewColumn(_(name), cellr, text=count)
                
                if _(name) == _("Length"):
                    col.set_cell_data_func(cellr, self.length_data_func)
                elif _(name) == "#":
                    col.set_cell_data_func(cellr, self.track_data_func)
                elif _(name) == _('Disc'):
                    col.set_cell_data_func(cellr, self.disc_data_func)
                elif _(name) == _("Rating"):
                    col.set_attributes(cellr, pixbuf=1)
                    col.set_cell_data_func(cellr, self.rating_data_func)

                setting_name = "ui/%scol_width_%s" % (self.prep, name)
                width = self.exaile.settings.get_int(setting_name, 
                    self.size_map[name])
                col.set_fixed_width(width)

                resizable = self.exaile.settings.get_boolean('ui/resizable_cols',
                    False)

                if self.type != 'queue':
                    col.connect('clicked', self.set_sort_by)
                    col.connect('notify::width', self.set_column_width)
                    col.set_clickable(True)
                    col.set_reorderable(True)
                    col.set_resizable(False)
                    col.set_sort_indicator(False)

                if not resizable:
                    if _(name) in (_("Title"), _("Artist"), _("Album"), _("Location")):
                        col.set_expand(True)
                        col.set_fixed_width(1)
                        col.set_sizing(gtk.TREE_VIEW_COLUMN_FIXED)
                        cellr.set_property('ellipsize', pango.ELLIPSIZE_END)
                    else:
                        col.set_sizing(gtk.TREE_VIEW_COLUMN_AUTOSIZE)
                else:
                    col.set_resizable(True)
                    col.set_sizing(gtk.TREE_VIEW_COLUMN_FIXED)

                if _(name) == '#':
                    cellr.set_property('xalign', 1.0)

                col.set_widget(gtk.Label(_(name)))
                col.get_widget().show()
                self.list.append_column(col)
                col.get_widget().get_ancestor(gtk.Button).connect('button_press_event', self.press_header)
            count = count + 1
        self.changed_id = self.list.connect('columns-changed', self.column_changed)

    def press_header(self, widget, event):
        if event.button != 3:
            return False
        menu = self.exaile.xml.get_widget('columns_menu_menu')
        menu.popup(None, None, None, event.button, event.time)
        return True
			
    def header_toggle(self, menuitem, column):
        column.set_visible(not column.get_visible())

    def column_changed(self, *e):
        """
            Called when columns are reordered
        """
        self.list.disconnect(self.changed_id)
        cols = []
        for col in self.list.get_columns():
            cols.append(col.get_title())
            self.list.remove_column(col)

        self.exaile.settings['ui/col_order'] = cols
        self.setup_columns()

    def set_column_width(self, col, stuff=None):
        """
            Called when the user resizes a column
        """
        name = "ui/%scol_width_%s" % (self.prep, col.get_title())
        self.exaile.settings[name] = col.get_width()
        if col.get_title() == _("Rating"):
            self.rating_width = min(col.get_width(), self.row_height * 4)
            create_rating_images(self)

    def disc_data_func(self, col, cell, model, iter):
        """
            formats the disc
        """
        item = model.get_value(iter, 0)
        if item.disc_id is None or item.disc_id == -1 or \
            item.type == 'podcast':
            cell.set_property('text', '')
        else:
            cell.set_property('text', item.disc_id)

    def filename_data_func(self, col, cell, model, iter):
        """
            Shows the filename of the track
        """
        item = model.get_value(iter, 0)
        cell.set_property('text', os.path.basename(item.io_loc))

    def track_data_func(self, col, cell, model, iter):
        """
            Track number
        """
        item = model.get_value(iter, 0)
        if item.track is None or item.track == -1 or \
            item.type == 'podcast':
            cell.set_property('text', '')
        else:
            cell.set_property('text', item.track)

    # sort functions courtesy of listen (http://listengnome.free.fr), which
    # are in turn, courtesy of quodlibet.  
    def set_sort_by(self, column):
        """
            Sets the sort column
        """
        title = column.get_title()
        count = 0
        for col in self.list.get_columns():
            if column.get_title() == col.get_title():
                order = column.get_sort_order()
                if (not column.get_sort_indicator() or 
                    order == gtk.SORT_DESCENDING):
                    order = gtk.SORT_ASCENDING
                else:
                    order = gtk.SORT_DESCENDING
                col.set_sort_indicator(True)
                col.set_sort_order(order)
            else:
                col.set_sort_indicator(False)

        self.songs = self.reorder_songs(self.songs)
        self.set_songs(self.songs)

    def reorder_songs(self, songs):
        """
            Resorts all songs
        """
        attr, reverse = self.get_sort_by()

        def the_strip(tag):
            return spec_strip(library.the_cutter(tag))
        def spec_strip(tag):
            return library.lstrip_special(tag)

        if attr in ('album', 'title'):
            get_key = lambda track: spec_strip(getattr(track, attr).lower())
        elif attr == 'artist':
            # the_strip(track.artist.lower()) is the same as the next sort key
            get_key = lambda track: None
        elif attr == 'length':
            get_key = lambda track: track.get_duration()
        else:
            get_key = lambda track: getattr(track, attr)

        s = [
            (get_key(track),
            the_strip(track.artist.lower()),
            spec_strip(track.album.lower()),
            track.track,
            track)
            for track in songs]
        s.sort(reverse=reverse)
        songs = [track[-1] for track in s]
        return songs

    def get_sort_by(self):
        """
            Gets the sort order
        """
        for col in self.list.get_columns():
            if col.get_sort_indicator():
                return (self.col_map[col.get_title()], 
                    col.get_sort_order() == gtk.SORT_DESCENDING)
        return 'album', False

    def stop_icon_data_func(self, col, cellr, model, iter):
        """
            sets stop icon
        """

        item = model.get_value(iter, 0)
        image = None
        
        if item == self.exaile.player.stop_track:
            image = self.exaile.window.render_icon('gtk-stop', 
                gtk.ICON_SIZE_MENU) 
            image = image.scale_simple(12, 12, gtk.gdk.INTERP_BILINEAR)
        
        cellr.set_property('pixbuf', image)  
            
    def icon_data_func(self, col, cellr, model, iter):
        """
            sets track icon
        """

        item = model.get_value(iter, 0)
        image = None

        if item == self.exaile.player.current:
            if self.exaile.player.is_playing():
                image = self.playimg
            elif self.exaile.player.is_paused():
                image = self.pauseimg
        elif item in self.exaile.player.queued:
            index = self.exaile.player.queued.index(item)
            image = xlmisc.get_text_icon(self.exaile.window,
                str(index + 1), 18, 18)

        cellr.set_property('pixbuf', image)

    def rating_data_func(self, col, cellr, model, iter):
        item = model.get_value(iter, 0)
        if not item.rating: return
        idx = len(item.rating) / 2 - 1
        cellr.set_property('pixbuf', self.rating_images[idx])

    def length_data_func(self, col, cellr, model, iter):
        """ 
            Formats the track length
        """
        item = model.get_value(iter, 0)

        if item == 'podcast':
            cellr.set_property('text', item.length)
            return

        seconds = item.duration
        text = "%s:%02d" % (seconds / 60, seconds % 60)

        if item.type == 'stream':
            text = ''

        cellr.set_property('text', text)

    def update_col_settings(self):
        """
            Updates the settings for a specific column
        """
        self.list.disconnect(self.changed_id)
        columns = self.list.get_columns()
        for col in columns:
            self.list.remove_column(col)

#        self.tree_lost_focus(None, None)
        self.setup_columns()
        self.list.queue_draw()

    def set_songs(self, songs, update_playlist=True):
        """
            Sets the songs in this table (expects a list of tracks)
        """
        self.songs = library.TrackData()

        # save sort indicators, because they get reset when you set the model
        indicators = {}
        self.model.clear()
        for col in self.list.get_columns():
            indicators[col.get_title()] = col.get_sort_indicator()

        self.list.set_model(self.model_blank)
        if update_playlist: self.playlist_songs = songs
        for song in songs:
            self.append_song(song)

        self.list.set_model(self.model)
        for col in self.list.get_columns():
            col.set_sort_indicator(indicators[col.get_title()])

    def get_ar(self, song):
        """
            Creates the array to be added to the model in the correct order
        """
        ar = [song, None, None]
        for field in self.append_map:
            ar.append(getattr(song, field))
        return ar

    def append_song(self, song):
        """
            Adds a song to this view
        """
        ar = self.get_ar(song)

        self.model.append(ar)
        if not song in self.songs: self.songs.append(song)

    def update_iter(self, iter, song):
        """
            Updates the track at "iter"
        """
        ar = self.get_ar(song)
        self.model.insert_after(iter, ar)
        self.model.remove(iter)

    def refresh_row(self, song):
        """
            Refreshes the text for the specified row
        """
        selection = self.list.get_selection()
        model, paths = selection.get_selected_rows()
        iter = self.model.get_iter_first()
        if not iter: return
        while True:
            check = self.model.get_value(iter, 0)
            if not check: break
            if check == song:
                self.update_iter(iter, song)
                break
            iter = self.model.iter_next(iter)
            if not iter: break
       
        if not paths: return
        for path in paths:
            selection.select_path(path)

    def setup_tracks_menu(self):
        """
            Sets up the popup menu for the tracks list
        """
        tpm = xlmisc.Menu()

        # if the menu already exists, remove the plugins menu from it
        if self.plugins_item:
            self.plugins_item.remove_submenu()
            
        self.tpm = tpm        
                
        songs = self.get_selected_tracks()

        n_selected = len(songs)

        pixbuf = xlmisc.get_text_icon(self.exaile.window, u'\u2610', 16, 16)
        icon_set = gtk.IconSet(pixbuf)
        
        factory = gtk.IconFactory()
        factory.add_default()        
        factory.add('exaile-queue-icon', icon_set)
        
        self.queue = tpm.append(_("Toggle Queue"), self.exaile.on_queue,
            'exaile-queue-icon')

        if n_selected == 1:
            self.stop_track = tpm.append(_("Toggle: Stop after this Track"), 
                self.exaile.on_stop_track, 'gtk-stop')
        tpm.append_separator()

        tpm.append(_("Edit Track Information"), lambda e, f:
            editor.TrackEditor(self.exaile, self), 'gtk-edit')

        rm = xlmisc.Menu()
        self.rating_ids = []

        for i in range(0, 8):
            item = rm.append_image(self.rating_images[i],
                lambda w, e, i=i: editor.update_rating(self, i))

        star_icon = gtk.gdk.pixbuf_new_from_file_at_size(
            xl.path.get_data('images', 'star.png'), 16, 16)
        icon_set = gtk.IconSet(star_icon)
        factory = gtk.IconFactory()
        factory.add_default()        
        factory.add('exaile-star-icon', icon_set)

        tpm.append_menu(_("Set Track Rating"), rm, 'exaile-star-icon')

        t = songs[0].type
        if t == 'file':
            bm = xlmisc.Menu()
            bm.append(ngettext("Burn Selected Track", "Burn Selected Tracks",
                n_selected), self.burn_selected, 'gtk-cdrom')
            bm.append(_("Burn Playlist"), self.burn_playlist, 'gtk-cdrom')
            tpm.append_menu(_('Burn'), bm, 'gtk-cdrom')
            if not burn.check_burn_progs():
                bm.set_sensitive(False)

        if t == 'cd':
            im = xlmisc.Menu()
            im.append(ngettext("Import Selected Track",
                "Import Selected Tracks", n_selected),
                self.import_selected, 'gtk-cdrom')
            im.append(_('Import CD'), self.import_cd, 'gtk-cdrom')
            tpm.append_menu(_('Import'), im, 'gtk-cdrom')

        if t != 'cd':
            if not songs or not t == 'stream':
                pm = xlmisc.Menu()
                self.new_playlist = pm.append(_("New Playlist"),
                    self.exaile.playlists_panel.on_add_playlist, 'gtk-new')
                pm.append_separator()
                rows = self.db.select("SELECT name FROM playlists WHERE type=0 ORDER BY"
                    " name")
                for row in rows:
                    pm.append(row[0], self.exaile.playlists_panel.add_items_to_playlist)

                tpm.append_menu(_("Add to Playlist"), pm, 'gtk-add')
            else:
                self.playlists_menu = xlmisc.Menu()
                all = self.db.select("SELECT name FROM radio "
                    "ORDER BY name")
                for row in all:
                    i = self.playlists_menu.append(row[0],
                        self.exaile.pradio_panel.add_items_to_station)

                self.playlists_menu.append_separator()
                self.new_playlist = self.playlists_menu.append(_("New Station"),
                    self.exaile.pradio_panel.on_add_to_station, 'gtk-new')

                tpm.append_menu(_("Add to Saved Stations"),
                    self.playlists_menu, 'gtk-add')

        if n_selected == 1:
            info = tpm.append(_("Information"), self.get_track_information,
                'gtk-info')
        tpm.append_separator()

        if n_selected == 1 and self.get_selected_track() \
            and self.get_selected_track().type == 'lastfm':
            lfm = xlmisc.Menu()
            lfm.append('Ban', lambda *e: self.send_lastfm_command('ban'))
            lfm.append('Love', lambda *e: self.send_lastfm_command('love'))
            lfm.append('Skip', lambda *e: self.send_lastfm_command('skip'))
            tpm.append_menu(_("Last.FM Options"), lfm)
            tpm.append_separator()

        factory.add('exaile-track-icon', gtk.IconSet(
            gtk.gdk.pixbuf_new_from_file(xl.path.get_data('images',
            'track.png'))))
        # TRANSLATORS: Shows the selected track in the collection tree
        if n_selected == 1:
            tpm.append(_("Show in Collection"), self.show_in_collection,
                'exaile-track-icon')

        tpm.append(_("Remove from Current"),
            self.delete_tracks, 'gtk-delete')

        # plugins menu items
        if self.exaile.plugins_menu.get_children():
            tpm.append_separator()

            # TRANSLATORS: Plugin submenu for the playlist
            self.plugins_item = tpm.append(_("Plugins"), None, 'gtk-execute')
            self.plugins_item.set_submenu(self.exaile.plugins_menu)

    def burn_selected(self, widget, event):
        burn.launch_burner(self.exaile.settings.get_str('burn_prog', burn.check_burn_progs()[0]), \
            self.exaile.tracks.get_selected_tracks())

    def show_in_collection(self, item, event):
        """
            Go to collection tree item corresponding to current track
        """
        track = self.get_selected_track()
        self.exaile.collection_panel.show_in_collection(track)

    def burn_selected(self, widget, event):
        burn.launch_burner(self.exaile.settings.get_str('burn_prog', burn.check_burn_progs()[0]), \
            self.exaile.tracks.get_selected_tracks())

    def burn_playlist(self, widget, event):
        burn.launch_burner(self.exaile.settings.get_str('burn_prog', burn.check_burn_progs()[0]), \
            self.songs)

    def import_selected(self, widget, event):
        self.exaile.importer.do_import(self.get_selected_tracks())

    def import_cd(self, widget, event):
        self.exaile.importer.do_import(self.songs)

    def send_lastfm_command(self, command):
        if self.exaile.player.lastfmsrc:
            self.exaile.player.lastfmsrc.control(command)

    def get_track_information(self, widget, event=None):
        """
            Shows the track information tab
        """
        t = self.get_selected_track()
        information.show_information(self.exaile, t)

    def button_press(self, button, event):
        """
            The popup menu that is displayed when you right click in the
            playlist
        """
        if not event.button == 3: return
        selection = self.list.get_selection()
        self.setup_tracks_menu()

        self.tpm.popup(None, None, None, 0, gtk.get_current_event_time())
        if selection.count_selected_rows() <= 1: return False
        else: return True

    def load(self, genre, plugin):
        """
            Loads the track information from a cache file if it exists.
            If loading it fails, False is returned, else True is returned
        """
        cache = xl.path.get_config('cache')
        if not os.path.isdir(cache): os.mkdir(cache)
        f = "%s%sradioplugin_%s_%s.tab" % (cache, os.sep, plugin, genre)
        if not os.path.isfile(f): return False
        songs = []
        try:
            f = open(f, "r")
            for line in f.readlines():
                line = line.strip()
                fields = line.split("\t")
                info = ({
                    "album": fields[0],
                    "artist": fields[1],
                    "title": fields[2],
                    "loc": fields[3],
                    "bitrate": fields[4].replace("k", "")
                })

                track = media.Track()
                track.set_info(**info)
                track.type = 'stream'
                songs.append(track)
        except:
            xlmisc.log_exception()
            return False
        self.set_songs(songs)
        self.playlist_songs = songs
        return True

    def save(self, genre, plugin):
        """
            Saves the track information to a track file.
        """
        cache = xl.path.get_config('cache')
        if not os.path.isdir(cache): os.mkdir(cache)

        try:
            f = open("%s%sradioplugin_%s_%s.tab" % (cache, os.sep, plugin, genre), "w")
            for track in self.songs:
                f.write("%s\t%s\t%s\t%s\t%s\n" % (track.album, track.artist, track.title,
                    track.loc, track.bitrate))
            f.close()
        except IOError:
            xlmisc.log('Could not save station list')

    def delete_tracks(self, event, type): 
        """
            Deletes tracks, or just removes them from the playlist
        """
        deleting = False
        blacklisting = False
        if type == 'delete': deleting = True
        if type == 'blacklist': blacklisting = True
        delete = []
        delete_confirmed = False

        device_delete = []
        if deleting:
            result = common.yes_no_dialog(self.exaile.window, _("Are you sure "
            "you want to permanently remove the selected tracks from disk?"))
            if result == gtk.RESPONSE_YES: delete_confirmed = True
            else: return
        cur = self.db.cursor()

        error = ""

        if not deleting or delete_confirmed:
            tracks = self.get_selected_tracks()
            
            # stores song before the first selected one so that it can be focused later
            if (self.songs[0] != tracks[0]):
                saved_song_iter = self.get_iter(self.get_previous_track(tracks[0]))
                saved_song_tree_path = self.model.get_path(saved_song_iter)
                scroll = True
            else:
                scroll = False

            
            for track in tracks:
                delete.append(track)

            while len(delete) > 0:
                track = delete.pop()
                path_id = library.get_column_id(self.db, 'paths', 'name', track.loc)
                self.exaile.playlist_songs.remove(track)
                if track == self.exaile.player.stop_track:
                    self.exaile.player.stop_track = None
                try: self.songs.remove(track)
                except ValueError: pass

                # I use exceptions here because the "in" operator takes
                # time that I'm sure has to be repeated in the "remove" method
                # (or at least the "index" method is called, which probably
                # ends up looping until it finds it anyway
                try: self.exaile.songs.remove(track)
                except ValueError: pass

                if deleting or blacklisting:
                    try: self.exaile.all_songs.remove(track)
                    except ValueError: pass

                if deleting:
                    xlmisc.log("Deleting %s" % track.loc)

                    if track.type == 'device':
                        xlmisc.log("Device track detected")
                        device_delete.append(track)
                        continue
                    db = self.db
                    try:
                        if track.type == 'podcast':
                            if track.download_path:
                                os.remove(track.download_path)
                        else:
                            if os.path.isfile(track.loc): 
                                os.remove(track.loc)
                    except OSError:
                        common.error(self.exaile.window, "Could not delete '%s' - "\
                            "perhaps you do not have permissions to do so?"
                            % track.loc)
                    cur.execute("DELETE FROM tracks WHERE path=?", (path_id,))
                else: 
                    # execute if this is "remove from playlist" or "blacklist"
                    playlist = self.playlist
                    if playlist != None:
                        if track.type == 'stream':
                            t = "radio"; p = "url"
                        else:
                            t = "playlists"; p = "path"

                        playlist_id = library.get_column_id(self.db, t, 'name',
                            playlist)

                        if t == 'playlists':
                            t = 'playlist'
                        cur.execute("DELETE FROM %s_items WHERE "
                            "path=? AND %s=?" % (t, t),
                            (path_id, playlist_id))
                    if blacklisting:
                        cur.execute("UPDATE tracks SET blacklisted=1 "
                            "WHERE path=?", (path_id,))

            cur.close()
            if error:
                common.scrolledMessageDialog(self.exaile.window,
                    error, _("The following errors did occur"))
            self.exaile.collection_panel.track_cache = dict()
            self.set_songs(self.songs)
            
            # move to old position
            if scroll:
                self.list.scroll_to_cell(saved_song_tree_path, use_align=True)

            if blacklisting: self.exaile.show_blacklist_manager(False)
            if device_delete:
                self.exaile.device_panel.remove_tracks(device_delete)

class BlacklistedTracksList(TracksListCtrl):
    """
        Shows a list of blacklisted tracks
    """
    blacklist = None
    type = 'blacklist'
    def __init__(self, exaile):
        """
            Initializes the tracks list
        """
        TracksListCtrl.__init__(self, exaile, False)

    def setup_tracks_menu(self):
        """
            Sets up the popup menu for the tracks list
        """
        TracksListCtrl.setup_tracks_menu(self)
        self.deblacklist = self.tpm.append(_("Remove from Blacklist"), 
            self.de_blacklist)

    def de_blacklist(self, item, event):
        """
            Removes items from the blacklist
        """
        songs = self.get_selected_tracks()
        cur = self.db.cursor()
        remove = []
        for track in songs:
            remove.append(track)

        for track in remove:
            self.playlist_songs.remove(track)
            try: self.exaile.songs.remove(track)
            except: pass
            path_id = library.get_column_id(self.db, 'paths', 'name', track.loc)
            cur.execute("UPDATE tracks SET blacklisted=0 WHERE path=?",
                (path_id,)) 
            if not track in self.exaile.all_songs:
                self.exaile.all_songs.append(track)

        self.set_songs(self.exaile.songs)
        self.exaile.collection_panel.track_cache = dict()

class QueueManager(TracksListCtrl):
    """
        Represents all tracks present in the queue
    """
    type = 'queue'
    def __init__(self, exaile):
        """
            Initializes the queue manager
        """
        TracksListCtrl.__init__(self, exaile, True)

        buttons = gtk.HBox()
        buttons.set_border_width(5)
        self.clear = gtk.Button(None)
        self.clear.connect('clicked', self.clear_queue)
        self.clear.set_image(self.image('gtk-clear'))
        buttons.pack_end(self.clear, False, False)
        self.delete = gtk.Button(None)
        self.delete.set_image(self.image('gtk-delete'))
        self.delete.connect('clicked', self.delete_tracks)
        buttons.pack_end(self.delete, False, False)
        self.up = gtk.Button(None)
        self.up.set_image(self.image('gtk-go-up'))
        self.up.connect('clicked', self.move_up)

        buttons.pack_end(self.up, False, False)
        self.down = gtk.Button(None)
        self.down.set_image(self.image('gtk-go-down'))
        self.down.connect('clicked', self.move_down)
        buttons.pack_end(self.down, False, False)
        
        self.pack_start(buttons, False, True)
        buttons.show_all()

        self.set_songs(self.exaile.player.queued)

    def button_press(self, button, event):
        """
            Overridden method of TracksListCtrl.  Does nothing at all
        """
        pass

    def move_down(self, widget):
        """
            Moves the track down in the queue
        """
        selection = self.list.get_selection()
        (model, paths) = selection.get_selected_rows()

        try:
            num = paths[0][0]
        except IndexError:
            pass

        iter = model.get_iter(paths[0])

        queue = self.exaile.player.queued
        item = queue.pop(num)
        num += 1
        if num > len(queue):
            num = 0

        queue.insert(num, item)
        self.set_songs(queue)
        selection.select_path((num,))

    def move_up(self, widget):
        """
            Moves the track up in the queue
        """
        selection = self.list.get_selection()
        (model, paths) = selection.get_selected_rows()
        try:
            num = paths[0][0]
        except IndexError:
            pass
        iter = model.get_iter(paths[0])

        queue = self.exaile.player.queued
        item = queue.pop(num)
        num -= 1
        if num < 0:
            num = len(queue)

        queue.insert(num, item)
        self.set_songs(queue)
        selection.select_path((num,))
        
    def delete_tracks(self, item):
        """
            Deletes tracks from the queue
        """
        tracks = self.get_selected_tracks()
        for track in tracks:
            self.exaile.player.queued.remove(track)
            if track == self.exaile.player.stop_track:
                self.exaile.player.stop_track = None

        self.set_songs(self.exaile.player.queued)
        update_queued(self.exaile)

    def clear_queue(self, item):
        """
            Clears the queue
        """
        while self.exaile.player.queued:
            self.exaile.player.queued.pop()

        self.set_songs(self.exaile.player.queued)
        update_queued(self.exaile)

    def image(self, i):
        """
            Returns a stock image
        """
        return gtk.image_new_from_stock(i, gtk.ICON_SIZE_SMALL_TOOLBAR)

    def set_songs(self, songs):
        """
            Sets the tracks for the queue manager, and then disables header
            sorting
        """
        TracksListCtrl.set_songs(self, songs)

    def drag_data_received(self, tv, context, x, y, selection, info, etime):
        """
            Proxy to recieved dragged items.  Calls the parent class, then
            updates the queue order based on the new order of the tracks
        """
        TracksListCtrl.drag_data_received(self, tv, context, x, y, selection, 
            info, etime)
        self.exaile.player.queued = []
        for song in self.songs:
            self.exaile.player.queued.append(song)

        update_queued(self.exaile)

def update_queued(exaile):
    """ 
        If the queue manager is showing, this updates it
    """
    nb = exaile.playlists_nb
    for i in range(0, nb.get_n_pages()):
        page = nb.get_nth_page(i)
        if isinstance(page, QueueManager):
            page.set_songs(exaile.player.queued)

    if exaile.player.queued:
        n = len(exaile.player.queued)
        exaile.queue_count_label.set_label(ngettext(": %d track queued",
            ": %d tracks queued", n) % n)
    else:
        exaile.queue_count_label.set_label("")
<|MERGE_RESOLUTION|>--- conflicted
+++ resolved
@@ -32,14 +32,9 @@
         caller.rating_images = []
         star_size = caller.rating_width / 4
 
-<<<<<<< HEAD
-=======
         star_size -= 1
->>>>>>> 59965248
         star = gtk.gdk.pixbuf_new_from_file_at_size(
             xl.path.get_data('images', 'star.png'), star_size, star_size)
-
-        star_size -= 1
 
         full_image = gtk.gdk.Pixbuf(gtk.gdk.COLORSPACE_RGB, True, 8, caller.rating_width, star_size)
         full_image.fill(0xffffff00) # transparent white
