--- conflicted
+++ resolved
@@ -506,11 +506,7 @@
         for col_struct in cols:
             # get cell renderer
             cellr = gtk.CellRendererText()
-<<<<<<< HEAD
-            if name == _("Rating"):
-=======
             if col_struct.id == 'rating':
->>>>>>> 0dd3aa48
                 cellr = gtk.CellRendererPixbuf()
                 cellr.set_property("follow-state", False)
 
@@ -534,16 +530,6 @@
                 else:
                     col = gtk.TreeViewColumn(col_struct.display, cellr, text=count)
 
-<<<<<<< HEAD
-                if name == _("Length"):
-                    col.set_cell_data_func(cellr, self.length_data_func)
-                elif name == "#":
-                    col.set_cell_data_func(cellr, self.track_data_func)
-                elif name == _('Disc'):
-                    col.set_cell_data_func(cellr, self.disc_data_func)
-                elif name == _("Rating"):
-=======
-                col.set_cell_data_func(cellr, self.change_playing_track_text_func)
                 if col_struct.id == 'length':
                     col.set_cell_data_func(cellr, self.length_data_func)
                 elif col_struct.id == 'track':
@@ -551,7 +537,6 @@
                 elif col_struct.id == 'disc_id':
                     col.set_cell_data_func(cellr, self.disc_data_func)
                 elif col_struct.id == 'rating':
->>>>>>> 0dd3aa48
                     col.set_attributes(cellr, pixbuf=1)
                     col.set_cell_data_func(cellr, self.rating_data_func)
                 else:
