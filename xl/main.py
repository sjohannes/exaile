--- conflicted
+++ resolved
@@ -93,15 +93,11 @@
 
         #initalize PlaylistsManager
         from xl import playlist
-<<<<<<< HEAD
-        self.playlists = playlist.PlaylistManager(self.collection)
-=======
         self.playlists = playlist.PlaylistManager()
         self.smart_playlists = playlist.PlaylistManager('smart_playlists',
             playlist.SmartPlaylist)
         self.stations = playlist.PlaylistManager('radio_stations')
 
->>>>>>> 8b1bff73
         if firstrun:
             self._add_default_playlists() 
 
@@ -247,26 +243,16 @@
         # entire playlist
         entire_lib = playlist.SmartPlaylist("Entire Library",
             collection=self.collection) 
-<<<<<<< HEAD
-        self.playlists.add_smart_playlist(entire_lib)
-        
-=======
         self.smart_playlists.save_playlist(entire_lib, overwrite=True)
 
->>>>>>> 8b1bff73
         # random playlists
         for count in (100, 300, 500):
             pl = playlist.SmartPlaylist("Random %d" % count,
                 collection=self.collection)
             pl.set_return_limit(count)
             pl.set_random_sort(True)
-<<<<<<< HEAD
-            self.playlists.add_smart_playlist(pl)
-        
-=======
             self.smart_playlists.save_playlist(pl, overwrite=True)
 
->>>>>>> 8b1bff73
         # rating based playlists
         for item in (3, 4):
             pl = playlist.SmartPlaylist("Rating > %d" % item, 
