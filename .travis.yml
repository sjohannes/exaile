
services:
  - docker
language: python

env:
<<<<<<< HEAD
  - IMGTAG=debian10-python3
  - IMGTAG=fedora31-python3
  - IMGTAG=ubuntu18.04-python3
  - IMGTAG=ubuntu19.10-python3
=======
  - IMGTAG=debian9
  - IMGTAG=debian10
  - IMGTAG=fedora31
  - IMGTAG=ubuntu18.04
  - IMGTAG=ubuntu19.10
>>>>>>> 041c6e54

before_install:
- docker pull exaile/exaile-testimg:${IMGTAG}

script:
- docker run --rm -it -e HOME=/home -v $(pwd):/app -w /app exaile/exaile-testimg:${IMGTAG} make BUILDDIR=/tmp test test_compile check-doc

jobs:
  include:
  - stage: format-check
    language: python
    python:
    - "3.6"
    install:
    - pip install black
    script:
    - make check_format
  - stage: deploy
    language: python
    python:
    - "3.6"
    virtualenv:
      system_site_packages: true
    if: tag IS present
    install:
    - sudo apt-get install -y python-gi
    script:
    - make DIST_VERSION=$TRAVIS_TAG dist
    deploy:
      provider: releases
      draft: true
      api_key: $EXAILEBOT_OAUTH_KEY
      file_glob: true
      file: dist/*
      skip_cleanup: true
      on:
        branch: automation
        tags: true

notifications:
  irc:
    if: fork = false
    channels:
    - "chat.freenode.net#exaile"
    use_notice: false
    skip_join: false
    on_success: change
    template:
      - "%{repository_name} %{branch} | %{build_url} | %{compare_url} | %{message}"<|MERGE_RESOLUTION|>--- conflicted
+++ resolved
@@ -4,18 +4,10 @@
 language: python
 
 env:
-<<<<<<< HEAD
   - IMGTAG=debian10-python3
   - IMGTAG=fedora31-python3
   - IMGTAG=ubuntu18.04-python3
   - IMGTAG=ubuntu19.10-python3
-=======
-  - IMGTAG=debian9
-  - IMGTAG=debian10
-  - IMGTAG=fedora31
-  - IMGTAG=ubuntu18.04
-  - IMGTAG=ubuntu19.10
->>>>>>> 041c6e54
 
 before_install:
 - docker pull exaile/exaile-testimg:${IMGTAG}
