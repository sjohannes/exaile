# Asturian translation for exaile
<<<<<<< HEAD
# Copyright (c) 2009 Rosetta Contributors and Canonical Ltd 2009
# This file is distributed under the same license as the exaile package.
# FIRST AUTHOR <EMAIL@ADDRESS>, 2009.
=======
# Copyright (c) 2014 Rosetta Contributors and Canonical Ltd 2014
# This file is distributed under the same license as the exaile package.
# FIRST AUTHOR <EMAIL@ADDRESS>, 2014.
>>>>>>> 188b3494
#
msgid ""
msgstr ""
"Project-Id-Version: exaile\n"
<<<<<<< HEAD
"Report-Msgid-Bugs-To: \n"
"POT-Creation-Date: 2012-11-01 11:10+0100\n"
"PO-Revision-Date: 2012-07-29 07:09+0000\n"
"Last-Translator: Softastur <malditoastur@gmail.com>\n"
=======
"Report-Msgid-Bugs-To: FULL NAME <EMAIL@ADDRESS>\n"
"POT-Creation-Date: 2012-11-01 11:10+0100\n"
"PO-Revision-Date: 2014-08-10 19:50+0000\n"
"Last-Translator: FULL NAME <EMAIL@ADDRESS>\n"
>>>>>>> 188b3494
"Language-Team: Asturian <ast@li.org>\n"
"Language: ast\n"
"MIME-Version: 1.0\n"
"Content-Type: text/plain; charset=UTF-8\n"
"Content-Transfer-Encoding: 8bit\n"
"Plural-Forms: nplurals=2; plural=n != 1;\n"
<<<<<<< HEAD
"X-Launchpad-Export-Date: 2012-08-28 05:24+0000\n"
"X-Generator: Launchpad (build 15864)\n"
=======
"X-Launchpad-Export-Date: 2014-08-12 06:23+0000\n"
"X-Generator: Launchpad (build 17156)\n"
>>>>>>> 188b3494

#: ../xl/formatter.py:597
#, python-format
msgid "%d day, "
msgid_plural "%d days, "
msgstr[0] ""
msgstr[1] ""

#: ../xl/formatter.py:599
#, python-format
msgid "%d hour, "
msgid_plural "%d hours, "
msgstr[0] ""
msgstr[1] ""

#: ../xl/formatter.py:600
#, python-format
msgid "%d minute, "
msgid_plural "%d minutes, "
msgstr[0] ""
msgstr[1] ""

#: ../xl/formatter.py:601
#, python-format
msgid "%d second"
msgid_plural "%d seconds"
msgstr[0] ""
msgstr[1] ""

#. TRANSLATORS: Short form of an amount of days
#: ../xl/formatter.py:606
#, python-format
msgid "%dd, "
msgstr ""

#. TRANSLATORS: Short form of an amount of hours
#: ../xl/formatter.py:609
#, python-format
msgid "%dh, "
msgstr ""

#. TRANSLATORS: Short form of an amount of minutes
#: ../xl/formatter.py:611
#, python-format
msgid "%dm, "
msgstr ""

#. TRANSLATORS: Short form of an amount of seconds
#: ../xl/formatter.py:613
#, python-format
msgid "%ds"
msgstr ""

#. TRANSLATORS: Short form of an amount of days
#: ../xl/formatter.py:618
#, python-format
msgid "%dd "
msgstr ""

#. TRANSLATORS: Time duration (hours:minutes:seconds)
#: ../xl/formatter.py:621
#, python-format
msgid "%d:%02d:%02d"
msgstr ""

#. TRANSLATORS: Time duration (minutes:seconds)
#: ../xl/formatter.py:625
#, python-format
msgid "%d:%02d"
msgstr ""

#. TRANSLATORS: Indicates that a track has never been played before
#: ../xl/formatter.py:691
#: ../xl/formatter.py:696
msgid "Never"
msgstr "Enxamás"

#: ../xl/formatter.py:702
msgid "Today"
msgstr "Güei"

#: ../xl/formatter.py:704
msgid "Yesterday"
msgstr "Ayeri"

#: ../xl/main.py:201
msgid "Failed to migrate from 0.2.14"
msgstr "Fallu al migrar dende 0.2.14"

#: ../xl/main.py:416
msgid "Usage: exaile [OPTION]... [URI]"
msgstr ""

<<<<<<< HEAD
#: ../xl/main.py:417 ../plugins/minimode/minimode_preferences.ui.h:11
=======
#: ../xl/main.py:417
#: ../plugins/minimode/minimode_preferences.ui.h:11
>>>>>>> 188b3494
msgid "Options"
msgstr ""

#: ../xl/main.py:421
msgid "Playback Options"
msgstr ""

#: ../xl/main.py:423
msgid "Play the next track"
msgstr "Reproducir la pista viniente"

#: ../xl/main.py:425
msgid "Play the previous track"
msgstr "Reproducir la pista anterior"

<<<<<<< HEAD
#: ../xl/main.py:427 ../plugins/minimode/controls.py:342
=======
#: ../xl/main.py:427
#: ../plugins/minimode/controls.py:342
>>>>>>> 188b3494
#: ../plugins/minimode/controls.py:357
msgid "Stop playback"
msgstr "Parar reproducción"

#: ../xl/main.py:429
msgid "Play"
msgstr "Reproducir"

#: ../xl/main.py:431
msgid "Pause"
msgstr ""

#: ../xl/main.py:434
msgid "Pause or resume playback"
msgstr ""

<<<<<<< HEAD
#: ../xl/main.py:437 ../plugins/minimode/controls.py:365
=======
#: ../xl/main.py:437
#: ../plugins/minimode/controls.py:365
>>>>>>> 188b3494
msgid "Stop playback after current track"
msgstr "Parar la reproducción dempués de la pista actual"

#: ../xl/main.py:440
msgid "Collection Options"
msgstr ""

#. TRANSLATORS: Meta variable for --add and --export-playlist
<<<<<<< HEAD
#: ../xl/main.py:443 ../xl/main.py:450
=======
#: ../xl/main.py:443
#: ../xl/main.py:450
>>>>>>> 188b3494
msgid "LOCATION"
msgstr ""

#: ../xl/main.py:443
msgid "Add tracks from LOCATION to the collection"
msgstr ""

#: ../xl/main.py:447
msgid "Playlist Options"
msgstr ""

#: ../xl/main.py:451
msgid "Exports the current playlist to LOCATION"
msgstr ""

#: ../xl/main.py:454
msgid "Track Options"
msgstr ""

#: ../xl/main.py:456
msgid "Query player"
msgstr "Consultar reproductor"

#. TRANSLATORS: Meta variable for --format-query
#: ../xl/main.py:459
msgid "FORMAT"
msgstr ""

#: ../xl/main.py:460
msgid "Retrieves the current playback state and track information as FORMAT"
msgstr ""

#. TRANSLATORS: Meta variable for --format-query-tags
#: ../xl/main.py:463
msgid "TAGS"
msgstr ""

#: ../xl/main.py:464
msgid "TAGS to retrieve from the current track, use with --format-query"
msgstr ""

#: ../xl/main.py:467
msgid "Show a popup with data of the current track"
msgstr ""

#: ../xl/main.py:469
msgid "Print the title of current track"
msgstr "Amosar el títulu de la pista actual"

#: ../xl/main.py:471
msgid "Print the album of current track"
msgstr "Amosar l'álbum de la pista actual"

#: ../xl/main.py:473
msgid "Print the artist of current track"
msgstr "Amosar l'artista de la pista actual"

#: ../xl/main.py:475
msgid "Print the length of current track"
msgstr "Amosar la duración de la pista actual"

#. TRANSLATORS: Variable for command line options with arguments
<<<<<<< HEAD
#: ../xl/main.py:478 ../xl/main.py:493 ../xl/main.py:497
=======
#: ../xl/main.py:478
#: ../xl/main.py:493
#: ../xl/main.py:497
>>>>>>> 188b3494
msgid "N"
msgstr ""

#: ../xl/main.py:479
msgid "Set rating for current track to N%"
msgstr ""

#: ../xl/main.py:481
msgid "Get rating for current track"
msgstr ""

#: ../xl/main.py:484
msgid "Print the current playback position as time"
msgstr ""

#: ../xl/main.py:486
msgid "Print the current playback progress as percentage"
msgstr ""

#: ../xl/main.py:490
msgid "Volume Options"
msgstr ""

#: ../xl/main.py:494
msgid "Increases the volume by N%"
msgstr ""

#. TRANSLATORS: Meta variable for --increase-vol and--decrease-vol
#: ../xl/main.py:499
msgid "Decreases the volume by N%"
msgstr ""

#: ../xl/main.py:502
msgid "Mutes or unmutes the volume"
msgstr ""

#: ../xl/main.py:504
msgid "Print the current volume percentage"
msgstr "Amosar el porcentax actual de volume"

#: ../xl/main.py:507
msgid "Other Options"
msgstr ""

#: ../xl/main.py:509
msgid "Start new instance"
msgstr "Aniciar una nueva instancia"

#: ../xl/main.py:511
msgid "Show this help message and exit"
msgstr ""

#: ../xl/main.py:513
msgid "Show program's version number and exit."
msgstr ""

#: ../xl/main.py:516
msgid "Start minimized (to tray, if possible)"
msgstr "Aniciar amenorgao (si ye dable, na bandexa)"

#: ../xl/main.py:519
msgid "Toggle visibility of the GUI (if possible)"
msgstr "Alternar la visibilidá de la interfaz gráfica"

#: ../xl/main.py:521
<<<<<<< HEAD
msgid "Start in safe mode - sometimes useful when you're running into problems"
=======
msgid ""
"Start in safe mode - sometimes useful when you're running into problems"
>>>>>>> 188b3494
msgstr "Aniciar de mou seguru: alcuando, ye útil pa cuando t'enguedeyes"

#: ../xl/main.py:524
msgid "Force import of old data from version 0.2.x (Overwrites current data)"
msgstr ""

#: ../xl/main.py:527
msgid "Do not import old data from version 0.2.x"
msgstr ""

#: ../xl/main.py:530
msgid "Make control options like --play start Exaile if it is not running"
msgstr ""

#: ../xl/main.py:534
msgid "Development/Debug Options"
msgstr ""

<<<<<<< HEAD
#: ../xl/main.py:536 ../xl/main.py:538
=======
#: ../xl/main.py:536
#: ../xl/main.py:538
>>>>>>> 188b3494
msgid "DIRECTORY"
msgstr ""

#: ../xl/main.py:536
msgid "Set data directory"
msgstr "Afitar el direutoriu de datos"

#: ../xl/main.py:538
msgid "Set data and config directory"
msgstr ""

#: ../xl/main.py:540
msgid "MODULE"
msgstr ""

#: ../xl/main.py:541
msgid "Limit log output to MODULE"
msgstr ""

#: ../xl/main.py:543
msgid "LEVEL"
msgstr ""

#: ../xl/main.py:544
msgid "Limit log output to LEVEL"
msgstr ""

#: ../xl/main.py:547
msgid "Show debugging output"
msgstr "Amosar la salida de la depuración"

#: ../xl/main.py:549
msgid "Enable debugging of xl.event. Generates LOTS of output"
msgstr "Activar la depuración de xl.event. Surde salida ABONDO"

#: ../xl/main.py:552
msgid "Add thread name to logging messages."
msgstr ""

#: ../xl/main.py:555
msgid "TYPE"
msgstr ""

#: ../xl/main.py:556
msgid "Limit xl.event debug to output of TYPE"
msgstr ""

#: ../xl/main.py:558
msgid "Reduce level of output"
msgstr "Amenorgar el nivel de la salida"

#: ../xl/main.py:562
msgid "Disable D-Bus support"
msgstr "Desactivar el sofitu pa D-BUS"

#: ../xl/main.py:564
msgid "Disable HAL support."
msgstr "Desactivar el sofitu pa HAL."

#: ../xl/main.py:580
msgid "Entire Library"
msgstr "Llibrería Completa"

#: ../xl/main.py:586
#, python-format
msgid "Random %d"
msgstr "%d al debalu"

#: ../xl/main.py:594
#, python-format
msgid "Rating > %d"
msgstr "Puntuación > %d"

#: ../xl/main.py:695
msgid ""
"Exaile is not yet finished loading. Perhaps you should listen for the "
"exaile_loaded signal?"
msgstr ""
"Exaile entá nun remató de cargar. Seique deberíes escuchar la señal "
"exaile_loaded..."

#: ../xl/covers.py:466
#: ../data/ui/trackproperties_dialog.ui.h:6
msgid "Tags"
msgstr ""

#: ../xl/covers.py:505
msgid "Local file"
msgstr ""

#: ../xl/plugins.py:94
msgid "Plugin archive is not in the correct format."
msgstr ""

#: ../xl/plugins.py:101
#, python-format
msgid "A plugin with the name \"%s\" is already installed."
msgstr ""

#: ../xl/plugins.py:106
msgid "Plugin archive contains an unsafe path."
msgstr ""

#: ../xl/trax/trackdb.py:167
msgid "You did not specify a location to load the db from"
msgstr "Nun s'especificó un allugamientu d'au cargar la base de datos"

#: ../xl/trax/trackdb.py:248
msgid "You did not specify a location to save the db"
msgstr "Nun indicasti un sitiu au guardar la bd"

#: ../xl/trax/track.py:65
#: ../xlgui/widgets/info.py:431
msgid "Various Artists"
msgstr "Dellos Artistes"

#. TRANSLATORS: title of a track if it is unknown
#: ../xl/trax/track.py:66
#: ../plugins/notifyosd/__init__.py:71
msgid "Unknown"
msgstr "Desconocíu"

#. TRANSLATORS: String multiple tag values will be joined by
#: ../xl/trax/track.py:68
msgid " / "
msgstr " / "

#. TRANSLATORS: Bitrate (k here is short for kbps).
#: ../xl/trax/track.py:585
#: ../xl/trax/track.py:647
#, python-format
msgid "%dk"
msgstr ""

#: ../xl/transcoder.py:56
msgid ""
"Vorbis is an open source, lossy audio codec with high quality output at a "
"lower file size than MP3."
msgstr ""
"Vorbis ye un codec open source d'audio con perda, con salida d'alta calidá "
"pa un tamañu de ficheru menor que MP3."

#: ../xl/transcoder.py:66
msgid ""
"Free Lossless Audio Codec (FLAC) is an open source codec that compresses but "
"does not degrade audio quality."
msgstr ""
"Free Lossless Audio Codec (FLAC) ye un codec open source que comprime ensin "
"rebaxar la calidá d'audio."

#: ../xl/transcoder.py:78
msgid ""
"Apple's proprietary lossy audio format that achieves better sound quality "
"than MP3 at lower bitrates."
msgstr ""
"Formatu propietariu d'Apple d'audio con perda que algama meyor calidá de son "
"que MP3 a menores tases de bits."

#: ../xl/transcoder.py:89
msgid ""
"A proprietary and older, but also popular, lossy audio format. VBR gives "
"higher quality than CBR, but may be incompatible with some players."
msgstr ""
"Un formatu propietariu d'audio con perda, más antiguu pero tamién popular. "
"VBR ufre una mayor calidá que CBR pero puede ser incompatible con dellos "
"reproductores."

#: ../xl/transcoder.py:100
msgid ""
"A proprietary and older, but also popular, lossy audio format. CBR gives "
"less quality than VBR, but is compatible with any player."
msgstr ""
"Un formatu propietariu d'audio con perda, más antiguu pero tamién popular. "
"CBR ufre menos calidá que VBR pero ye compatible con cualesquier reproductor."

#: ../xl/transcoder.py:111
msgid "A very fast Free lossless audio format with good compression."
msgstr ""
"Un formatu d'audio, ensin perda, mui rápidu y Llibre, con una bona "
"compresión."

#: ../xl/player/pipe.py:311
msgid "Automatic"
msgstr "Automáticu"

<<<<<<< HEAD
#: ../xl/player/pipe.py:340 ../xl/player/pipe.py:365 ../xl/player/pipe.py:386
msgid "Custom"
msgstr ""

#: ../xl/player/pipe.py:441 ../plugins/previewdevice/previewprefs.py:76
=======
#: ../xl/player/pipe.py:340
#: ../xl/player/pipe.py:365
#: ../xl/player/pipe.py:386
msgid "Custom"
msgstr ""

#: ../xl/player/pipe.py:441
#: ../plugins/previewdevice/previewprefs.py:76
>>>>>>> 188b3494
msgid "Auto"
msgstr ""

#: ../xl/xldbus.py:117
#: ../xl/xldbus.py:496
#: ../plugins/lyricsviewer/__init__.py:243
msgid "Not playing."
msgstr ""

#: ../xl/xldbus.py:498
#, python-format
msgid ""
"status: %(status)s, title: %(title)s, artist: %(artist)s, album: %(album)s, "
"length: %(length)s, position: %(progress)s%% [%(position)s]"
msgstr ""

#: ../xl/settings.py:103
msgid "Settings version is newer than current."
msgstr "La configuración de la versión ye más reciente que l'actual."

#: ../xl/settings.py:247
msgid "We don't know how to store that kind of setting: "
msgstr "Nun sabemos cómo atroxar esta triba d'opción: "

#: ../xl/settings.py:275
msgid "An Unknown type of setting was found!"
msgstr "¡Alcontróse una triba d'opción desconocida!"

#: ../xl/playlist.py:152
#: ../xl/playlist.py:166
msgid "Invalid playlist type."
msgstr ""

<<<<<<< HEAD
#: ../xl/playlist.py:173 ../xlgui/widgets/playlist.py:335
=======
#: ../xl/playlist.py:173
#: ../xlgui/widgets/playlist.py:335
>>>>>>> 188b3494
msgid "Playlist"
msgstr ""

#: ../xl/playlist.py:322
msgid "M3U Playlist"
msgstr ""

#: ../xl/playlist.py:423
msgid "PLS Playlist"
msgstr ""

<<<<<<< HEAD
#: ../xl/playlist.py:517 ../xl/playlist.py:533
=======
#: ../xl/playlist.py:517
#: ../xl/playlist.py:533
>>>>>>> 188b3494
#, python-format
msgid "Invalid format for %s."
msgstr ""

#: ../xl/playlist.py:528
#, python-format
msgid "Unsupported version %(version)s for %(type)s"
msgstr ""

#: ../xl/playlist.py:588
msgid "ASX Playlist"
msgstr ""

#: ../xl/playlist.py:759
msgid "XSPF Playlist"
msgstr ""

#: ../xl/playlist.py:874
msgid "Shuffle _Off"
msgstr ""

#: ../xl/playlist.py:875
msgid "Shuffle _Tracks"
msgstr ""

#: ../xl/playlist.py:875
msgid "Shuffle _Albums"
msgstr ""

#: ../xl/playlist.py:879
msgid "Repeat _Off"
msgstr ""

#: ../xl/playlist.py:879
msgid "Repeat _All"
msgstr ""

#: ../xl/playlist.py:879
msgid "Repeat O_ne"
msgstr ""

#: ../xl/playlist.py:883
msgid "Dynamic _Off"
msgstr ""

#: ../xl/playlist.py:883
msgid "Dynamic by Similar _Artists"
msgstr ""

<<<<<<< HEAD
#: ../xl/playlist.py:1824 ../xlgui/panel/playlists.py:59
#: ../xlgui/panel/playlists.py:71 ../xlgui/panel/playlists.py:78
=======
#: ../xl/playlist.py:1824
#: ../xlgui/panel/playlists.py:59
#: ../xlgui/panel/playlists.py:71
#: ../xlgui/panel/playlists.py:78
>>>>>>> 188b3494
#: ../plugins/osd/osd_preferences.ui.h:7
msgid "seconds"
msgstr ""

<<<<<<< HEAD
#: ../xl/playlist.py:1825 ../xlgui/panel/playlists.py:71
msgid "minutes"
msgstr ""

#: ../xl/playlist.py:1826 ../xlgui/panel/playlists.py:71
msgid "hours"
msgstr ""

#: ../xl/playlist.py:1827 ../xlgui/panel/playlists.py:68
=======
#: ../xl/playlist.py:1825
#: ../xlgui/panel/playlists.py:71
msgid "minutes"
msgstr ""

#: ../xl/playlist.py:1826
#: ../xlgui/panel/playlists.py:71
msgid "hours"
msgstr ""

#: ../xl/playlist.py:1827
#: ../xlgui/panel/playlists.py:68
>>>>>>> 188b3494
#: ../xlgui/panel/playlists.py:71
msgid "days"
msgstr ""

<<<<<<< HEAD
#: ../xl/playlist.py:1828 ../xlgui/panel/playlists.py:71
=======
#: ../xl/playlist.py:1828
#: ../xlgui/panel/playlists.py:71
>>>>>>> 188b3494
msgid "weeks"
msgstr ""

#: ../xl/lyrics.py:305
msgid "Local"
msgstr ""

#: ../xlgui/widgets/menuitems.py:96
msgid "Enqueue"
msgstr ""

<<<<<<< HEAD
#: ../xlgui/widgets/menuitems.py:118 ../xlgui/oldmenu.py:116
msgid "Replace Current"
msgstr ""

#: ../xlgui/widgets/menuitems.py:122 ../xlgui/oldmenu.py:114
msgid "Append to Current"
msgstr ""

#: ../xlgui/widgets/menuitems.py:145 ../xlgui/properties.py:1135
=======
#: ../xlgui/widgets/menuitems.py:118
#: ../xlgui/oldmenu.py:116
msgid "Replace Current"
msgstr ""

#: ../xlgui/widgets/menuitems.py:122
#: ../xlgui/oldmenu.py:114
msgid "Append to Current"
msgstr ""

#: ../xlgui/widgets/menuitems.py:145
#: ../xlgui/properties.py:1135
>>>>>>> 188b3494
msgid "Open Directory"
msgstr ""

#: ../xlgui/widgets/menuitems.py:167
msgid ""
"The files cannot be moved to the Trash. Delete them permanently from the "
"disk?"
msgstr ""

#: ../xlgui/widgets/menuitems.py:182
msgid "Move to Trash"
msgstr ""

#: ../xlgui/widgets/menuitems.py:193
msgid "_Show Playing Track"
msgstr ""

#: ../xlgui/widgets/filter.py:62
#: ../xlgui/panel/radio.py:200
msgid "Name:"
msgstr ""

#: ../xlgui/widgets/filter.py:76
msgid "Match any of the criteria"
msgstr ""

#: ../xlgui/widgets/filter.py:78
msgid "Randomize results"
msgstr ""

#: ../xlgui/widgets/filter.py:94
msgid "Limit to: "
msgstr ""

#: ../xlgui/widgets/filter.py:104
msgid " tracks"
msgstr ""

#: ../xlgui/widgets/playback.py:95
#: ../xlgui/widgets/info.py:71
msgid "Not Playing"
msgstr ""

#: ../xlgui/widgets/playback.py:744
#, python-format
msgid "Seeking: %s"
msgstr ""

#: ../xlgui/widgets/playback.py:1020
msgid "Move"
msgstr ""

#: ../xlgui/widgets/playback.py:1166
msgid "New Marker"
msgstr ""

#: ../xlgui/widgets/playback.py:1265
msgid "Muted"
msgstr ""

#. TRANSLATORS: Volume percentage
#: ../xlgui/widgets/playback.py:1271
#, python-format
msgid "%d%%"
msgstr ""

#: ../xlgui/widgets/playback.py:1274
msgid "Full Volume"
msgstr ""

#: ../xlgui/widgets/info.py:65
msgid ""
"<span size=\"x-large\" weight=\"bold\">$title</span>\n"
"by $artist\n"
"from $album"
msgstr ""

#: ../xlgui/widgets/info.py:426
msgid "Various"
msgstr ""

#: ../xlgui/widgets/info.py:445
#, python-format
msgid "%(track_count)d in total (%(total_duration)s)"
msgstr ""

#: ../xlgui/widgets/info.py:602
#, python-format
msgid "%d in collection"
msgstr ""

#: ../xlgui/widgets/info.py:624
#: ../xlgui/widgets/info.py:631
#, python-format
msgid "%d showing"
msgstr ""

#: ../xlgui/widgets/info.py:628
#: ../xlgui/widgets/info.py:635
#, python-format
msgid "%d selected"
msgstr ""

#: ../xlgui/widgets/queue.py:87
msgid "Queue"
msgstr ""

#: ../xlgui/widgets/queue.py:89
#, python-format
msgid "Queue (%d)"
msgstr ""

#. TRANSLATORS: Title of the track number column
#: ../xlgui/widgets/playlist_columns.py:217
#: ../xlgui/panel/flatplaylist.py:100
msgid "#"
msgstr ""

#: ../xlgui/widgets/playlist_columns.py:218
msgid "Track Number"
msgstr ""

#: ../xlgui/widgets/playlist_columns.py:225
#: ../xlgui/properties.py:69
#: ../xlgui/panel/flatplaylist.py:108
#: ../xlgui/panel/playlists.py:235
#: ../plugins/cd/cdprefs.py:106
#: ../plugins/minimode/minimode_preferences.py:93
msgid "Title"
msgstr "Títulu"

<<<<<<< HEAD
#: ../xlgui/widgets/playlist_columns.py:232 ../xlgui/properties.py:63
#: ../xlgui/panel/collection.py:173 ../xlgui/panel/playlists.py:234
#: ../data/ui/widgets/tracklist_info.ui.h:2 ../plugins/cd/cdprefs.py:107
=======
#: ../xlgui/widgets/playlist_columns.py:232
#: ../xlgui/properties.py:63
#: ../xlgui/panel/collection.py:173
#: ../xlgui/panel/playlists.py:234
#: ../data/ui/widgets/tracklist_info.ui.h:2
#: ../plugins/cd/cdprefs.py:107
>>>>>>> 188b3494
#: ../plugins/minimode/minimode_preferences.py:94
#: ../plugins/jamendo/ui/jamendo_panel.ui.h:17
msgid "Artist"
msgstr "Artista"

#: ../xlgui/widgets/playlist_columns.py:239
#: ../xlgui/properties.py:72
#: ../data/ui/trackproperties_dialog_cover_row.ui.h:12
#: ../plugins/cd/cdprefs.py:108
#: ../plugins/minimode/minimode_preferences.py:95
msgid "Composer"
msgstr "Compositor"

<<<<<<< HEAD
#: ../xlgui/widgets/playlist_columns.py:246 ../xlgui/properties.py:64
#: ../xlgui/panel/collection.py:176 ../xlgui/panel/playlists.py:236
#: ../data/ui/widgets/tracklist_info.ui.h:1 ../plugins/cd/cdprefs.py:109
=======
#: ../xlgui/widgets/playlist_columns.py:246
#: ../xlgui/properties.py:64
#: ../xlgui/panel/collection.py:176
#: ../xlgui/panel/playlists.py:236
#: ../data/ui/widgets/tracklist_info.ui.h:1
#: ../plugins/cd/cdprefs.py:109
>>>>>>> 188b3494
#: ../plugins/minimode/minimode_preferences.py:96
#: ../plugins/jamendo/ui/jamendo_panel.ui.h:18
msgid "Album"
msgstr "Álbum"

#: ../xlgui/widgets/playlist_columns.py:253
#: ../xlgui/properties.py:80
#: ../xlgui/panel/playlists.py:237
#: ../plugins/cd/cdprefs.py:110
#: ../plugins/minimode/minimode_preferences.py:97
msgid "Length"
msgstr "Llargor"

#: ../xlgui/widgets/playlist_columns.py:260
#: ../xlgui/properties.py:75
msgid "Disc"
msgstr "Discu"

#: ../xlgui/widgets/playlist_columns.py:261
msgid "Disc Number"
msgstr ""

#: ../xlgui/widgets/playlist_columns.py:268
#: ../xlgui/panel/playlists.py:238
#: ../plugins/cd/cdprefs.py:112
#: ../plugins/minimode/minimode_preferences.py:99
#: ../plugins/minimode/controls.py:527
#: ../plugins/jamendo/ui/jamendo_panel.ui.h:9
msgid "Rating"
msgstr ""

<<<<<<< HEAD
#: ../xlgui/widgets/playlist_columns.py:312 ../xlgui/properties.py:59
=======
#: ../xlgui/widgets/playlist_columns.py:312
#: ../xlgui/properties.py:59
>>>>>>> 188b3494
#: ../plugins/cd/cdprefs.py:113
#: ../plugins/minimode/minimode_preferences.py:100
msgid "Date"
msgstr "Data"

<<<<<<< HEAD
#: ../xlgui/widgets/playlist_columns.py:318 ../xlgui/properties.py:71
#: ../xlgui/panel/playlists.py:241 ../plugins/cd/cdprefs.py:114
=======
#: ../xlgui/widgets/playlist_columns.py:318
#: ../xlgui/properties.py:71
#: ../xlgui/panel/playlists.py:241
#: ../plugins/cd/cdprefs.py:114
>>>>>>> 188b3494
#: ../plugins/minimode/minimode_preferences.py:101
msgid "Genre"
msgstr "Xéneru"

<<<<<<< HEAD
#: ../xlgui/widgets/playlist_columns.py:325 ../xlgui/properties.py:78
=======
#: ../xlgui/widgets/playlist_columns.py:325
#: ../xlgui/properties.py:78
>>>>>>> 188b3494
#: ../plugins/cd/cdprefs.py:115
#: ../plugins/minimode/minimode_preferences.py:102
msgid "Bitrate"
msgstr "Tasa de bits"

<<<<<<< HEAD
#: ../xlgui/widgets/playlist_columns.py:332 ../xlgui/properties.py:81
#: ../xlgui/panel/playlists.py:244 ../data/ui/collection_manager.ui.h:2
=======
#: ../xlgui/widgets/playlist_columns.py:332
#: ../xlgui/properties.py:81
#: ../xlgui/panel/playlists.py:244
#: ../data/ui/collection_manager.ui.h:2
>>>>>>> 188b3494
#: ../plugins/cd/cdprefs.py:116
#: ../plugins/minimode/minimode_preferences.py:103
msgid "Location"
msgstr "Allugamientu"

<<<<<<< HEAD
#: ../xlgui/widgets/playlist_columns.py:339 ../xlgui/panel/files.py:150
=======
#: ../xlgui/widgets/playlist_columns.py:339
#: ../xlgui/panel/files.py:150
>>>>>>> 188b3494
#: ../plugins/cd/cdprefs.py:117
#: ../plugins/minimode/minimode_preferences.py:104
msgid "Filename"
msgstr ""

#: ../xlgui/widgets/playlist_columns.py:346
msgid "Playcount"
msgstr ""

<<<<<<< HEAD
#: ../xlgui/widgets/playlist_columns.py:353 ../xlgui/properties.py:76
#: ../xlgui/panel/playlists.py:170 ../xlgui/panel/playlists.py:245
=======
#: ../xlgui/widgets/playlist_columns.py:353
#: ../xlgui/properties.py:76
#: ../xlgui/panel/playlists.py:170
#: ../xlgui/panel/playlists.py:245
>>>>>>> 188b3494
#: ../plugins/cd/cdprefs.py:120
#: ../plugins/minimode/minimode_preferences.py:107
msgid "BPM"
msgstr "BPM"

<<<<<<< HEAD
#: ../xlgui/widgets/playlist_columns.py:360 ../xlgui/properties.py:86
#: ../xlgui/panel/playlists.py:243 ../plugins/cd/cdprefs.py:119
=======
#: ../xlgui/widgets/playlist_columns.py:360
#: ../xlgui/properties.py:86
#: ../xlgui/panel/playlists.py:243
#: ../plugins/cd/cdprefs.py:119
>>>>>>> 188b3494
#: ../plugins/minimode/minimode_preferences.py:106
msgid "Last played"
msgstr ""

<<<<<<< HEAD
#: ../xlgui/widgets/playlist_columns.py:366 ../xlgui/properties.py:79
=======
#: ../xlgui/widgets/playlist_columns.py:366
#: ../xlgui/properties.py:79
>>>>>>> 188b3494
#: ../xlgui/panel/playlists.py:242
msgid "Date added"
msgstr ""

#: ../xlgui/widgets/playlist_columns.py:372
msgid "Schedule"
msgstr ""

<<<<<<< HEAD
#: ../xlgui/widgets/playlist_columns.py:491 ../xlgui/properties.py:77
msgid "Comment"
msgstr ""

#: ../xlgui/widgets/playlist_columns.py:500 ../xlgui/panel/playlists.py:178
=======
#: ../xlgui/widgets/playlist_columns.py:491
#: ../xlgui/properties.py:77
msgid "Comment"
msgstr ""

#: ../xlgui/widgets/playlist_columns.py:500
#: ../xlgui/panel/playlists.py:178
>>>>>>> 188b3494
#: ../xlgui/panel/playlists.py:246
msgid "Grouping"
msgstr ""

#: ../xlgui/widgets/playlist_columns.py:619
msgid "_Resizable"
msgstr ""

#: ../xlgui/widgets/playlist_columns.py:624
msgid "_Autosize"
msgstr ""

#: ../xlgui/widgets/rating.py:261
msgid "Rating:"
msgstr ""

#: ../xlgui/widgets/playlist.py:129
msgid "Shuffle"
msgstr ""

#: ../xlgui/widgets/playlist.py:133
msgid "Repeat"
msgstr ""

#: ../xlgui/widgets/playlist.py:137
msgid "Dynamic"
msgstr ""

#: ../xlgui/widgets/playlist.py:152
msgid "Remove Current Track From Playlist"
msgstr ""

#: ../xlgui/widgets/playlist.py:182
msgid "Randomize Playlist"
msgstr ""

#: ../xlgui/widgets/playlist.py:185
msgid "Randomize Selection"
msgstr ""

#: ../xlgui/widgets/playlist.py:206
#: ../xlgui/oldmenu.py:188
#: ../xlgui/playlist.py:76
#: ../xlgui/panel/radio.py:435
#: ../plugins/droptrayicon/__init__.py:288
msgid "New Playlist"
msgstr ""

#: ../xlgui/widgets/playlist.py:226
#: ../xlgui/oldmenu.py:244
msgid "Rename"
msgstr ""

#: ../xlgui/widgets/playlist.py:266
msgid "Stop Playback After This Track"
msgstr ""

#: ../xlgui/widgets/playlist.py:273
msgid "Continue Playback After This Track"
msgstr ""

#: ../xlgui/widgets/playlist.py:534
msgid "Requires plugins providing dynamic playlists"
msgstr ""

<<<<<<< HEAD
#: ../xlgui/widgets/playlist.py:538 ../data/ui/playlist.ui.h:3
=======
#: ../xlgui/widgets/playlist.py:538
#: ../data/ui/playlist.ui.h:3
>>>>>>> 188b3494
msgid "Dynamically add similar tracks to the playlist"
msgstr ""

#: ../xlgui/widgets/dialogs.py:283
msgid "Enter the URL to open"
msgstr ""

#: ../xlgui/widgets/dialogs.py:284
msgid "Open URL"
msgstr ""

#: ../xlgui/widgets/dialogs.py:552
msgid "Select File Type (by Extension)"
msgstr ""

#: ../xlgui/widgets/dialogs.py:608
msgid "Choose Media to Open"
msgstr ""

#: ../xlgui/widgets/dialogs.py:619
msgid "Supported Files"
msgstr ""

#: ../xlgui/widgets/dialogs.py:621
msgid "Music Files"
msgstr ""

#: ../xlgui/widgets/dialogs.py:623
#: ../xlgui/widgets/dialogs.py:781
msgid "Playlist Files"
msgstr ""

#: ../xlgui/widgets/dialogs.py:625
#: ../xlgui/widgets/dialogs.py:783
#: ../xlgui/preferences/plugin.py:201
msgid "All Files"
msgstr ""

#: ../xlgui/widgets/dialogs.py:699
msgid "Choose Directory to Open"
msgstr ""

#: ../xlgui/widgets/dialogs.py:770
#: ../xlgui/menu.py:87
#: ../xlgui/oldmenu.py:192
msgid "Import Playlist"
msgstr ""

#: ../xlgui/widgets/dialogs.py:863
msgid "Export Current Playlist"
msgstr ""

#: ../xlgui/widgets/dialogs.py:874
msgid "Use relative paths to tracks"
msgstr ""

#: ../xlgui/widgets/dialogs.py:929
#, python-format
msgid "Playlist saved as <b>%s</b>."
msgstr ""

#: ../xlgui/widgets/dialogs.py:943
#, python-format
msgid "Close %s"
msgstr ""

#: ../xlgui/widgets/dialogs.py:944
#, python-format
msgid "<b>Save changes to %s before closing?</b>"
msgstr ""

#: ../xlgui/widgets/dialogs.py:945
msgid "Your changes will be lost if you don't save them"
msgstr ""

#: ../xlgui/widgets/dialogs.py:947
msgid "Close Without Saving"
msgstr ""

#: ../xlgui/widgets/dialogs.py:1303
msgid "Yes to all"
msgstr ""

#: ../xlgui/widgets/dialogs.py:1311
msgid "No to all"
msgstr ""

#: ../xlgui/widgets/dialogs.py:1336
#: ../xlgui/properties.py:1209
#, python-format
msgid "Saved %(count)s of %(total)s."
msgstr ""

#: ../xlgui/widgets/dialogs.py:1456
#, python-format
msgid "Error occurred while copying %s: %s"
msgstr ""

#: ../xlgui/widgets/dialogs.py:1465
#, python-format
msgid "File exists, overwrite %s ?"
msgstr ""

#: ../xlgui/widgets/dialogs.py:1516
msgid "Playlist name:"
msgstr ""

#: ../xlgui/widgets/dialogs.py:1517
msgid "Add new playlist..."
msgstr ""

#: ../xlgui/widgets/dialogs.py:1526
#: ../xlgui/panel/playlists.py:755
#: ../xlgui/panel/playlists.py:838
msgid "You did not enter a name for your playlist"
msgstr ""

#: ../xlgui/widgets/dialogs.py:1529
#: ../xlgui/panel/playlists.py:321
#: ../xlgui/panel/playlists.py:761
#: ../xlgui/panel/playlists.py:845
msgid "The playlist name you entered is already in use."
msgstr ""

<<<<<<< HEAD
#: ../xlgui/widgets/notebook.py:146 ../xlgui/menu.py:115
=======
#: ../xlgui/widgets/notebook.py:146
#: ../xlgui/menu.py:115
>>>>>>> 188b3494
msgid "Close Tab"
msgstr ""

#: ../xlgui/main.py:111
msgid "$title (by $artist)"
msgstr ""

#: ../xlgui/main.py:466
msgid "Toggle: Stop after Selected Track"
msgstr ""

#: ../xlgui/main.py:569
#: ../plugins/previewdevice/__init__.py:365
msgid "Playback error encountered!"
msgstr ""

#: ../xlgui/main.py:576
#, python-format
msgid "Buffering: %d%%..."
msgstr ""

#: ../xlgui/main.py:628
#: ../plugins/previewdevice/__init__.py:376
msgid "Continue Playback"
msgstr ""

#: ../xlgui/main.py:632
#: ../xlgui/main.py:820
#: ../plugins/previewdevice/__init__.py:347
#: ../plugins/previewdevice/__init__.py:380
msgid "Pause Playback"
msgstr ""

#: ../xlgui/main.py:774
#: ../xlgui/menu.py:103
msgid "Playlist export failed!"
msgstr ""

#: ../xlgui/main.py:832
#: ../data/ui/main.ui.h:7
#: ../plugins/previewdevice/__init__.py:358
msgid "Start Playback"
msgstr ""

#: ../xlgui/tray.py:148
msgid "Exaile Music Player"
msgstr ""

#: ../xlgui/menu.py:52
msgid "_New Playlist"
msgstr ""

#: ../xlgui/menu.py:71
msgid "Open _URL"
msgstr ""

#: ../xlgui/menu.py:81
msgid "Open Directories"
msgstr ""

#: ../xlgui/menu.py:109
msgid "_Export Current Playlist"
msgstr ""

#: ../xlgui/menu.py:124
#: ../xlgui/preferences/widgets.py:70
msgid "Restart"
msgstr ""

#: ../xlgui/menu.py:147
msgid "_Collection"
msgstr ""

#: ../xlgui/menu.py:151
msgid "_Queue"
msgstr ""

#: ../xlgui/menu.py:158
msgid "C_overs"
msgstr ""

#: ../xlgui/menu.py:190
msgid "_Playlist Utilities Bar"
msgstr ""

#: ../xlgui/menu.py:192
msgid "_Columns"
msgstr ""

#: ../xlgui/menu.py:199
msgid "C_lear playlist"
msgstr ""

#: ../xlgui/menu.py:215
msgid "_Device Manager"
msgstr ""

#: ../xlgui/menu.py:218
msgid "Re_scan Collection"
msgstr ""

#: ../xlgui/menu.py:221
msgid "Track _Properties"
msgstr ""

#: ../xlgui/progress.py:79
msgid "Cancel"
msgstr ""

#: ../xlgui/properties.py:51
msgid "Original album"
msgstr ""

#: ../xlgui/properties.py:52
msgid "Lyricist"
msgstr "Lletrista"

#: ../xlgui/properties.py:54
msgid "Website"
msgstr "Sitiu web"

#: ../xlgui/properties.py:55
#: ../xlgui/cover.py:793
msgid "Cover"
msgstr ""

#: ../xlgui/properties.py:56
msgid "Original artist"
msgstr ""

#: ../xlgui/properties.py:57
msgid "Author"
msgstr "Autor"

#: ../xlgui/properties.py:58
msgid "Original date"
msgstr ""

#: ../xlgui/properties.py:60
msgid "Arranger"
msgstr ""

#: ../xlgui/properties.py:61
#: ../data/ui/trackproperties_dialog_cover_row.ui.h:10
msgid "Conductor"
msgstr "Conductor"

#: ../xlgui/properties.py:62
msgid "Performer"
msgstr "Realizador"

#: ../xlgui/properties.py:65
msgid "Copyright"
msgstr "Copyright"

#: ../xlgui/properties.py:66
#: ../plugins/lyricsviewer/__init__.py:62
#: ../plugins/lyricsviewer/lyricsviewer.ui.h:1
#: ../plugins/lyricsviewer/PLUGININFO:5
#: ../plugins/lyricsfly/PLUGININFO:5
#: ../plugins/lyricwiki/PLUGININFO:5
msgid "Lyrics"
msgstr "Lletres"

#: ../xlgui/properties.py:67
#: ../plugins/jamendo/ui/jamendo_panel.ui.h:20
msgid "Track"
msgstr "Pista"

#: ../xlgui/properties.py:68
#: ../data/ui/preferences/plugin.ui.h:2
msgid "Version"
msgstr "Versión"

#: ../xlgui/properties.py:70
msgid "ISRC"
msgstr "ISRC"

#: ../xlgui/properties.py:73
msgid "Encoded by"
msgstr ""

#: ../xlgui/properties.py:74
msgid "Organization"
msgstr "Organización"

#: ../xlgui/properties.py:83
msgid "Modified"
msgstr "Camudáu"

#: ../xlgui/properties.py:85
msgid "Times played"
msgstr ""

#: ../xlgui/properties.py:244
msgid "Writing of tags failed"
msgstr ""

#: ../xlgui/properties.py:245
msgid ""
"Tags could not be written to the following files:\n"
"{files}"
msgstr ""

#: ../xlgui/properties.py:270
#, python-format
msgid "Editing track %(current)d of %(total)d"
msgstr "Editando Pista %(current)d de %(total)d"

#: ../xlgui/properties.py:438
msgid "Apply changes before closing?"
msgstr ""

#: ../xlgui/properties.py:439
msgid "Your changes will be lost if you do not apply them now."
msgstr ""

#: ../xlgui/properties.py:614
#, python-format
msgid "%s:"
msgstr ""

#. TRANSLATORS: This is the 'of' between numbers in fields like
#. tracknumber, discnumber, etc. in the tagger.
#: ../xlgui/properties.py:820
msgid "of:"
msgstr ""

#: ../xlgui/properties.py:909
msgid "JPEG image"
msgstr ""

#: ../xlgui/properties.py:915
msgid "PNG image"
msgstr ""

#: ../xlgui/properties.py:919
msgid "Image"
msgstr ""

#: ../xlgui/properties.py:926
msgid "Linked image"
msgstr ""

#: ../xlgui/properties.py:1036
#: ../xlgui/cover.py:1104
msgid "{width}x{height} pixels"
msgstr ""

#: ../xlgui/properties.py:1038
msgid "{format} ({width}x{height} pixels)"
msgstr ""

#: ../xlgui/properties.py:1051
msgid "Select image to set as cover"
msgstr ""

#: ../xlgui/properties.py:1060
msgid "Supported image formats"
msgstr ""

#: ../xlgui/properties.py:1183
msgid "Apply current value to all tracks"
msgstr ""

#: ../xlgui/cover.py:112
msgid "{outstanding} covers left to fetch"
msgstr ""

#: ../xlgui/cover.py:113
msgid "All covers fetched"
msgstr ""

#: ../xlgui/cover.py:138
msgid "Collecting albums and covers..."
msgstr ""

#: ../xlgui/cover.py:493
msgid "Show Cover"
msgstr ""

#: ../xlgui/cover.py:494
msgid "Fetch Cover"
msgstr ""

#: ../xlgui/cover.py:495
msgid "Remove Cover"
msgstr ""

#: ../xlgui/cover.py:795
#, python-format
msgid "Cover for %s"
msgstr ""

#: ../xlgui/cover.py:957
#, python-format
msgid "Cover options for %(artist)s - %(album)s"
msgstr ""

#: ../xlgui/cover.py:990
msgid "Loading..."
msgstr ""

#: ../xlgui/cover.py:1062
msgid "No covers found."
msgstr ""

#: ../xlgui/cover.py:1063
msgid ""
"None of the enabled sources has a cover for this track, try enabling more "
"sources."
msgstr ""

#: ../xlgui/devices.py:76
msgid "Icon"
msgstr ""

#: ../xlgui/devices.py:81
msgid "Device"
msgstr ""

#: ../xlgui/devices.py:88
msgid "Driver"
msgstr ""

#: ../xlgui/__init__.py:296
msgid "Scanning collection..."
msgstr ""

#: ../xlgui/__init__.py:380
#, python-format
msgid "Scanning %s..."
msgstr ""

#: ../xlgui/oldmenu.py:72
msgid "Toggle Queue"
msgstr ""

#: ../xlgui/oldmenu.py:118
msgid "Queue Items"
msgstr ""

#: ../xlgui/oldmenu.py:121
#: ../data/ui/trackproperties_dialog.ui.h:7
msgid "Properties"
msgstr ""

#: ../xlgui/oldmenu.py:185
msgid "New Station"
msgstr ""

#: ../xlgui/oldmenu.py:190
msgid "New Smart Playlist"
msgstr ""

#: ../xlgui/oldmenu.py:246
msgid "Edit"
msgstr ""

#: ../xlgui/oldmenu.py:249
msgid "Export Playlist"
msgstr ""

#: ../xlgui/oldmenu.py:251
msgid "Export Files"
msgstr ""

#: ../xlgui/oldmenu.py:254
msgid "Delete Playlist"
msgstr ""

#: ../xlgui/oldmenu.py:268
msgid "Choose directory to export files to"
msgstr ""

<<<<<<< HEAD
#: ../xlgui/oldmenu.py:278 ../xlgui/panel/playlists.py:1178
=======
#: ../xlgui/oldmenu.py:278
#: ../xlgui/panel/playlists.py:1178
>>>>>>> 188b3494
msgid "Are you sure you want to permanently delete the selected playlist?"
msgstr ""

#: ../xlgui/oldmenu.py:291
msgid "Enter the new name you want for your playlist"
msgstr ""

#: ../xlgui/oldmenu.py:292
msgid "Rename Playlist"
msgstr ""

<<<<<<< HEAD
#: ../xlgui/oldmenu.py:331 ../plugins/multialarmclock/malrmclk.ui.h:2
=======
#: ../xlgui/oldmenu.py:331
#: ../plugins/multialarmclock/malrmclk.ui.h:2
>>>>>>> 188b3494
msgid "Remove"
msgstr ""

#: ../xlgui/playlist.py:77
msgid "Drop here to create a new playlist"
msgstr ""

#: ../xlgui/playlist.py:137
msgid "Recently Closed Tabs"
msgstr ""

#: ../xlgui/playlist.py:214
#, python-format
msgid "Playlist %d"
msgstr "Llista de reproducción %d"

#: ../xlgui/playlist.py:394
msgid "{playlist_name} ({track_count} tracks, closed {minutes} min ago)"
msgstr ""

#: ../xlgui/playlist.py:400
msgid "{playlist_name} ({track_count} tracks, closed {seconds} sec ago)"
msgstr ""

#: ../xlgui/collection.py:115
msgid "Add a Directory"
msgstr ""

#: ../xlgui/collection.py:134
msgid "Directory not added."
msgstr ""

#: ../xlgui/collection.py:135
msgid ""
"The directory is already in your collection or is a subdirectory of another "
"directory in your collection."
msgstr ""

#: ../xlgui/panel/device.py:137
#, python-format
msgid "Transferring to %s..."
msgstr ""

#: ../xlgui/panel/radio.py:126
#: ../xlgui/panel/radio.py:490
#: ../xlgui/panel/radio.py:566
msgid "Loading streams..."
msgstr ""

#: ../xlgui/panel/radio.py:198
msgid "Add Radio Station"
msgstr ""

#: ../xlgui/panel/radio.py:201
#: ../plugins/audioscrobbler/asprefs_pane.ui.h:5
msgid "URL:"
msgstr ""

#: ../xlgui/panel/radio.py:273
msgid "Saved Stations"
msgstr ""

#: ../xlgui/panel/radio.py:274
msgid "Radio Streams"
msgstr ""

#: ../xlgui/panel/radio.py:304
#: ../plugins/wikipedia/data/wikipanel.ui.h:4
msgid "Refresh"
msgstr ""

#: ../xlgui/panel/radio.py:434
msgid "Enter the name you want for your new playlist"
msgstr ""

#: ../xlgui/panel/collection.py:179
msgid "Genre - Artist"
msgstr ""

#: ../xlgui/panel/collection.py:182
msgid "Genre - Album"
msgstr ""

#: ../xlgui/panel/collection.py:185
msgid "Date - Artist"
msgstr ""

#: ../xlgui/panel/collection.py:188
msgid "Date - Album"
msgstr ""

#: ../xlgui/panel/collection.py:191
msgid "Artist - (Date - Album)"
msgstr ""

#: ../xlgui/panel/collection.py:314
msgid "Rescan Collection"
msgstr ""

#. TRANSLATORS: File size column in the file browser
#: ../xlgui/panel/files.py:174
msgid "Size"
msgstr ""

#: ../xlgui/panel/files.py:441
#, python-format
msgid "%s KB"
msgstr ""

#. TRANSLATORS: Logical AND used for smart playlists
#: ../xlgui/panel/playlists.py:64
msgid "and"
msgstr ""

#. TRANSLATORS: True if haystack is equal to needle
#: ../xlgui/panel/playlists.py:198
msgid "is"
msgstr ""

#. TRANSLATORS: True if haystack is not equal to needle
#: ../xlgui/panel/playlists.py:200
msgid "is not"
msgstr ""

#. TRANSLATORS: True if the specified tag is present (uses the NullField
#. to compare to __null__)
#: ../xlgui/panel/playlists.py:203
msgid "is set"
msgstr ""

#. TRANSLATORS: True if the specified tag is not present (uses the NullField
#. to compare to __null__)
#: ../xlgui/panel/playlists.py:206
msgid "is not set"
msgstr ""

#. TRANSLATORS: True if haystack contains needle
#: ../xlgui/panel/playlists.py:208
msgid "contains"
msgstr ""

#. TRANSLATORS: True if haystack does not contain needle
#: ../xlgui/panel/playlists.py:210
msgid "does not contain"
msgstr ""

#. TRANSLATORS: True if haystack matches regular expression
#: ../xlgui/panel/playlists.py:212
msgid "regex"
msgstr ""

#. TRANSLATORS: True if haystack does not match regular expression
#: ../xlgui/panel/playlists.py:214
msgid "not regex"
msgstr ""

#. TRANSLATORS: Example: rating >= 5
#: ../xlgui/panel/playlists.py:216
msgid "at least"
msgstr ""

#. TRANSLATORS: Example: rating <= 3
#: ../xlgui/panel/playlists.py:218
msgid "at most"
msgstr ""

#. TRANSLATORS: Example: year < 1999
#: ../xlgui/panel/playlists.py:220
msgid "before"
msgstr ""

#. TRANSLATORS: Example: year > 2002
#: ../xlgui/panel/playlists.py:222
msgid "after"
msgstr ""

#. TRANSLATORS: Example: 1980 <= year <= 1987
#: ../xlgui/panel/playlists.py:224
msgid "between"
msgstr ""

#: ../xlgui/panel/playlists.py:225
msgid "greater than"
msgstr ""

#: ../xlgui/panel/playlists.py:226
msgid "less than"
msgstr ""

#. TRANSLATORS: Example: track has been added in the last 2 days
#: ../xlgui/panel/playlists.py:228
msgid "in the last"
msgstr ""

#. TRANSLATORS: Example: track has not been added in the last 5 hours
#: ../xlgui/panel/playlists.py:230
msgid "not in the last"
msgstr ""

#: ../xlgui/panel/playlists.py:239
msgid "Plays"
msgstr ""

#: ../xlgui/panel/playlists.py:240
msgid "Year"
msgstr ""

#. TRANSLATORS: Playlist title suggestion with more
#. than two values
#: ../xlgui/panel/playlists.py:424
#: ../xlgui/panel/playlists.py:438
#: ../xlgui/panel/playlists.py:452
#, python-format
msgid "%(first)s, %(second)s and others"
msgstr ""

#. TRANSLATORS: Playlist title suggestion with two values
#: ../xlgui/panel/playlists.py:429
#: ../xlgui/panel/playlists.py:443
#: ../xlgui/panel/playlists.py:457
#, python-format
msgid "%(first)s and %(second)s"
msgstr ""

#: ../xlgui/panel/playlists.py:675
msgid "Smart Playlists"
msgstr ""

#: ../xlgui/panel/playlists.py:678
msgid "Custom Playlists"
msgstr ""

#: ../xlgui/panel/playlists.py:733
msgid "Add Smart Playlist"
msgstr ""

#: ../xlgui/panel/playlists.py:808
msgid "Edit Smart Playlist"
msgstr ""

#: ../xlgui/panel/playlists.py:1125
#, python-format
msgid "Exporting %s"
msgstr ""

#: ../xlgui/preferences/playback.py:35
msgid "Playback"
msgstr ""

#: ../xlgui/preferences/plugin.py:40
#: ../xlgui/preferences/__init__.py:124
msgid "Plugins"
msgstr ""

#: ../xlgui/preferences/plugin.py:92
#: ../plugins/grouptagger/gt_common.py:64
#: ../plugins/grouptagger/gt_widgets.py:58
msgid "Uncategorized"
msgstr ""

#: ../xlgui/preferences/plugin.py:135
msgid "Could not load plugin info!"
msgstr ""

#: ../xlgui/preferences/plugin.py:137
#, python-format
msgid "Failed plugin: %s"
msgid_plural "Failed plugins: %s"
msgstr[0] ""
msgstr[1] ""

#: ../xlgui/preferences/plugin.py:167
#: ../xlgui/preferences/plugin.py:261
msgid "Could not disable plugin!"
msgstr ""

#: ../xlgui/preferences/plugin.py:177
#: ../xlgui/preferences/plugin.py:255
msgid "Could not enable plugin!"
msgstr ""

#: ../xlgui/preferences/plugin.py:185
msgid "Choose a Plugin"
msgstr ""

#: ../xlgui/preferences/plugin.py:194
msgid "Plugin Archives"
msgstr ""

#: ../xlgui/preferences/plugin.py:213
msgid "Plugin file installation failed!"
msgstr ""

#: ../xlgui/preferences/cover.py:38
#: ../plugins/musicbrainzcovers/PLUGININFO:5
#: ../plugins/lastfmcovers/PLUGININFO:5
#: ../plugins/amazoncovers/PLUGININFO:5
msgid "Covers"
msgstr ""

#: ../xlgui/preferences/appearance.py:34
#: ../plugins/osd/osd_preferences.ui.h:9
msgid "Appearance"
msgstr ""

#: ../xlgui/preferences/collection.py:23
#: ../data/ui/panel/device.ui.h:1
#: ../data/ui/panel/collection.ui.h:1
msgid "Collection"
msgstr ""

#. TRANSLATORS: Grammatical articles that are ignored while sorting the
#. collection panel. For example, in French locales this could be
#. the space-separated list "l' la le les".
#. If this practice is not common in your locale, simply
#. translate this to an empty string.
#: ../xlgui/preferences/collection.py:34
msgid "the"
msgstr ""

#: ../xlgui/preferences/collection.py:56
msgid "Reset to Defaults"
msgstr ""

#: ../xlgui/preferences/widgets.py:66
msgid "Restart Exaile?"
msgstr ""

#: ../xlgui/preferences/widgets.py:68
msgid "A restart is required for this change to take effect."
msgstr ""

#: ../xlgui/preferences/widgets.py:619
msgid "Action"
msgstr ""

#: ../xlgui/preferences/widgets.py:627
msgid "Shortcut"
msgstr ""

#: ../xlgui/preferences/playlists.py:34
#: ../data/ui/panel/playlists.ui.h:1
msgid "Playlists"
msgstr ""

#: ../data/ui/about_dialog.ui.h:1
msgid "About Exaile"
msgstr ""

#: ../data/ui/about_dialog.ui.h:2
msgid "&#xA9; 2009-2012"
msgstr ""

#: ../data/ui/about_dialog.ui.h:3
msgid ""
"Copyright (C) 2008-2010 Adam Olsen <arolsen@gmail.com> \n"
"\n"
"This program is free software; you can redistribute it and/or modify\n"
"it under the terms of the GNU General Public License as published by\n"
"the Free Software Foundation; either version 2 of the License, or\n"
"(at your option) any later version.\n"
"\n"
"This program is distributed in the hope that it will be useful,\n"
"but WITHOUT ANY WARRANTY; without even the implied warranty of\n"
"MERCHANTABILITY or FITNESS FOR A PARTICULAR PURPOSE.  See the\n"
"GNU General Public License for more details.\n"
"\n"
"You should have received a copy of the GNU General Public License along\n"
"with this program; if not, write to the Free Software Foundation, Inc.,\n"
"51 Franklin Street, Fifth Floor, Boston, MA 02110-1301 USA.\n"
msgstr ""

#: ../data/ui/about_dialog.ui.h:20
msgctxt "About dialog translator credits"
msgid "Unknown translator"
msgstr ""

#: ../data/ui/covermanager.ui.h:1
msgid "Cover Manager"
msgstr ""

#: ../data/ui/covermanager.ui.h:2
msgid "_Fetch Covers"
msgstr ""

#: ../data/ui/playlist.ui.h:1
msgid "Shuffle playback order"
msgstr ""

#: ../data/ui/playlist.ui.h:2
msgid "Repeat playback"
msgstr ""

#: ../data/ui/playlist.ui.h:4
msgid "_Search:"
msgstr ""

#: ../data/ui/coverchooser.ui.h:1
msgid "Cover Finder"
msgstr ""

#: ../data/ui/coverchooser.ui.h:2
msgid "The origin of this cover"
msgstr ""

#: ../data/ui/coverchooser.ui.h:3
msgid "_Set as Cover"
msgstr ""

#: ../data/ui/main.ui.h:1
msgid "_File"
msgstr ""

#: ../data/ui/main.ui.h:2
msgid "_Edit"
msgstr ""

#: ../data/ui/main.ui.h:3
msgid "_View"
msgstr ""

#: ../data/ui/main.ui.h:4
msgid "_Tools"
msgstr ""

#: ../data/ui/main.ui.h:5
msgid "_Help"
msgstr ""

#: ../data/ui/main.ui.h:6
msgid "Previous Track"
msgstr ""

#: ../data/ui/main.ui.h:8
msgid ""
"Stop Playback\n"
"\n"
"Right Click for Stop After Track Feature"
msgstr ""

#: ../data/ui/main.ui.h:11
msgid "Next Track"
msgstr ""

#: ../data/ui/main.ui.h:12
msgid "0:00 / 0:00"
msgstr ""

#: ../data/ui/trackproperties_dialog.ui.h:1
msgid "Track Properties"
msgstr ""

#: ../data/ui/trackproperties_dialog.ui.h:2
msgid "A_dd tag"
msgstr ""

#: ../data/ui/trackproperties_dialog.ui.h:3
msgid "_Remove tag"
msgstr ""

#: ../data/ui/trackproperties_dialog.ui.h:4
msgid "ab &#x2192; A_b"
msgstr ""

#: ../data/ui/trackproperties_dialog.ui.h:5
msgid "Uppercase first letter of all tags"
msgstr ""

#: ../data/ui/trackproperties_dialog.ui.h:8
msgid "_Previous"
msgstr ""

#: ../data/ui/trackproperties_dialog.ui.h:9
msgid "_Next"
msgstr ""

#: ../data/ui/trackproperties_dialog_cover_row.ui.h:1
msgid "Other"
msgstr ""

#: ../data/ui/trackproperties_dialog_cover_row.ui.h:2
msgid "32x32 pixels 'file icon' (PNG only)"
msgstr ""

#: ../data/ui/trackproperties_dialog_cover_row.ui.h:3
msgid "Other file icon"
msgstr ""

#: ../data/ui/trackproperties_dialog_cover_row.ui.h:4
msgid "Cover (front)"
msgstr ""

#: ../data/ui/trackproperties_dialog_cover_row.ui.h:5
msgid "Cover (back)"
msgstr ""

#: ../data/ui/trackproperties_dialog_cover_row.ui.h:6
msgid "Leaflet page"
msgstr ""

#: ../data/ui/trackproperties_dialog_cover_row.ui.h:7
msgid "Media (e.g. label side of CD)"
msgstr ""

#: ../data/ui/trackproperties_dialog_cover_row.ui.h:8
msgid "Lead artist/lead performer/soloist"
msgstr ""

#: ../data/ui/trackproperties_dialog_cover_row.ui.h:9
msgid "Artist/performer"
msgstr ""

#: ../data/ui/trackproperties_dialog_cover_row.ui.h:11
msgid "Band/Orchestra"
msgstr ""

#: ../data/ui/trackproperties_dialog_cover_row.ui.h:13
msgid "Lyricist/text writer"
msgstr ""

#: ../data/ui/trackproperties_dialog_cover_row.ui.h:14
msgid "Recording Location"
msgstr ""

#: ../data/ui/trackproperties_dialog_cover_row.ui.h:15
msgid "During recording"
msgstr ""

#: ../data/ui/trackproperties_dialog_cover_row.ui.h:16
msgid "During performance"
msgstr ""

#: ../data/ui/trackproperties_dialog_cover_row.ui.h:17
msgid "Movie/video screen capture"
msgstr ""

#: ../data/ui/trackproperties_dialog_cover_row.ui.h:18
msgid "A bright coloured fish"
msgstr ""

#: ../data/ui/trackproperties_dialog_cover_row.ui.h:19
msgid "Illustration"
msgstr ""

#: ../data/ui/trackproperties_dialog_cover_row.ui.h:20
msgid "Band/artist logotype"
msgstr ""

#: ../data/ui/trackproperties_dialog_cover_row.ui.h:21
msgid "Publisher/Studio logotype"
msgstr ""

#: ../data/ui/trackproperties_dialog_cover_row.ui.h:22
msgid "Click or drag files here to change the cover image"
msgstr ""

#: ../data/ui/trackproperties_dialog_cover_row.ui.h:23
msgid "Type:"
msgstr ""

#: ../data/ui/trackproperties_dialog_cover_row.ui.h:24
#: ../data/ui/preferences/plugin.ui.h:8
msgid "Description:"
msgstr ""

#: ../data/ui/collection_manager.ui.h:1
msgid "Collection Manager"
msgstr ""

#: ../data/ui/collection_manager.ui.h:3
msgid "Monitored"
msgstr ""

#: ../data/ui/panel/flatplaylist.ui.h:1
#: ../data/ui/panel/radio.ui.h:1
msgid "Radio"
msgstr ""

#: ../data/ui/panel/flatplaylist.ui.h:2
msgid "Append All Tracks to Playlist"
msgstr ""

#: ../data/ui/panel/flatplaylist.ui.h:3
msgid "Import CD"
msgstr ""

#: ../data/ui/panel/radio.ui.h:2
msgid "Add Station"
msgstr ""

#: ../data/ui/panel/files.ui.h:1
msgid "Files"
msgstr ""

#: ../data/ui/panel/files.ui.h:2
msgid "Previous visited directory"
msgstr ""

#: ../data/ui/panel/files.ui.h:3
msgid "Next visited directory"
msgstr ""

#: ../data/ui/panel/files.ui.h:4
msgid "Up one directory"
msgstr ""

#: ../data/ui/panel/files.ui.h:5
msgid "Refresh directory listing"
msgstr ""

#: ../data/ui/panel/files.ui.h:6
msgid "Home directory"
msgstr ""

#: ../data/ui/panel/files.ui.h:7
#: ../data/ui/panel/collection.ui.h:6
msgid "Search: "
msgstr ""

#: ../data/ui/panel/files.ui.h:8
#: ../data/ui/panel/collection.ui.h:7
msgid "Clear search field"
msgstr ""

#: ../data/ui/panel/collection.ui.h:2
msgid "<b>Collection is empty.</b>"
msgstr ""

#: ../data/ui/panel/collection.ui.h:3
msgid "Add Music"
msgstr ""

#: ../data/ui/panel/collection.ui.h:4
msgid ""
"Refresh collection view\n"
"(Hold Shift key to rescan the collection)"
msgstr ""

#: ../data/ui/preferences/cover.ui.h:1
msgid "Use covers embedded in tags"
msgstr ""

#: ../data/ui/preferences/cover.ui.h:2
msgid "Use covers from local files"
msgstr ""

#: ../data/ui/preferences/cover.ui.h:3
msgid ""
"This option will search for cover image files in \n"
"the same folder as the music file."
msgstr ""

#: ../data/ui/preferences/cover.ui.h:5
msgid "Preferred file names:"
msgstr ""

#: ../data/ui/preferences/cover.ui.h:6
msgid "A comma-separated list of file names without file extensions"
msgstr ""

#: ../data/ui/preferences/cover.ui.h:7
msgid "Fetch covers automatically on playback start"
msgstr ""

#: ../data/ui/preferences/cover.ui.h:8
msgid "Cover Search Order:"
msgstr ""

#: ../data/ui/preferences/cover.ui.h:9
msgid "(drag to reorder)"
msgstr ""

#: ../data/ui/preferences/playlists.ui.h:1
#: ../data/ui/preferences/general.ui.h:1
msgid "Open last playlists on startup"
msgstr ""

#: ../data/ui/preferences/playlists.ui.h:2
msgid "Prompt for saving custom playlists on close"
msgstr ""

#: ../data/ui/preferences/playlists.ui.h:3
msgid "Replace content on side pane double click"
msgstr ""

#: ../data/ui/preferences/playlists.ui.h:4
msgid ""
"Instead of appending, tracks added via double click in the panes will "
"replace the content of the current playlist."
msgstr ""

#: ../data/ui/preferences/playlists.ui.h:5
msgid "Appending/Replacing via menu item triggers playback"
msgstr ""

#: ../data/ui/preferences/playlists.ui.h:6
msgid ""
"When using a menu item to add/replace tracks on the playlist, start playback "
"if there is track currently playing. This option was the default behavior "
"before Exaile 0.3.3"
msgstr ""

#: ../data/ui/preferences/playlists.ui.h:7
msgid "Queue tracks by default instead of playing them"
msgstr ""

#: ../data/ui/preferences/playlists.ui.h:8
msgid ""
"When you double click or press enter to play a track in a playlist, queue "
"the track instead of playing it"
msgstr ""

#: ../data/ui/preferences/playback.ui.h:1
#: ../plugins/previewdevice/previewprefs.ui.h:1
msgid "Playback engine: "
msgstr ""

#: ../data/ui/preferences/playback.ui.h:2
#: ../plugins/previewdevice/previewprefs.ui.h:2
msgid "Use fade transitions on user actions"
msgstr ""

#: ../data/ui/preferences/playback.ui.h:3
#: ../plugins/previewdevice/previewprefs.ui.h:3
msgid "Fade duration (ms):"
msgstr ""

#: ../data/ui/preferences/playback.ui.h:4
#: ../plugins/previewdevice/previewprefs.ui.h:4
msgid "Use crossfading (EXPERIMENTAL)"
msgstr ""

#: ../data/ui/preferences/playback.ui.h:5
#: ../plugins/previewdevice/previewprefs.ui.h:5
msgid "Crossfade duration (ms):"
msgstr ""

#: ../data/ui/preferences/playback.ui.h:6
#: ../plugins/previewdevice/previewprefs.ui.h:6
msgid "Audio Sink:  "
msgstr ""

#: ../data/ui/preferences/playback.ui.h:7
#: ../plugins/previewdevice/previewprefs.ui.h:7
msgid "Device:  "
msgstr ""

#: ../data/ui/preferences/playback.ui.h:8
#: ../plugins/previewdevice/previewprefs.ui.h:8
msgid "Custom sink pipeline:"
msgstr ""

#: ../data/ui/preferences/playback.ui.h:9
msgid "Resume playback on start"
msgstr ""

#: ../data/ui/preferences/playback.ui.h:10
msgid "Resume playback in paused state"
msgstr ""

#: ../data/ui/preferences/playback.ui.h:11
msgid "Adding an item to an empty queue begins playback"
msgstr ""

#: ../data/ui/preferences/playback.ui.h:12
msgid "Remove track from queue upon playback"
msgstr ""

#: ../data/ui/preferences/playback.ui.h:13
msgid "Automatically advance to the next track"
msgstr ""

#: ../data/ui/preferences/playback.ui.h:14
#: ../plugins/previewdevice/previewprefs.ui.h:9
msgid "Normal"
msgstr ""

#: ../data/ui/preferences/playback.ui.h:15
#: ../plugins/previewdevice/previewprefs.ui.h:10
msgid "Unified (unstable)"
msgstr ""

#: ../data/ui/preferences/plugin.ui.h:1
msgid "Plugin"
msgstr ""

#: ../data/ui/preferences/plugin.ui.h:3
#: ../plugins/equalizer/equalizer.ui.h:2
msgid "Enabled"
msgstr ""

#: ../data/ui/preferences/plugin.ui.h:4
msgid "No Plugin Selected"
msgstr ""

#: ../data/ui/preferences/plugin.ui.h:5
msgid "Installed Plugins"
msgstr ""

#: ../data/ui/preferences/plugin.ui.h:6
msgid "Authors:"
msgstr ""

#: ../data/ui/preferences/plugin.ui.h:7
msgid "Version:"
msgstr ""

#: ../data/ui/preferences/plugin.ui.h:9
msgid "Install"
msgstr ""

#: ../data/ui/preferences/plugin.ui.h:10
msgid "<b>No Plugin Selected</b>"
msgstr ""

#: ../data/ui/preferences/plugin.ui.h:11
msgid "Available Plugins"
msgstr ""

#: ../data/ui/preferences/plugin.ui.h:12
msgid "Install Updates"
msgstr ""

#: ../data/ui/preferences/plugin.ui.h:13
msgid "Updates"
msgstr ""

#: ../data/ui/preferences/plugin.ui.h:14
msgid "Install Plugin File"
msgstr ""

#: ../data/ui/preferences/appearance.ui.h:1
msgid "Show info area"
msgstr ""

#: ../data/ui/preferences/appearance.ui.h:2
msgid "The info area contains the cover art and track information"
msgstr ""

#: ../data/ui/preferences/appearance.ui.h:3
msgid "Show cover art in info area"
msgstr ""

#: ../data/ui/preferences/appearance.ui.h:4
msgid "Always show tab bar"
msgstr ""

#: ../data/ui/preferences/appearance.ui.h:5
msgid "Tab placement:"
msgstr ""

#: ../data/ui/preferences/appearance.ui.h:6
msgid "Playlist font:"
msgstr ""

#: ../data/ui/preferences/appearance.ui.h:7
#: ../plugins/lyricsviewer/lyricsviewer_prefs.ui.h:2
#: ../plugins/grouptagger/gt_prefs.ui.h:2
msgid "Reset to the system font"
msgstr ""

#: ../data/ui/preferences/appearance.ui.h:8
msgid "Display track counts in collection"
msgstr ""

#: ../data/ui/preferences/appearance.ui.h:10
#: ../plugins/minimode/minimode_preferences.ui.h:7
msgid "Use alpha transparency:"
msgstr ""

#: ../data/ui/preferences/appearance.ui.h:11
msgid ""
"Warning: this option can cause display errors if used with a window manager "
"without compositing support."
msgstr ""

#: ../data/ui/preferences/appearance.ui.h:12
msgid "Show tray icon"
msgstr ""

#: ../data/ui/preferences/appearance.ui.h:13
msgid "Minimize to tray"
msgstr ""

#: ../data/ui/preferences/appearance.ui.h:14
msgid "Close to tray"
msgstr ""

#: ../data/ui/preferences/appearance.ui.h:16
msgid "Jump to current song on track change"
msgstr ""

#: ../data/ui/preferences/appearance.ui.h:17
msgid "Show splash screen on startup"
msgstr ""

#: ../data/ui/preferences/appearance.ui.h:18
msgid "Left"
msgstr ""

#: ../data/ui/preferences/appearance.ui.h:19
msgid "Right"
msgstr ""

#: ../data/ui/preferences/appearance.ui.h:20
msgid "Top"
msgstr ""

#: ../data/ui/preferences/appearance.ui.h:21
msgid "Bottom"
msgstr ""

#: ../data/ui/preferences/preferences_dialog.ui.h:1
msgid "Preferences"
msgstr ""

#: ../data/ui/preferences/collection.ui.h:1
msgid ""
"Words to strip from the beginning of artist tags when sorting (space "
"separated):"
msgstr ""

#: ../data/ui/preferences/collection.ui.h:2
msgid "(Right click to reset to defaults)"
msgstr ""

#: ../data/ui/preferences/collection.ui.h:3
msgid "Use file based compilation detection"
msgstr ""

#: ../data/ui/device_manager.ui.h:1
msgid "Device Manager"
msgstr ""

#: ../data/ui/device_manager.ui.h:2
msgid "Add Device"
msgstr ""

#: ../data/ui/device_manager.ui.h:3
msgid "Type of device:"
msgstr ""

#: ../data/ui/device_manager.ui.h:4
msgid "Detected devices:"
msgstr ""

#: ../data/ui/device_manager.ui.h:5
msgid "Custom: "
msgstr ""

#: ../data/ui/queue_dialog.ui.h:1
msgid "Queue Manager"
msgstr ""

#: ../plugins/moodbar/__init__.py:163
msgid "Searching for mood..."
msgstr ""

#: ../plugins/moodbar/__init__.py:167
msgid "Mood found."
msgstr ""

#: ../plugins/moodbar/__init__.py:199
msgid "Could not read moodbar."
msgstr ""

#: ../plugins/moodbar/__init__.py:538
msgid "Moodbar executable is not available."
msgstr ""

#: ../plugins/moodbar/moodbarprefs.py:23
#: ../plugins/moodbar/PLUGININFO:3
msgid "Moodbar"
msgstr ""

#: ../plugins/streamripper/__init__.py:72
msgid "Error executing streamripper"
msgstr ""

#: ../plugins/streamripper/srprefs.py:22
#: ../plugins/streamripper/PLUGININFO:3
msgid "Streamripper"
msgstr ""

#: ../plugins/lastfmlove/lastfmlove_preferences.py:31
#: ../plugins/lastfmlove/PLUGININFO:3
msgid "Last.fm Loved Tracks"
msgstr ""

#: ../plugins/lastfmlove/lastfmlove_preferences.py:58
msgid "The API key is invalid."
msgstr ""

#: ../plugins/lastfmlove/lastfmlove_preferences.py:80
#: ../plugins/audioscrobbler/asprefs.py:110
msgid "Please make sure the entered data is correct."
msgstr ""

#: ../plugins/lastfmlove/lastfmlove_preferences.py:93
msgid "Could not start web browser"
msgstr ""

#: ../plugins/lastfmlove/lastfmlove_preferences.py:94
msgid ""
"Please copy the following URL and open it with your web browser:\n"
"<b><a href=\"{url}\">{url}</a></b>"
msgstr ""

#: ../plugins/lastfmlove/__init__.py:122
msgid "Loved"
msgstr ""

#: ../plugins/lastfmlove/__init__.py:123
msgid "Last.fm Loved"
msgstr ""

#: ../plugins/lastfmlove/__init__.py:186
msgid "Love This Track"
msgstr ""

#: ../plugins/lastfmlove/__init__.py:208
msgid "Unlove This Track"
msgstr ""

#: ../plugins/alarmclock/acprefs.py:22
#: ../plugins/alarmclock/PLUGININFO:3
msgid "Alarm Clock"
msgstr ""

#: ../plugins/mainmenubutton/__init__.py:31
msgid "This plugin needs at least PyGTK 2.22 and GTK 2.20."
msgstr ""

#: ../plugins/mainmenubutton/__init__.py:68
msgid "Main Menu"
msgstr ""

#: ../plugins/shoutcast/__init__.py:107
#: ../plugins/shoutcast/__init__.py:164
#: ../plugins/shoutcast/__init__.py:211
#: ../plugins/shoutcast/__init__.py:227
msgid "Contacting Shoutcast server..."
msgstr ""

#: ../plugins/shoutcast/__init__.py:120
#: ../plugins/shoutcast/__init__.py:124
#: ../plugins/shoutcast/__init__.py:177
#: ../plugins/shoutcast/__init__.py:181
#: ../plugins/shoutcast/__init__.py:242
#: ../plugins/shoutcast/__init__.py:247
msgid "Error connecting to Shoutcast server."
msgstr ""

#: ../plugins/shoutcast/__init__.py:267
msgid "Enter the search keywords"
msgstr ""

#: ../plugins/shoutcast/__init__.py:268
msgid "Shoutcast Search"
msgstr ""

#: ../plugins/shoutcast/__init__.py:291
msgid "Search Results"
msgstr ""

#: ../plugins/shoutcast/__init__.py:324
msgid "Search"
msgstr ""

#: ../plugins/lyricsviewer/__init__.py:278
msgid "No lyrics found."
msgstr ""

#: ../plugins/lyricsviewer/__init__.py:303
msgid "Go to: "
msgstr ""

#: ../plugins/lyricsviewer/__init__.py:364
msgid "Any"
msgstr ""

#: ../plugins/lyricsviewer/lyricsviewerprefs.py:21
#: ../plugins/lyricsviewer/PLUGININFO:3
msgid "Lyrics Viewer"
msgstr ""

#: ../plugins/audioscrobbler/asprefs.py:32
#: ../plugins/audioscrobbler/PLUGININFO:3
msgid "AudioScrobbler"
msgstr ""

#: ../plugins/audioscrobbler/asprefs.py:103
msgid "Verification successful"
msgstr ""

#: ../plugins/audioscrobbler/asprefs.py:109
msgid "Verification failed"
msgstr ""

#: ../plugins/audioscrobbler/__init__.py:121
msgid "Enable audioscrobbling"
msgstr ""

#: ../plugins/equalizer/__init__.py:127
#: ../plugins/equalizer/equalizer.ui.h:1
#: ../plugins/equalizer/PLUGININFO:3
msgid "Equalizer"
msgstr ""

#: ../plugins/shutdown/__init__.py:38
#: ../plugins/shutdown/PLUGININFO:3
msgid "Shutdown after Playback"
msgstr ""

#: ../plugins/shutdown/__init__.py:59
msgid "Shutdown scheduled"
msgstr ""

#: ../plugins/shutdown/__init__.py:60
msgid "Computer will be shutdown at the end of playback."
msgstr ""

#: ../plugins/shutdown/__init__.py:86
msgid "Imminent Shutdown"
msgstr ""

#: ../plugins/shutdown/__init__.py:109
#, python-format
msgid "The computer will be shut down in %d seconds."
msgstr ""

#: ../plugins/shutdown/__init__.py:130
msgid "Shutdown failed"
msgstr ""

#: ../plugins/shutdown/__init__.py:131
msgid "Computer could not be shutdown using D-Bus."
msgstr ""

#: ../plugins/previewdevice/previewprefs.py:38
#: ../plugins/previewdevice/PLUGININFO:3
msgid "Preview Device"
msgstr ""

#: ../plugins/previewdevice/__init__.py:157
msgid "Preview Player"
msgstr ""

#: ../plugins/previewdevice/__init__.py:163
msgid "Preview"
msgstr ""

#: ../plugins/notifyosd/notifyosdprefs.py:22
#: ../plugins/notifyosd/PLUGININFO:3
msgid "Notify-osd notifications"
msgstr ""

#: ../plugins/notifyosd/notifyosdprefs.py:51
#: ../plugins/notify/notifyprefs.py:53
#, python-format
msgid "%(title)s"
msgstr ""

#: ../plugins/notifyosd/notifyosdprefs.py:55
#: ../plugins/notify/notifyprefs.py:43
#, python-format
msgid "by %(artist)s"
msgstr ""

#: ../plugins/notifyosd/notifyosdprefs.py:59
#: ../plugins/notify/notifyprefs.py:48
#, python-format
msgid "from %(album)s"
msgstr ""

#: ../plugins/ipconsole/__init__.py:86
msgid "IPython Console - Exaile"
msgstr ""

#: ../plugins/ipconsole/__init__.py:154
msgid "Show IPython Console"
msgstr ""

#: ../plugins/ipconsole/ipconsoleprefs.py:22
#: ../plugins/ipconsole/PLUGININFO:3
msgid "IPython Console"
msgstr ""

#: ../plugins/notify/notifyprefs.py:22
#: ../plugins/notify/PLUGININFO:3
msgid "Notify"
msgstr ""

#: ../plugins/notify/notifyprefs.py:38
#, python-format
msgid ""
"by %(artist)s\n"
"from <i>%(album)s</i>"
msgstr ""

#: ../plugins/cd/_cdguipanel.py:96
msgid "Importing CD..."
msgstr ""

#: ../plugins/cd/__init__.py:122
#: ../plugins/cd/__init__.py:200
msgid "Audio Disc"
msgstr ""

#: ../plugins/cd/cdprefs.py:37
msgid "CD"
msgstr ""

#: ../plugins/cd/cdprefs.py:105
#: ../plugins/minimode/minimode_preferences.py:92
msgid "Track number"
msgstr ""

#: ../plugins/cd/cdprefs.py:111
#: ../plugins/minimode/minimode_preferences.py:98
msgid "Disc number"
msgstr ""

#: ../plugins/cd/cdprefs.py:118
#: ../plugins/minimode/minimode_preferences.py:105
msgid "Play count"
msgstr ""

#: ../plugins/wikipedia/plugin.py:305
msgid "Artist: "
msgstr ""

#: ../plugins/wikipedia/plugin.py:314
#, python-format
msgid ""
"Did you know...\n"
"\n"
"%s"
msgstr ""

#: ../plugins/wikipedia/__init__.py:134
#: ../plugins/wikipedia/config.py:3
#: ../plugins/wikipedia/preferences.py:21
#: ../plugins/wikipedia/data/wikipanel.ui.h:1
#: ../plugins/wikipedia/PLUGININFO:3
msgid "Wikipedia"
msgstr ""

#: ../plugins/wikipedia/config.py:6
msgid "Displays Wikipedia page about the current performer."
msgstr ""

#: ../plugins/abrepeat/__init__.py:49
msgid "Repeat Segment"
msgstr ""

#: ../plugins/abrepeat/__init__.py:57
msgid "Repeat Beginning"
msgstr ""

#: ../plugins/abrepeat/__init__.py:61
msgid "Repeat End"
msgstr ""

#: ../plugins/minimode/__init__.py:103
#: ../plugins/minimode/__init__.py:110
#: ../plugins/minimode/minimode_preferences.py:30
#: ../plugins/minimode/PLUGININFO:3
msgid "Mini Mode"
msgstr ""

#. TRANSLATORS: Mini mode track selector title preset
#: ../plugins/minimode/minimode_preferences.py:111
#: ../plugins/minimode/minimode_preferences.py:117
#: ../plugins/minimode/controls.py:693
#: ../plugins/minimode/controls.py:956
msgid "$tracknumber - $title"
msgstr ""

#. TRANSLATORS: Mini mode track selector title preset
#: ../plugins/minimode/minimode_preferences.py:113
msgid "$title by $artist"
msgstr ""

#. TRANSLATORS: Mini mode track selector title preset
#: ../plugins/minimode/minimode_preferences.py:115
msgid "$title ($__length)"
msgstr ""

#: ../plugins/minimode/controls.py:221
msgid "Previous"
msgstr ""

#: ../plugins/minimode/controls.py:222
msgid "Go to the previous track"
msgstr ""

#: ../plugins/minimode/controls.py:228
msgid "Previous track"
msgstr ""

#: ../plugins/minimode/controls.py:241
msgid "Next"
msgstr ""

#: ../plugins/minimode/controls.py:242
msgid "Go to the next track"
msgstr ""

#: ../plugins/minimode/controls.py:248
msgid "Next track"
msgstr ""

#: ../plugins/minimode/controls.py:262
msgid "Play/Pause"
msgstr ""

#: ../plugins/minimode/controls.py:263
msgid "Start, pause or resume the playback"
msgstr ""

#: ../plugins/minimode/controls.py:283
msgid "Start playback"
msgstr ""

#: ../plugins/minimode/controls.py:287
msgid "Continue playback"
msgstr ""

#: ../plugins/minimode/controls.py:290
msgid "Pause playback"
msgstr ""

#: ../plugins/minimode/controls.py:328
msgid "Stop"
msgstr ""

#: ../plugins/minimode/controls.py:329
msgid "Stop the playback"
msgstr ""

#: ../plugins/minimode/controls.py:363
msgid "Continue playback after current track"
msgstr ""

#: ../plugins/minimode/controls.py:427
msgid "Volume"
msgstr ""

#: ../plugins/minimode/controls.py:428
msgid "Change the volume"
msgstr ""

#: ../plugins/minimode/controls.py:489
msgid "Restore"
msgstr ""

#: ../plugins/minimode/controls.py:490
msgid "Restore the main window"
msgstr ""

#: ../plugins/minimode/controls.py:498
msgid "Restore main window"
msgstr ""

#: ../plugins/minimode/controls.py:528
msgid "Select rating of the current track"
msgstr ""

#: ../plugins/minimode/controls.py:545
msgid "Track selector"
msgstr ""

#: ../plugins/minimode/controls.py:546
msgid "Simple track list selector"
msgstr ""

#: ../plugins/minimode/controls.py:698
msgid "Playlist button"
msgstr ""

#: ../plugins/minimode/controls.py:699
msgid "Access the current playlist"
msgstr ""

#: ../plugins/minimode/controls.py:996
msgid "$title ($current_time / $total_time)"
msgstr ""

#: ../plugins/minimode/controls.py:1018
msgid "Progress button"
msgstr ""

#: ../plugins/minimode/controls.py:1019
msgid "Playback progress and access to the current playlist"
msgstr ""

#: ../plugins/minimode/controls.py:1090
msgid "Progress bar"
msgstr ""

#: ../plugins/minimode/controls.py:1091
msgid "Playback progress and seeking"
msgstr ""

<<<<<<< HEAD
#: ../plugins/grouptagger/gt_prefs.py:21 ../plugins/grouptagger/__init__.py:97
=======
#: ../plugins/grouptagger/gt_prefs.py:21
#: ../plugins/grouptagger/__init__.py:97
>>>>>>> 188b3494
#: ../plugins/grouptagger/__init__.py:114
msgid "GroupTagger"
msgstr ""

#: ../plugins/grouptagger/__init__.py:108
#: ../plugins/grouptagger/gt_widgets.py:686
msgid "Get all tags from collection"
msgstr ""

#: ../plugins/grouptagger/__init__.py:119
msgid "Show tracks with all tags"
msgstr ""

#: ../plugins/grouptagger/__init__.py:123
msgid "Show tracks with tags (custom)"
msgstr ""

#: ../plugins/grouptagger/gt_widgets.py:70
msgid "Show tracks with selected"
msgstr ""

#: ../plugins/grouptagger/gt_widgets.py:72
#, python-format
msgid "Show tracks tagged with \"%s\""
msgstr ""

#: ../plugins/grouptagger/gt_widgets.py:74
msgid "Show tracks with all selected"
msgstr ""

#: ../plugins/grouptagger/gt_widgets.py:132
#: ../plugins/grouptagger/gt_widgets.py:650
#: ../plugins/grouptagger/gt_widgets.py:751
msgid "Group"
msgstr ""

#: ../plugins/grouptagger/gt_widgets.py:147
msgid "Add new group"
msgstr ""

#: ../plugins/grouptagger/gt_widgets.py:151
msgid "Delete group"
msgstr ""

#: ../plugins/grouptagger/gt_widgets.py:158
msgid "Add new category"
msgstr ""

#: ../plugins/grouptagger/gt_widgets.py:162
msgid "Remove category"
msgstr ""

#: ../plugins/grouptagger/gt_widgets.py:172
msgid "Show tracks with selected (custom)"
msgstr ""

#: ../plugins/grouptagger/gt_widgets.py:251
msgid "New tag value?"
msgstr ""

#: ../plugins/grouptagger/gt_widgets.py:251
msgid "Enter new tag value"
msgstr ""

#: ../plugins/grouptagger/gt_widgets.py:281
msgid "New Category?"
msgstr ""

#: ../plugins/grouptagger/gt_widgets.py:281
msgid "Enter new group category name"
msgstr ""

#: ../plugins/grouptagger/gt_widgets.py:510
msgid "Add Group"
msgstr ""

#: ../plugins/grouptagger/gt_widgets.py:707
msgid "Add selected to choices"
msgstr ""

#: ../plugins/grouptagger/gt_widgets.py:733
msgid "Show tracks with groups"
msgstr ""

#: ../plugins/grouptagger/gt_widgets.py:744
msgid "Must have this tag [AND]"
msgstr ""

#: ../plugins/grouptagger/gt_widgets.py:744
msgid "May have this tag [OR]"
msgstr ""

#: ../plugins/grouptagger/gt_widgets.py:744
msgid "Must not have this tag [NOT]"
msgstr ""

#: ../plugins/grouptagger/gt_widgets.py:744
msgid "Ignored"
msgstr ""

#: ../plugins/grouptagger/gt_widgets.py:752
msgid "Selected Tracks"
msgstr ""

#: ../plugins/replaygain/replaygainprefs.py:32
#: ../plugins/replaygain/PLUGININFO:3
msgid "ReplayGain"
msgstr ""

#: ../plugins/droptrayicon/__init__.py:281
#: ../plugins/droptrayicon/drop_target_window.ui.h:1
msgid "Drop to Choose"
msgstr ""

#: ../plugins/droptrayicon/__init__.py:284
msgid "Append and Play"
msgstr ""

#: ../plugins/droptrayicon/__init__.py:286
msgid "Append"
msgstr ""

#: ../plugins/history/history_preferences.py:35
#: ../plugins/history/__init__.py:209
#: ../plugins/history/__init__.py:251
#: ../plugins/daapclient/__init__.py:292
msgid "History"
msgstr ""

#: ../plugins/history/__init__.py:108
msgid "Playback history"
msgstr ""

#: ../plugins/history/__init__.py:140
msgid "Erase stored history?"
msgstr ""

#: ../plugins/history/__init__.py:234
msgid "Save History"
msgstr ""

#: ../plugins/history/__init__.py:236
msgid "Clear History"
msgstr ""

#: ../plugins/jamendo/__init__.py:87
#: ../plugins/jamendo/ui/jamendo_panel.ui.h:5
msgid "Ready"
msgstr ""

#: ../plugins/jamendo/__init__.py:88
msgid "Searching Jamendo catalogue..."
msgstr ""

#: ../plugins/jamendo/__init__.py:89
msgid "Retrieving song data..."
msgstr ""

#: ../plugins/osd/osd_preferences.py:29
#: ../plugins/osd/PLUGININFO:3
msgid "On Screen Display"
msgstr ""

#: ../plugins/osd/osd_preferences.py:88
msgid ""
"<span font_desc=\"Sans 11\" foreground=\"#fff\">$title</span>\n"
"by $artist\n"
"from $album"
msgstr ""

#: ../plugins/osd/__init__.py:379
msgid ""
"<span font_desc=\"Sans 11\" foreground=\"#fff\"><b>$title</b></span>\n"
"by $artist\n"
"from $album"
msgstr ""

#: ../plugins/amazoncovers/amazonprefs.py:22
#: ../plugins/amazoncovers/PLUGININFO:3
msgid "Amazon Covers"
msgstr ""

#: ../plugins/podcasts/__init__.py:55
#: ../plugins/podcasts/PLUGININFO:3
msgid "Podcasts"
msgstr ""

#: ../plugins/podcasts/__init__.py:72
msgid "Podcast"
msgstr ""

#: ../plugins/podcasts/__init__.py:81
msgid "Refresh Podcast"
msgstr ""

#: ../plugins/podcasts/__init__.py:82
msgid "Delete"
msgstr ""

#: ../plugins/podcasts/__init__.py:120
msgid "Enter the URL of the podcast to add"
msgstr ""

#: ../plugins/podcasts/__init__.py:121
msgid "Open Podcast"
msgstr ""

#: ../plugins/podcasts/__init__.py:154
#, python-format
msgid "Loading %s..."
msgstr ""

#: ../plugins/podcasts/__init__.py:182
msgid "Error loading podcast."
msgstr ""

#: ../plugins/podcasts/__init__.py:198
msgid "Loading Podcasts..."
msgstr ""

#: ../plugins/podcasts/__init__.py:229
msgid "Could not save podcast file"
msgstr ""

#: ../plugins/desktopcover/desktopcover_preferences.py:21
#: ../plugins/desktopcover/PLUGININFO:3
msgid "Desktop Cover"
msgstr ""

#: ../plugins/multialarmclock/macprefs.py:23
#: ../plugins/multialarmclock/PLUGININFO:3
msgid "Multi-Alarm Clock"
msgstr ""

#: ../plugins/contextinfo/__init__.py:1147
#: ../plugins/contextinfo/context.ui.h:1
msgid "Context"
msgstr ""

#: ../plugins/contextinfo/contextprefs.py:22
msgid "Contextinfo"
msgstr ""

#: ../plugins/bookmarks/__init__.py:104
msgid "Bookmark This Track"
msgstr ""

#: ../plugins/bookmarks/__init__.py:106
msgid "Delete Bookmark"
msgstr ""

#: ../plugins/bookmarks/__init__.py:108
msgid "Clear Bookmarks"
msgstr ""

#: ../plugins/bookmarks/__init__.py:305
#: ../plugins/bookmarks/bookmarksprefs.py:22
#: ../plugins/bookmarks/PLUGININFO:3
msgid "Bookmarks"
msgstr ""

#: ../plugins/screensaverpause/prefs.py:5
#: ../plugins/screensaverpause/PLUGININFO:3
msgid "Pause on Screensaver"
msgstr ""

#: ../plugins/daapserver/daapserverprefs.py:6
#: ../plugins/daapserver/PLUGININFO:3
msgid "DAAP Server"
msgstr ""

#: ../plugins/bpm/__init__.py:80
msgid "BPM Counter"
msgstr ""

#: ../plugins/bpm/__init__.py:240
#, python-format
msgid "Set BPM of %d on %s?"
msgstr ""

#: ../plugins/daapclient/daapclientprefs.py:5
#: ../plugins/daapclient/PLUGININFO:3
msgid "DAAP Client"
msgstr ""

#: ../plugins/daapclient/__init__.py:298
msgid "Manually..."
msgstr ""

#: ../plugins/daapclient/__init__.py:350
msgid "Enter IP address and port for share"
msgstr ""

#: ../plugins/daapclient/__init__.py:351
msgid "Enter IP address and port."
msgstr ""

#: ../plugins/daapclient/__init__.py:556
msgid ""
"This server does not support multiple connections.\n"
"You must stop playback before downloading songs."
msgstr ""

#: ../plugins/daapclient/__init__.py:646
msgid "Refresh Server List"
msgstr ""

#: ../plugins/daapclient/__init__.py:649
msgid "Disconnect from Server"
msgstr ""

#: ../plugins/daapclient/__init__.py:668
msgid "Select a Location for Saving"
msgstr ""

#: ../plugins/daapclient/__init__.py:714
msgid "Connect to DAAP..."
msgstr ""

#: ../plugins/moodbar/moodbarprefs_pane.ui.h:1
msgid "Darken played section instead of using cursor"
msgstr ""

#: ../plugins/moodbar/moodbarprefs_pane.ui.h:2
msgid "Darkness level:"
msgstr ""

#: ../plugins/moodbar/moodbarprefs_pane.ui.h:3
msgid "Use waveform style"
msgstr ""

#: ../plugins/moodbar/moodbarprefs_pane.ui.h:4
msgid "Show only waveform, not mood"
msgstr ""

#: ../plugins/moodbar/moodbarprefs_pane.ui.h:5
msgid "Use color theme "
msgstr ""

#: ../plugins/moodbar/moodbarprefs_pane.ui.h:6
msgid "Base color:"
msgstr ""

#: ../plugins/moodbar/moodbarprefs_pane.ui.h:7
msgid "Base color"
msgstr ""

#: ../plugins/streamripper/streamripper.ui.h:1
msgid "Save location:"
msgstr ""

#: ../plugins/streamripper/streamripper.ui.h:2
msgid "Relay port:"
msgstr ""

#: ../plugins/streamripper/streamripper.ui.h:3
msgid "Rip to single file"
msgstr ""

#: ../plugins/streamripper/streamripper.ui.h:4
msgid "Delete incomplete files"
msgstr ""

#: ../plugins/lastfmlove/lastfmlove_preferences.ui.h:1
#: ../plugins/amazoncovers/amazonprefs_pane.ui.h:1
msgid "API key:"
msgstr ""

#: ../plugins/lastfmlove/lastfmlove_preferences.ui.h:2
#: ../plugins/amazoncovers/amazonprefs_pane.ui.h:2
msgid "Secret:"
msgstr ""

#: ../plugins/lastfmlove/lastfmlove_preferences.ui.h:3
msgid "Request Access Permission"
msgstr ""

#: ../plugins/lastfmlove/lastfmlove_preferences.ui.h:5
msgid ""
"Go to <b><a href=\"http://www.last.fm/api/account\">Your API Account</a></b> "
"page to get an <b>API key</b> and <b>secret</b> and enter them here. After "
"you have entered these, <b>request access permission</b> and confirm to "
"complete the setup."
msgstr ""

#: ../plugins/alarmclock/acprefs_pane.ui.h:1
msgid "<b>Alarm time</b>"
msgstr ""

#: ../plugins/alarmclock/acprefs_pane.ui.h:2
msgid "Monday"
msgstr ""

#: ../plugins/alarmclock/acprefs_pane.ui.h:3
msgid "Tuesday"
msgstr ""

#: ../plugins/alarmclock/acprefs_pane.ui.h:4
msgid "Wednesday"
msgstr ""

#: ../plugins/alarmclock/acprefs_pane.ui.h:5
msgid "Thursday"
msgstr ""

#: ../plugins/alarmclock/acprefs_pane.ui.h:6
msgid "Friday"
msgstr ""

#: ../plugins/alarmclock/acprefs_pane.ui.h:7
msgid "Saturday"
msgstr ""

#: ../plugins/alarmclock/acprefs_pane.ui.h:8
msgid "Sunday"
msgstr ""

#: ../plugins/alarmclock/acprefs_pane.ui.h:9
msgid "<b>Alarm Days</b>"
msgstr ""

#: ../plugins/alarmclock/acprefs_pane.ui.h:10
msgid "Use Fading"
msgstr ""

#: ../plugins/alarmclock/acprefs_pane.ui.h:11
msgid "Minimum volume:"
msgstr ""

#: ../plugins/alarmclock/acprefs_pane.ui.h:12
msgid "Maximum volume:"
msgstr ""

#: ../plugins/alarmclock/acprefs_pane.ui.h:13
msgid "Increment:"
msgstr ""

#: ../plugins/alarmclock/acprefs_pane.ui.h:14
msgid "Time per increment:"
msgstr ""

#: ../plugins/awn/awn_prefs_pane.ui.h:1
msgid "Display overlay:"
msgstr ""

#: ../plugins/awn/awn_prefs_pane.ui.h:2
msgid "Display covers"
msgstr ""

#: ../plugins/awn/awn_prefs_pane.ui.h:3
msgid "Circle display"
msgstr ""

#: ../plugins/awn/awn_prefs_pane.ui.h:4
msgid "Text percentage"
msgstr ""

#: ../plugins/awn/awn_prefs_pane.ui.h:5
msgid "None"
msgstr ""

#: ../plugins/lyricsviewer/lyricsviewer_prefs.ui.h:1
msgid "Lyrics font:"
msgstr ""

#: ../plugins/lyricsviewer/lyricsviewer.ui.h:2
msgid "Refresh Lyrics"
msgstr ""

#: ../plugins/audioscrobbler/asprefs_pane.ui.h:1
msgid "Submit tracks using Audioscrobbler"
msgstr ""

#: ../plugins/audioscrobbler/asprefs_pane.ui.h:2
msgid "Show menuitem to toggle submission"
msgstr ""

#: ../plugins/audioscrobbler/asprefs_pane.ui.h:3
#: ../plugins/contextinfo/context_pane.ui.h:2
msgid "Password:"
msgstr ""

#: ../plugins/audioscrobbler/asprefs_pane.ui.h:4
#: ../plugins/contextinfo/context_pane.ui.h:3
msgid "Username:"
msgstr ""

#: ../plugins/audioscrobbler/asprefs_pane.ui.h:6
msgid "Verify Login Data"
msgstr ""

#: ../plugins/equalizer/equalizer.ui.h:3
msgid "pre"
msgstr ""

#: ../plugins/equalizer/equalizer.ui.h:4
msgid "+12 dB"
msgstr ""

#: ../plugins/equalizer/equalizer.ui.h:5
msgid "0"
msgstr ""

#: ../plugins/equalizer/equalizer.ui.h:6
msgid "-24 dB"
msgstr ""

#: ../plugins/equalizer/equalizer.ui.h:7
msgid "29"
msgstr ""

#: ../plugins/equalizer/equalizer.ui.h:8
msgid "59"
msgstr ""

#: ../plugins/equalizer/equalizer.ui.h:9
msgid "119"
msgstr ""

#: ../plugins/equalizer/equalizer.ui.h:10
msgid "237"
msgstr ""

#: ../plugins/equalizer/equalizer.ui.h:11
msgid "474"
msgstr ""

#: ../plugins/equalizer/equalizer.ui.h:12
msgid "947"
msgstr ""

#: ../plugins/equalizer/equalizer.ui.h:13
msgid "1.9K"
msgstr ""

#: ../plugins/equalizer/equalizer.ui.h:14
msgid "3.8K"
msgstr ""

#: ../plugins/equalizer/equalizer.ui.h:15
msgid "7.5K"
msgstr ""

#: ../plugins/equalizer/equalizer.ui.h:16
msgid "15K"
msgstr ""

#: ../plugins/notifyosd/notifyosdprefs_pane.ui.h:1
msgid "On track change"
msgstr ""

#: ../plugins/notifyosd/notifyosdprefs_pane.ui.h:2
msgid "On playback start, pause or stop"
msgstr ""

#: ../plugins/notifyosd/notifyosdprefs_pane.ui.h:3
msgid "On tag change"
msgstr ""

#: ../plugins/notifyosd/notifyosdprefs_pane.ui.h:4
msgid "On tray icon hover"
msgstr ""

#: ../plugins/notifyosd/notifyosdprefs_pane.ui.h:5
msgid "When main window is focused"
msgstr ""

#: ../plugins/notifyosd/notifyosdprefs_pane.ui.h:6
msgid "<b>Display</b>"
msgstr ""

#: ../plugins/notifyosd/notifyosdprefs_pane.ui.h:7
msgid "Use album covers as icons"
msgstr ""

#: ../plugins/notifyosd/notifyosdprefs_pane.ui.h:8
msgid "Use media icons for pause, stop and resume"
msgstr ""

#: ../plugins/notifyosd/notifyosdprefs_pane.ui.h:9
msgid "<b>Icons</b>"
msgstr ""

#: ../plugins/notifyosd/notifyosdprefs_pane.ui.h:10
msgid "Artist line:"
msgstr ""

#: ../plugins/notifyosd/notifyosdprefs_pane.ui.h:12
#, python-format
msgid ""
"<i>The tags \"%(title)s\", \"%(artist)s\", and \"%(album)s\" will be "
"replaced by their respective values. The title will be replaced by \"Unknown"
"\" if it is empty.</i>"
msgstr ""

#: ../plugins/notifyosd/notifyosdprefs_pane.ui.h:13
#: ../plugins/notify/notifyprefs_pane.ui.h:2
msgid "Summary:"
msgstr ""

#: ../plugins/notifyosd/notifyosdprefs_pane.ui.h:14
msgid "Album line:"
msgstr ""

#: ../plugins/notifyosd/notifyosdprefs_pane.ui.h:15
msgid "<b>Content</b>"
msgstr ""

#: ../plugins/ipconsole/ipconsole_prefs.ui.h:1
msgid "Linux"
msgstr ""

#: ../plugins/ipconsole/ipconsole_prefs.ui.h:2
msgid "LightBG"
msgstr ""

#: ../plugins/ipconsole/ipconsole_prefs.ui.h:3
msgid "NoColor"
msgstr ""

#: ../plugins/ipconsole/ipconsole_prefs.ui.h:4
msgid "Terminal opacity:"
msgstr ""

#: ../plugins/ipconsole/ipconsole_prefs.ui.h:5
msgid "Font:"
msgstr ""

#: ../plugins/ipconsole/ipconsole_prefs.ui.h:6
msgid "Text Color:"
msgstr ""

#: ../plugins/ipconsole/ipconsole_prefs.ui.h:7
msgid "Background Color:"
msgstr ""

#: ../plugins/ipconsole/ipconsole_prefs.ui.h:8
msgid "IPython Color Theme:"
msgstr ""

#: ../plugins/notify/notifyprefs_pane.ui.h:1
msgid "Resize displayed covers"
msgstr ""

#: ../plugins/notify/notifyprefs_pane.ui.h:3
msgid "Only artist:"
msgstr ""

#: ../plugins/notify/notifyprefs_pane.ui.h:4
msgid "Only album:"
msgstr ""

#: ../plugins/notify/notifyprefs_pane.ui.h:6
#, python-format
msgid ""
"<i>Message that should be displayed in the body of the notification. In each "
"case, \"%(title)s\", \"%(artist)s\", and \"%(album)s\" will be replaced by "
"their respective values. If the tag is not known, \"Unknown\" will be filled "
"in its place.</i>"
msgstr ""

#: ../plugins/notify/notifyprefs_pane.ui.h:7
msgid "Both artist and album:"
msgstr ""

#: ../plugins/notify/notifyprefs_pane.ui.h:8
msgid "<b>Body Message</b>"
msgstr ""

#: ../plugins/cd/cdprefs_pane.ui.h:1
msgid "Ogg Vorbis"
msgstr ""

#: ../plugins/cd/cdprefs_pane.ui.h:2
msgid "FLAC"
msgstr ""

#: ../plugins/cd/cdprefs_pane.ui.h:3
msgid "AAC"
msgstr ""

#: ../plugins/cd/cdprefs_pane.ui.h:4
msgid "MP3 (VBR)"
msgstr ""

#: ../plugins/cd/cdprefs_pane.ui.h:5
msgid "MP3 (CBR)"
msgstr ""

#: ../plugins/cd/cdprefs_pane.ui.h:6
msgid "WavPack"
msgstr ""

#: ../plugins/cd/cdprefs_pane.ui.h:7
msgid "Import format: "
msgstr ""

#: ../plugins/cd/cdprefs_pane.ui.h:8
msgid "Import quality: "
msgstr ""

#: ../plugins/cd/cdprefs_pane.ui.h:9
msgid "Import path: "
msgstr ""

#: ../plugins/cd/cdprefs_pane.ui.h:10
#: ../plugins/minimode/minimode_preferences.ui.h:3
msgid ""
"Every tag can be used with <b>$tag</b> or <b>${tag}</b>. Internal tags like "
"<b>$__length</b> need to be specified with two leading underscores."
msgstr ""

#: ../plugins/wikipedia/data/preferences.ui.h:1
msgid "Shortcode of the Wikipedia language version (en, de, fr, ...)"
msgstr ""

#: ../plugins/wikipedia/data/preferences.ui.h:2
msgid "Language:"
msgstr ""

#: ../plugins/wikipedia/data/wikipanel.ui.h:2
msgid "Home"
msgstr ""

#: ../plugins/wikipedia/data/wikipanel.ui.h:3
msgid "Back"
msgstr ""

#: ../plugins/wikipedia/data/wikipanel.ui.h:5
msgid "Forward"
msgstr ""

#: ../plugins/minimode/minimode_preferences.ui.h:1
msgid ""
"The order of controls can be changed by simply dragging them up or down. (Or "
"press Alt+Up/Down.)"
msgstr ""

#: ../plugins/minimode/minimode_preferences.ui.h:2
msgid "Controls"
msgstr ""

#: ../plugins/minimode/minimode_preferences.ui.h:4
msgid "Track Title Format"
msgstr ""

#: ../plugins/minimode/minimode_preferences.ui.h:5
msgid "Always on top"
msgstr ""

#: ../plugins/minimode/minimode_preferences.ui.h:6
msgid "Show in tasklist"
msgstr ""

#: ../plugins/minimode/minimode_preferences.ui.h:8
msgid "Display window decorations:"
msgstr ""

#: ../plugins/minimode/minimode_preferences.ui.h:9
msgid "Show on all desktops"
msgstr ""

#: ../plugins/minimode/minimode_preferences.ui.h:10
msgid "Show button in main window"
msgstr ""

#: ../plugins/minimode/minimode_preferences.ui.h:13
msgid "Full"
msgstr ""

#: ../plugins/minimode/minimode_preferences.ui.h:15
msgid "Simple"
msgstr ""

#: ../plugins/grouptagger/gt_prefs.ui.h:1
msgid "Group/categories font:"
msgstr ""

#: ../plugins/replaygain/replaygainprefs_pane.ui.h:2
msgid "Prefer per-album correction"
msgstr ""

#: ../plugins/replaygain/replaygainprefs_pane.ui.h:3
msgid "Prefer ReplayGain's per-album correction over per-track correction."
msgstr ""

#: ../plugins/replaygain/replaygainprefs_pane.ui.h:5
msgid "Use clipping protection"
msgstr ""

#: ../plugins/replaygain/replaygainprefs_pane.ui.h:6
msgid "Protect against noise caused by over-amplification"
msgstr ""

#: ../plugins/replaygain/replaygainprefs_pane.ui.h:7
msgid "Additional amplification to apply to all files"
msgstr ""

#: ../plugins/replaygain/replaygainprefs_pane.ui.h:9
msgid "Additional amplification (dB):"
msgstr ""

#: ../plugins/replaygain/replaygainprefs_pane.ui.h:10
msgid "Fallback correction for files that lack ReplayGain information"
msgstr ""

#: ../plugins/replaygain/replaygainprefs_pane.ui.h:12
msgid "Fallback correction level (dB):"
msgstr ""

#: ../plugins/history/history_preferences.ui.h:1
msgid "Persist history after player exits"
msgstr ""

#: ../plugins/history/history_preferences.ui.h:2
msgid "History length:"
msgstr ""

#: ../plugins/jamendo/ui/jamendo_panel.ui.h:1
msgid "Order by:"
msgstr ""

#: ../plugins/jamendo/ui/jamendo_panel.ui.h:2
msgid "Order direction:"
msgstr ""

#: ../plugins/jamendo/ui/jamendo_panel.ui.h:3
msgid "Results:"
msgstr ""

#: ../plugins/jamendo/ui/jamendo_panel.ui.h:4
msgid "Advanced"
msgstr ""

#: ../plugins/jamendo/ui/jamendo_panel.ui.h:6
msgid "Descending"
msgstr ""

#: ../plugins/jamendo/ui/jamendo_panel.ui.h:7
msgid "Ascending"
msgstr ""

#: ../plugins/jamendo/ui/jamendo_panel.ui.h:8
msgid "Release date"
msgstr ""

#: ../plugins/jamendo/ui/jamendo_panel.ui.h:10
msgid "Rating this week"
msgstr ""

#: ../plugins/jamendo/ui/jamendo_panel.ui.h:11
msgid "Rating this month"
msgstr ""

#: ../plugins/jamendo/ui/jamendo_panel.ui.h:12
msgid "Number of playlist additions"
msgstr ""

#: ../plugins/jamendo/ui/jamendo_panel.ui.h:13
msgid "Number of downloads"
msgstr ""

#: ../plugins/jamendo/ui/jamendo_panel.ui.h:14
msgid "Number of listens"
msgstr ""

#: ../plugins/jamendo/ui/jamendo_panel.ui.h:15
msgid "Starred"
msgstr ""

#: ../plugins/jamendo/ui/jamendo_panel.ui.h:16
msgid "Date of starring"
msgstr ""

#: ../plugins/jamendo/ui/jamendo_panel.ui.h:19
msgid "Genre/Tags"
msgstr ""

#: ../plugins/osd/osd_preferences.ui.h:1
msgid ""
"Every tag can be used with <b>$tag</b> or <b>${tag}</b>. Internal tags like "
"<b>$__length</b> need to be specified with two leading underscores.\n"
"<a href=\"http://developer.gnome.org/pango/stable/PangoMarkupFormat.html"
"\">Pango Text Attribute Markup</a> is supported."
msgstr ""

#: ../plugins/osd/osd_preferences.ui.h:3
msgid "Display Format"
msgstr ""

#: ../plugins/osd/osd_preferences.ui.h:4
msgid "Display duration:"
msgstr ""

#: ../plugins/osd/osd_preferences.ui.h:5
msgid "Background:"
msgstr ""

#: ../plugins/osd/osd_preferences.ui.h:6
msgid "Show progress bar"
msgstr ""

#: ../plugins/osd/osd_preferences.ui.h:8
msgid "Border radius:"
msgstr ""

#: ../plugins/amazoncovers/amazonprefs_pane.ui.h:3
msgid ""
"<i>To sign up for an Amazon AWS account and get \n"
"this information visit <a href=\"http://aws.amazon.com/\">http://aws.amazon."
"com/</a></i>"
msgstr ""

#: ../plugins/podcasts/podcasts.ui.h:1
msgid "Add Podcast"
msgstr ""

#: ../plugins/desktopcover/desktopcover_preferences.ui.h:1
msgid "Anchor:"
msgstr ""

#: ../plugins/desktopcover/desktopcover_preferences.ui.h:2
msgid "X offset:"
msgstr ""

#: ../plugins/desktopcover/desktopcover_preferences.ui.h:3
msgid "pixels"
msgstr ""

#: ../plugins/desktopcover/desktopcover_preferences.ui.h:4
msgid "Y offset:"
msgstr ""

#: ../plugins/desktopcover/desktopcover_preferences.ui.h:5
msgid "Override cover size"
msgstr ""

#: ../plugins/desktopcover/desktopcover_preferences.ui.h:6
msgid "Size:"
msgstr ""

#: ../plugins/desktopcover/desktopcover_preferences.ui.h:7
msgid "Use fading"
msgstr ""

#: ../plugins/desktopcover/desktopcover_preferences.ui.h:8
msgid "Fading duration:"
msgstr ""

#: ../plugins/desktopcover/desktopcover_preferences.ui.h:9
msgid "ms"
msgstr ""

#: ../plugins/desktopcover/desktopcover_preferences.ui.h:10
msgid "Top left"
msgstr ""

#: ../plugins/desktopcover/desktopcover_preferences.ui.h:11
msgid "Top right"
msgstr ""

#: ../plugins/desktopcover/desktopcover_preferences.ui.h:12
msgid "Bottom left"
msgstr ""

#: ../plugins/desktopcover/desktopcover_preferences.ui.h:13
msgid "Bottom right"
msgstr ""

#: ../plugins/multialarmclock/malrmclk.ui.h:1
msgid "Add"
msgstr ""

#: ../plugins/multialarmclock/malrmclk.ui.h:3
msgid "<b>Alarms</b>"
msgstr ""

#: ../plugins/multialarmclock/malrmclk.ui.h:4
msgid "Enable volume fade-in"
msgstr ""

#: ../plugins/multialarmclock/malrmclk.ui.h:5
msgid "Fade start volume:"
msgstr ""

#: ../plugins/multialarmclock/malrmclk.ui.h:6
msgid "Fade stop volume:"
msgstr ""

#: ../plugins/multialarmclock/malrmclk.ui.h:7
msgid "Fade Increment:"
msgstr ""

#: ../plugins/multialarmclock/malrmclk.ui.h:8
msgid "Fade Time (s):"
msgstr ""

#: ../plugins/multialarmclock/malrmclk.ui.h:9
msgid "Restart playlist"
msgstr ""

#: ../plugins/multialarmclock/malrmclk.ui.h:10
msgid "<b>Playback</b>"
msgstr ""

#: ../plugins/contextinfo/context_pane.ui.h:1
msgid "Please enter your Last.fm authentication:"
msgstr ""

#: ../plugins/contextinfo/context_pane.ui.h:4
msgid "Sign up for Last.fm"
msgstr ""

#: ../plugins/bookmarks/bookmarks_pane.ui.h:1
msgid "Use covers in the bookmarks menu (takes effect on next start)"
msgstr ""

#: ../plugins/screensaverpause/prefs.ui.h:1
msgid "Unpause when screensaver ends"
msgstr ""

#: ../plugins/daapserver/daapserver_prefs.ui.h:1
msgid "Server name:"
msgstr ""

#: ../plugins/daapserver/daapserver_prefs.ui.h:2
msgid "Server host:"
msgstr ""

#: ../plugins/daapserver/daapserver_prefs.ui.h:3
msgid "Port:"
msgstr ""

#: ../plugins/daapserver/daapserver_prefs.ui.h:4
msgid "Server enabled"
msgstr ""

#: ../plugins/daapclient/daapclient_prefs.ui.h:1
msgid "Show ipv6 servers (Experimental)"
msgstr ""

#: ../plugins/daapclient/daapclient_prefs.ui.h:2
msgid "Remember recent DAAP servers"
msgstr ""

#: ../plugins/currentsong/PLUGININFO:3
msgid "Current Song"
msgstr ""

#: ../plugins/currentsong/PLUGININFO:4
msgid ""
"Sets the currently playing status in Pidgin. Check the Pidgin FAQ to find "
"out the suppported services."
msgstr ""

#: ../plugins/currentsong/PLUGININFO:5
#: ../plugins/audioscrobbler/PLUGININFO:5
#: ../plugins/notifyosd/PLUGININFO:5
#: ../plugins/notify/PLUGININFO:5
#: ../plugins/osd/PLUGININFO:5
msgid "Notifications"
msgstr ""

#: ../plugins/moodbar/PLUGININFO:4
msgid ""
"Replaces the standard progress bar with a moodbar.\n"
"Depends: moodbar"
msgstr ""

#: ../plugins/moodbar/PLUGININFO:5
#: ../plugins/mainmenubutton/PLUGININFO:5
#: ../plugins/awn/PLUGININFO:5
#: ../plugins/minimode/PLUGININFO:5
#: ../plugins/droptrayicon/PLUGININFO:5
#: ../plugins/desktopcover/PLUGININFO:5
msgid "GUI"
msgstr ""

#: ../plugins/gnomemmkeys/PLUGININFO:3
msgid "GNOME Multimedia Keys"
msgstr ""

#: ../plugins/gnomemmkeys/PLUGININFO:4
msgid ""
"Adds support for controlling Exaile via GNOME's multimedia key system. "
"Compatible with GNOME >= 2.20.x"
msgstr ""

#: ../plugins/gnomemmkeys/PLUGININFO:5
#: ../plugins/xkeys/PLUGININFO:5
#: ../plugins/winmmkeys/PLUGININFO:5
msgid "Hotkeys"
msgstr ""

#: ../plugins/streamripper/PLUGININFO:4
msgid ""
"Allows you to record streams with streamripper.\n"
"Depends: streamripper"
msgstr ""

#: ../plugins/streamripper/PLUGININFO:5
#: ../plugins/previewdevice/PLUGININFO:5
msgid "Output"
msgstr ""

#: ../plugins/musicbrainzcovers/PLUGININFO:3
msgid "MusicBrainz Covers"
msgstr ""

#: ../plugins/musicbrainzcovers/PLUGININFO:4
msgid "Integrates MusicBrainz for cover search"
msgstr ""

#: ../plugins/lastfmlove/PLUGININFO:4
msgid ""
"Shows which tracks have been loved and allows for loving tracks.\n"
"\n"
"Make sure to enter a valid API key and secret in the plugin preferences.\n"
"\n"
"Depends on the plugin \"AudioScrobbler\" for username and password."
msgstr ""

#: ../plugins/lastfmlove/PLUGININFO:5
#: ../plugins/exfalso/PLUGININFO:5
#: ../plugins/grouptagger/PLUGININFO:5
msgid "Tagging"
msgstr ""

#: ../plugins/alarmclock/PLUGININFO:4
msgid ""
"Plays music at a specific time.\n"
"\n"
"Note that when the specified time arrives, Exaile will just act like you "
"pressed the play button, so be sure you have the music you want to hear in "
"your playlist"
msgstr ""

#: ../plugins/alarmclock/PLUGININFO:5
#: ../plugins/inhibitsuspend/PLUGININFO:5
#: ../plugins/shutdown/PLUGININFO:5
#: ../plugins/mpris/PLUGININFO:5
#: ../plugins/history/PLUGININFO:5
#: ../plugins/multialarmclock/PLUGININFO:5
#: ../plugins/bookmarks/PLUGININFO:5
#: ../plugins/screensaverpause/PLUGININFO:5
#: ../plugins/bpm/PLUGININFO:5
msgid "Utility"
msgstr ""

#: ../plugins/mainmenubutton/PLUGININFO:3
msgid "Main Menu Button"
msgstr ""

#: ../plugins/mainmenubutton/PLUGININFO:4
msgid ""
"Moves the main menu into a button on top of the panels.\n"
"Depends: PyGTK >= 2.22, GTK >= 2.20"
msgstr ""

#: ../plugins/lastfmcovers/PLUGININFO:3
msgid "Last.fm Covers"
msgstr ""

#: ../plugins/lastfmcovers/PLUGININFO:4
msgid "Searches Last.fm for covers"
msgstr ""

#: ../plugins/awn/PLUGININFO:4
msgid "Sets the cover and adds some menu items to AWN for Exaile"
msgstr ""

#: ../plugins/shoutcast/PLUGININFO:3
msgid "Shoutcast Radio"
msgstr ""

#: ../plugins/shoutcast/PLUGININFO:4
msgid "Shoutcast Radio list"
msgstr ""

#: ../plugins/shoutcast/PLUGININFO:5
#: ../plugins/librivox/PLUGININFO:5
#: ../plugins/jamendo/PLUGININFO:5
#: ../plugins/podcasts/PLUGININFO:5
#: ../plugins/daapserver/PLUGININFO:5
#: ../plugins/daapclient/PLUGININFO:5
msgid "Media Sources"
msgstr ""

#: ../plugins/exfalso/PLUGININFO:3
msgid "Ex Falso tag editor"
msgstr ""

#: ../plugins/exfalso/PLUGININFO:4
msgid ""
"Integrates the Ex Falso tag editor with Exaile.\n"
"Depends: Ex Falso."
msgstr ""

#: ../plugins/lyricsviewer/PLUGININFO:4
msgid "Adds a side tab displaying lyrics for the currently playing track."
msgstr ""

#: ../plugins/audioscrobbler/PLUGININFO:4
msgid ""
"Submits listening information to Last.fm and similar services supporting "
"AudioScrobbler"
msgstr ""

#: ../plugins/xkeys/PLUGININFO:3
msgid "XKeys"
msgstr ""

#: ../plugins/xkeys/PLUGININFO:4
msgid "Global hotkeys using xlib (mmkeys.so)"
msgstr ""

#: ../plugins/winmmkeys/PLUGININFO:1
msgid "Multimedia keys for Windows"
msgstr ""

#: ../plugins/winmmkeys/PLUGININFO:4
msgid ""
"Adds support for multimedia keys (present on most new keyboards) when "
"running Exaile in Microsoft Windows.\n"
"\n"
"Requires: pyHook <http://pyhook.sf.net/>"
msgstr ""

#: ../plugins/equalizer/PLUGININFO:4
msgid "A 10-band equalizer"
msgstr ""

#: ../plugins/equalizer/PLUGININFO:5
#: ../plugins/abrepeat/PLUGININFO:5
#: ../plugins/replaygain/PLUGININFO:5
#: ../plugins/karaoke/PLUGININFO:5
msgid "Effect"
msgstr ""

#: ../plugins/lyricsfly/PLUGININFO:3
msgid "Lyrics Fly"
msgstr ""

#: ../plugins/lyricsfly/PLUGININFO:4
msgid "Plugin to fetch lyrics from lyricsfly.com"
msgstr ""

#: ../plugins/inhibitsuspend/PLUGININFO:3
msgid "Inhibit Suspend"
msgstr ""

#: ../plugins/inhibitsuspend/PLUGININFO:4
msgid "Prevents User Session from suspending while music is playing"
msgstr ""

#: ../plugins/librivox/PLUGININFO:3
msgid "Librivox"
msgstr ""

#: ../plugins/librivox/PLUGININFO:4
msgid "Browse and listen to audiobooks from Librivox.org."
msgstr ""

#: ../plugins/shutdown/PLUGININFO:4
msgid "Allows for shutdown of the computer at the end of playback."
msgstr ""

#: ../plugins/massstorage/PLUGININFO:3
msgid "USB Mass Storage Media Player Support"
msgstr ""

#: ../plugins/massstorage/PLUGININFO:4
msgid ""
"Support for accessing portable media players using the USB Mass Storage "
"protocol"
msgstr ""

#: ../plugins/massstorage/PLUGININFO:5
#: ../plugins/cd/PLUGININFO:5
#: ../plugins/ipod/PLUGININFO:5
msgid "Devices"
msgstr ""

#: ../plugins/previewdevice/PLUGININFO:4
msgid ""
"Allows playing audio over a secondary device (right click on playlist and "
"select 'preview'). Useful for DJs."
msgstr ""

#: ../plugins/lastfmdynamic/PLUGININFO:3
msgid "Last.fm Dynamic Playlists"
msgstr ""

#: ../plugins/lastfmdynamic/PLUGININFO:4
msgid "The Last.fm backend for dynamic playlists"
msgstr ""

#: ../plugins/lastfmdynamic/PLUGININFO:5
msgid "Dynamic Playlists"
msgstr ""

#: ../plugins/notifyosd/PLUGININFO:4
msgid ""
"This plugins displays notification bubbles when a song is played/resumed/"
"stopped, with either the song cover or a media icon to indicate the latest "
"action.\n"
"\n"
"Depends: python-notify\n"
"Recommends: notify-osd"
msgstr ""

#: ../plugins/ipconsole/PLUGININFO:4
msgid "Provides an IPython console that can be used to manipulate Exaile."
msgstr ""

#: ../plugins/ipconsole/PLUGININFO:5
#: ../plugins/helloworld/PLUGININFO:5
msgid "Development"
msgstr ""

#: ../plugins/notify/PLUGININFO:4
msgid "Pops up a notification when playback of a track starts"
msgstr ""

#: ../plugins/cd/PLUGININFO:3
msgid "CD Playback"
msgstr ""

#: ../plugins/cd/PLUGININFO:4
msgid ""
"Adds support for playing audio CDs.\n"
"\n"
"Requires HAL to autodetect CDs\n"
"Requires cddb-py (http://cddb-py.sourceforge.net/) to look up tags."
msgstr ""

#: ../plugins/wikipedia/PLUGININFO:4
msgid ""
"Provides Wikipedia information about the current artist.\n"
"Depends: python-webkit"
msgstr ""

#: ../plugins/wikipedia/PLUGININFO:5
#: ../plugins/contextinfo/PLUGININFO:5
msgid "Information"
msgstr ""

#: ../plugins/abrepeat/PLUGININFO:3
msgid "A-B Repeat"
msgstr ""

#: ../plugins/abrepeat/PLUGININFO:4
msgid "Continuously repeats a segment of a track."
msgstr ""

#: ../plugins/minimode/PLUGININFO:4
msgid "Compact mode for Exaile with a configurable interface"
msgstr ""

#: ../plugins/grouptagger/PLUGININFO:3
msgid "Group Tagger"
msgstr ""

#: ../plugins/grouptagger/PLUGININFO:4
msgid ""
"Facilitates categorizing your music by managing the grouping/category tag in "
"audio files"
msgstr ""

#: ../plugins/replaygain/PLUGININFO:4
msgid "Enables ReplayGain support"
msgstr ""

#: ../plugins/droptrayicon/PLUGININFO:3
msgid "Drop Trayicon"
msgstr ""

#: ../plugins/droptrayicon/PLUGININFO:4
msgid ""
"Provides an alternative trayicon which accepts dropped files.\n"
"\n"
"Depends: python-eggtrayicon"
msgstr ""

#: ../plugins/mpris/PLUGININFO:4
msgid ""
"Implements the MPRIS (org.freedesktop.MediaPlayer) DBus interface for "
"controlling Exaile."
msgstr ""

#: ../plugins/jamendo/PLUGININFO:3
msgid "Jamendo"
msgstr ""

#: ../plugins/jamendo/PLUGININFO:4
msgid "Enables access to the Jamendo music catalogue."
msgstr ""

#: ../plugins/osd/PLUGININFO:4
msgid "A popup window showing information of the currently playing track."
msgstr ""

#: ../plugins/ipod/PLUGININFO:3
msgid "iPod Support"
msgstr ""

#: ../plugins/ipod/PLUGININFO:4
msgid ""
"A plugin for iPod support. Read-only for the moment, no transfer.\n"
"\n"
"Depends on python-gpod."
msgstr ""

#: ../plugins/amazoncovers/PLUGININFO:4
msgid ""
"Searches Amazon for covers\n"
"\n"
"To be able to use this plugin, an AWS API key and secret key are required."
msgstr ""

#: ../plugins/karaoke/PLUGININFO:3
msgid "Karaoke"
msgstr ""

#: ../plugins/karaoke/PLUGININFO:4
msgid "Removes voice from audio"
msgstr ""

#: ../plugins/podcasts/PLUGININFO:4
msgid "Adds Simple Podcast Support"
msgstr ""

#: ../plugins/desktopcover/PLUGININFO:4
msgid "Displays the current album cover on the desktop"
msgstr ""

#: ../plugins/helloworld/PLUGININFO:3
msgid "Hello World"
msgstr ""

#: ../plugins/helloworld/PLUGININFO:4
msgid "A simple plugin for testing the basic plugin system"
msgstr ""

#: ../plugins/multialarmclock/PLUGININFO:4
msgid ""
"Plays music at specific times and days.\n"
"\n"
"Note that when the specified time arrives, Exaile will just act like you "
"pressed the play button, so be sure you have the music you want to hear in "
"your playlist"
msgstr ""

#: ../plugins/contextinfo/PLUGININFO:3
msgid "Contextual Info"
msgstr ""

#: ../plugins/contextinfo/PLUGININFO:4
msgid ""
"Show various informations about the track currently playing.\n"
"Depends: libwebkit >= 1.0.1, python-webkit >= 1.1.2, python-imaging (a.k.a. "
"PIL)"
msgstr ""

#: ../plugins/bookmarks/PLUGININFO:4
msgid "Allows saving/resuming bookmark positions in audio files."
msgstr ""

#: ../plugins/screensaverpause/PLUGININFO:4
msgid ""
"Pauses (and optionally resumes) playback based on screensaver status.\n"
"\n"
"Requires: GNOME Screensaver or KDE Screensaver (does not support "
"XScreenSaver nor XLockMore)"
msgstr ""

#: ../plugins/lyricwiki/PLUGININFO:3
msgid "Lyrics Wiki"
msgstr ""

#: ../plugins/lyricwiki/PLUGININFO:4
msgid ""
"Plugin to fetch lyrics from lyrics.wikia.com\n"
"Depends: python-beautifulsoup"
msgstr ""

#: ../plugins/daapserver/PLUGININFO:4
msgid ""
"This plugin integrates spydaap (http://launchpad.net/spydaap) into Exaile so "
"a collection can be shared over DAAP."
msgstr ""

#: ../plugins/daapclient/PLUGININFO:4
msgid "Allows playing of DAAP music shares."
<<<<<<< HEAD
msgstr ""

#~ msgid "GNOME"
#~ msgstr "GNOME"

#~ msgid "Print the position inside the current track as time"
#~ msgstr "Amosar, en tiempu, la posición dientro la pista actual"

#~ msgid "Print the progress inside the current track as percentage"
#~ msgstr "Amosar, en porcentax, l'avance dientro la pista actual"

#~ msgid "Set rating for current song"
#~ msgstr "Puntuar el cantar actual"

#~ msgid "Decreases the volume by VOL%"
#~ msgstr "Amenorga'l volume nun VOL%"

#~ msgid "Increases the volume by VOL%"
#~ msgstr "Aumenta'l volume nun VOL%"

#~ msgid "%(year)d-%(month)02d-%(day)02d"
#~ msgstr "%(year)d-%(month)02d-%(day)02d"

#~ msgid " & "
#~ msgstr " y "

#~ msgid "Device class does not support transfer."
#~ msgstr "Esta clase de preseu nun almite la tresferencia."

#~ msgid "Toggle Play or Pause"
#~ msgstr "Alternar ente Reproducción y Pausa"

#~ msgid "Get rating for current song"
#~ msgstr "Algamar la puntuación del cantar actual"

#~ msgid "Filter event debug output"
#~ msgstr "Peñerar la salida de la depuración de eventos"

#~ msgid "Original Album"
#~ msgstr "Álbum orixinal"

#~ msgid "Original Date"
#~ msgstr "Data orixinal"

#~ msgid "Original Artist"
#~ msgstr "Intérprete orixinal"

#~ msgid "Encoded By"
#~ msgstr "Codificáu por"

#~ msgid "Date Added"
#~ msgstr "Data amestada"

#~ msgid "Last Played"
#~ msgstr "Cabera reproducida"

#~ msgid "  New song, fetching cover."
#~ msgstr "  Nueva canción, apurriendo la portada."

#~ msgid "order must be a list or tuple"
#~ msgstr "l'orde tien de ser en forma de llista o tupla"
=======
msgstr ""
>>>>>>> 188b3494
<|MERGE_RESOLUTION|>--- conflicted
+++ resolved
@@ -1,41 +1,23 @@
 # Asturian translation for exaile
-<<<<<<< HEAD
-# Copyright (c) 2009 Rosetta Contributors and Canonical Ltd 2009
-# This file is distributed under the same license as the exaile package.
-# FIRST AUTHOR <EMAIL@ADDRESS>, 2009.
-=======
 # Copyright (c) 2014 Rosetta Contributors and Canonical Ltd 2014
 # This file is distributed under the same license as the exaile package.
 # FIRST AUTHOR <EMAIL@ADDRESS>, 2014.
->>>>>>> 188b3494
 #
 msgid ""
 msgstr ""
 "Project-Id-Version: exaile\n"
-<<<<<<< HEAD
 "Report-Msgid-Bugs-To: \n"
 "POT-Creation-Date: 2012-11-01 11:10+0100\n"
-"PO-Revision-Date: 2012-07-29 07:09+0000\n"
+"PO-Revision-Date: 2014-08-10 19:50+0000\n"
 "Last-Translator: Softastur <malditoastur@gmail.com>\n"
-=======
-"Report-Msgid-Bugs-To: FULL NAME <EMAIL@ADDRESS>\n"
-"POT-Creation-Date: 2012-11-01 11:10+0100\n"
-"PO-Revision-Date: 2014-08-10 19:50+0000\n"
-"Last-Translator: FULL NAME <EMAIL@ADDRESS>\n"
->>>>>>> 188b3494
 "Language-Team: Asturian <ast@li.org>\n"
 "Language: ast\n"
 "MIME-Version: 1.0\n"
 "Content-Type: text/plain; charset=UTF-8\n"
 "Content-Transfer-Encoding: 8bit\n"
 "Plural-Forms: nplurals=2; plural=n != 1;\n"
-<<<<<<< HEAD
-"X-Launchpad-Export-Date: 2012-08-28 05:24+0000\n"
-"X-Generator: Launchpad (build 15864)\n"
-=======
 "X-Launchpad-Export-Date: 2014-08-12 06:23+0000\n"
 "X-Generator: Launchpad (build 17156)\n"
->>>>>>> 188b3494
 
 #: ../xl/formatter.py:597
 #, python-format
@@ -129,12 +111,8 @@
 msgid "Usage: exaile [OPTION]... [URI]"
 msgstr ""
 
-<<<<<<< HEAD
-#: ../xl/main.py:417 ../plugins/minimode/minimode_preferences.ui.h:11
-=======
 #: ../xl/main.py:417
 #: ../plugins/minimode/minimode_preferences.ui.h:11
->>>>>>> 188b3494
 msgid "Options"
 msgstr ""
 
@@ -150,12 +128,8 @@
 msgid "Play the previous track"
 msgstr "Reproducir la pista anterior"
 
-<<<<<<< HEAD
-#: ../xl/main.py:427 ../plugins/minimode/controls.py:342
-=======
 #: ../xl/main.py:427
 #: ../plugins/minimode/controls.py:342
->>>>>>> 188b3494
 #: ../plugins/minimode/controls.py:357
 msgid "Stop playback"
 msgstr "Parar reproducción"
@@ -172,12 +146,8 @@
 msgid "Pause or resume playback"
 msgstr ""
 
-<<<<<<< HEAD
-#: ../xl/main.py:437 ../plugins/minimode/controls.py:365
-=======
 #: ../xl/main.py:437
 #: ../plugins/minimode/controls.py:365
->>>>>>> 188b3494
 msgid "Stop playback after current track"
 msgstr "Parar la reproducción dempués de la pista actual"
 
@@ -186,12 +156,8 @@
 msgstr ""
 
 #. TRANSLATORS: Meta variable for --add and --export-playlist
-<<<<<<< HEAD
-#: ../xl/main.py:443 ../xl/main.py:450
-=======
 #: ../xl/main.py:443
 #: ../xl/main.py:450
->>>>>>> 188b3494
 msgid "LOCATION"
 msgstr ""
 
@@ -254,13 +220,9 @@
 msgstr "Amosar la duración de la pista actual"
 
 #. TRANSLATORS: Variable for command line options with arguments
-<<<<<<< HEAD
-#: ../xl/main.py:478 ../xl/main.py:493 ../xl/main.py:497
-=======
 #: ../xl/main.py:478
 #: ../xl/main.py:493
 #: ../xl/main.py:497
->>>>>>> 188b3494
 msgid "N"
 msgstr ""
 
@@ -326,12 +288,7 @@
 msgstr "Alternar la visibilidá de la interfaz gráfica"
 
 #: ../xl/main.py:521
-<<<<<<< HEAD
 msgid "Start in safe mode - sometimes useful when you're running into problems"
-=======
-msgid ""
-"Start in safe mode - sometimes useful when you're running into problems"
->>>>>>> 188b3494
 msgstr "Aniciar de mou seguru: alcuando, ye útil pa cuando t'enguedeyes"
 
 #: ../xl/main.py:524
@@ -350,12 +307,8 @@
 msgid "Development/Debug Options"
 msgstr ""
 
-<<<<<<< HEAD
-#: ../xl/main.py:536 ../xl/main.py:538
-=======
 #: ../xl/main.py:536
 #: ../xl/main.py:538
->>>>>>> 188b3494
 msgid "DIRECTORY"
 msgstr ""
 
@@ -541,13 +494,6 @@
 msgid "Automatic"
 msgstr "Automáticu"
 
-<<<<<<< HEAD
-#: ../xl/player/pipe.py:340 ../xl/player/pipe.py:365 ../xl/player/pipe.py:386
-msgid "Custom"
-msgstr ""
-
-#: ../xl/player/pipe.py:441 ../plugins/previewdevice/previewprefs.py:76
-=======
 #: ../xl/player/pipe.py:340
 #: ../xl/player/pipe.py:365
 #: ../xl/player/pipe.py:386
@@ -556,7 +502,6 @@
 
 #: ../xl/player/pipe.py:441
 #: ../plugins/previewdevice/previewprefs.py:76
->>>>>>> 188b3494
 msgid "Auto"
 msgstr ""
 
@@ -590,12 +535,8 @@
 msgid "Invalid playlist type."
 msgstr ""
 
-<<<<<<< HEAD
-#: ../xl/playlist.py:173 ../xlgui/widgets/playlist.py:335
-=======
 #: ../xl/playlist.py:173
 #: ../xlgui/widgets/playlist.py:335
->>>>>>> 188b3494
 msgid "Playlist"
 msgstr ""
 
@@ -607,12 +548,8 @@
 msgid "PLS Playlist"
 msgstr ""
 
-<<<<<<< HEAD
-#: ../xl/playlist.py:517 ../xl/playlist.py:533
-=======
 #: ../xl/playlist.py:517
 #: ../xl/playlist.py:533
->>>>>>> 188b3494
 #, python-format
 msgid "Invalid format for %s."
 msgstr ""
@@ -662,30 +599,14 @@
 msgid "Dynamic by Similar _Artists"
 msgstr ""
 
-<<<<<<< HEAD
-#: ../xl/playlist.py:1824 ../xlgui/panel/playlists.py:59
-#: ../xlgui/panel/playlists.py:71 ../xlgui/panel/playlists.py:78
-=======
 #: ../xl/playlist.py:1824
 #: ../xlgui/panel/playlists.py:59
 #: ../xlgui/panel/playlists.py:71
 #: ../xlgui/panel/playlists.py:78
->>>>>>> 188b3494
 #: ../plugins/osd/osd_preferences.ui.h:7
 msgid "seconds"
 msgstr ""
 
-<<<<<<< HEAD
-#: ../xl/playlist.py:1825 ../xlgui/panel/playlists.py:71
-msgid "minutes"
-msgstr ""
-
-#: ../xl/playlist.py:1826 ../xlgui/panel/playlists.py:71
-msgid "hours"
-msgstr ""
-
-#: ../xl/playlist.py:1827 ../xlgui/panel/playlists.py:68
-=======
 #: ../xl/playlist.py:1825
 #: ../xlgui/panel/playlists.py:71
 msgid "minutes"
@@ -698,17 +619,12 @@
 
 #: ../xl/playlist.py:1827
 #: ../xlgui/panel/playlists.py:68
->>>>>>> 188b3494
 #: ../xlgui/panel/playlists.py:71
 msgid "days"
 msgstr ""
 
-<<<<<<< HEAD
-#: ../xl/playlist.py:1828 ../xlgui/panel/playlists.py:71
-=======
 #: ../xl/playlist.py:1828
 #: ../xlgui/panel/playlists.py:71
->>>>>>> 188b3494
 msgid "weeks"
 msgstr ""
 
@@ -720,17 +636,6 @@
 msgid "Enqueue"
 msgstr ""
 
-<<<<<<< HEAD
-#: ../xlgui/widgets/menuitems.py:118 ../xlgui/oldmenu.py:116
-msgid "Replace Current"
-msgstr ""
-
-#: ../xlgui/widgets/menuitems.py:122 ../xlgui/oldmenu.py:114
-msgid "Append to Current"
-msgstr ""
-
-#: ../xlgui/widgets/menuitems.py:145 ../xlgui/properties.py:1135
-=======
 #: ../xlgui/widgets/menuitems.py:118
 #: ../xlgui/oldmenu.py:116
 msgid "Replace Current"
@@ -743,7 +648,6 @@
 
 #: ../xlgui/widgets/menuitems.py:145
 #: ../xlgui/properties.py:1135
->>>>>>> 188b3494
 msgid "Open Directory"
 msgstr ""
 
@@ -875,18 +779,12 @@
 msgid "Title"
 msgstr "Títulu"
 
-<<<<<<< HEAD
-#: ../xlgui/widgets/playlist_columns.py:232 ../xlgui/properties.py:63
-#: ../xlgui/panel/collection.py:173 ../xlgui/panel/playlists.py:234
-#: ../data/ui/widgets/tracklist_info.ui.h:2 ../plugins/cd/cdprefs.py:107
-=======
 #: ../xlgui/widgets/playlist_columns.py:232
 #: ../xlgui/properties.py:63
 #: ../xlgui/panel/collection.py:173
 #: ../xlgui/panel/playlists.py:234
 #: ../data/ui/widgets/tracklist_info.ui.h:2
 #: ../plugins/cd/cdprefs.py:107
->>>>>>> 188b3494
 #: ../plugins/minimode/minimode_preferences.py:94
 #: ../plugins/jamendo/ui/jamendo_panel.ui.h:17
 msgid "Artist"
@@ -900,18 +798,12 @@
 msgid "Composer"
 msgstr "Compositor"
 
-<<<<<<< HEAD
-#: ../xlgui/widgets/playlist_columns.py:246 ../xlgui/properties.py:64
-#: ../xlgui/panel/collection.py:176 ../xlgui/panel/playlists.py:236
-#: ../data/ui/widgets/tracklist_info.ui.h:1 ../plugins/cd/cdprefs.py:109
-=======
 #: ../xlgui/widgets/playlist_columns.py:246
 #: ../xlgui/properties.py:64
 #: ../xlgui/panel/collection.py:176
 #: ../xlgui/panel/playlists.py:236
 #: ../data/ui/widgets/tracklist_info.ui.h:1
 #: ../plugins/cd/cdprefs.py:109
->>>>>>> 188b3494
 #: ../plugins/minimode/minimode_preferences.py:96
 #: ../plugins/jamendo/ui/jamendo_panel.ui.h:18
 msgid "Album"
@@ -943,61 +835,39 @@
 msgid "Rating"
 msgstr ""
 
-<<<<<<< HEAD
-#: ../xlgui/widgets/playlist_columns.py:312 ../xlgui/properties.py:59
-=======
 #: ../xlgui/widgets/playlist_columns.py:312
 #: ../xlgui/properties.py:59
->>>>>>> 188b3494
 #: ../plugins/cd/cdprefs.py:113
 #: ../plugins/minimode/minimode_preferences.py:100
 msgid "Date"
 msgstr "Data"
 
-<<<<<<< HEAD
-#: ../xlgui/widgets/playlist_columns.py:318 ../xlgui/properties.py:71
-#: ../xlgui/panel/playlists.py:241 ../plugins/cd/cdprefs.py:114
-=======
 #: ../xlgui/widgets/playlist_columns.py:318
 #: ../xlgui/properties.py:71
 #: ../xlgui/panel/playlists.py:241
 #: ../plugins/cd/cdprefs.py:114
->>>>>>> 188b3494
 #: ../plugins/minimode/minimode_preferences.py:101
 msgid "Genre"
 msgstr "Xéneru"
 
-<<<<<<< HEAD
-#: ../xlgui/widgets/playlist_columns.py:325 ../xlgui/properties.py:78
-=======
 #: ../xlgui/widgets/playlist_columns.py:325
 #: ../xlgui/properties.py:78
->>>>>>> 188b3494
 #: ../plugins/cd/cdprefs.py:115
 #: ../plugins/minimode/minimode_preferences.py:102
 msgid "Bitrate"
 msgstr "Tasa de bits"
 
-<<<<<<< HEAD
-#: ../xlgui/widgets/playlist_columns.py:332 ../xlgui/properties.py:81
-#: ../xlgui/panel/playlists.py:244 ../data/ui/collection_manager.ui.h:2
-=======
 #: ../xlgui/widgets/playlist_columns.py:332
 #: ../xlgui/properties.py:81
 #: ../xlgui/panel/playlists.py:244
 #: ../data/ui/collection_manager.ui.h:2
->>>>>>> 188b3494
 #: ../plugins/cd/cdprefs.py:116
 #: ../plugins/minimode/minimode_preferences.py:103
 msgid "Location"
 msgstr "Allugamientu"
 
-<<<<<<< HEAD
-#: ../xlgui/widgets/playlist_columns.py:339 ../xlgui/panel/files.py:150
-=======
 #: ../xlgui/widgets/playlist_columns.py:339
 #: ../xlgui/panel/files.py:150
->>>>>>> 188b3494
 #: ../plugins/cd/cdprefs.py:117
 #: ../plugins/minimode/minimode_preferences.py:104
 msgid "Filename"
@@ -1007,39 +877,25 @@
 msgid "Playcount"
 msgstr ""
 
-<<<<<<< HEAD
-#: ../xlgui/widgets/playlist_columns.py:353 ../xlgui/properties.py:76
-#: ../xlgui/panel/playlists.py:170 ../xlgui/panel/playlists.py:245
-=======
 #: ../xlgui/widgets/playlist_columns.py:353
 #: ../xlgui/properties.py:76
 #: ../xlgui/panel/playlists.py:170
 #: ../xlgui/panel/playlists.py:245
->>>>>>> 188b3494
 #: ../plugins/cd/cdprefs.py:120
 #: ../plugins/minimode/minimode_preferences.py:107
 msgid "BPM"
 msgstr "BPM"
 
-<<<<<<< HEAD
-#: ../xlgui/widgets/playlist_columns.py:360 ../xlgui/properties.py:86
-#: ../xlgui/panel/playlists.py:243 ../plugins/cd/cdprefs.py:119
-=======
 #: ../xlgui/widgets/playlist_columns.py:360
 #: ../xlgui/properties.py:86
 #: ../xlgui/panel/playlists.py:243
 #: ../plugins/cd/cdprefs.py:119
->>>>>>> 188b3494
 #: ../plugins/minimode/minimode_preferences.py:106
 msgid "Last played"
 msgstr ""
 
-<<<<<<< HEAD
-#: ../xlgui/widgets/playlist_columns.py:366 ../xlgui/properties.py:79
-=======
 #: ../xlgui/widgets/playlist_columns.py:366
 #: ../xlgui/properties.py:79
->>>>>>> 188b3494
 #: ../xlgui/panel/playlists.py:242
 msgid "Date added"
 msgstr ""
@@ -1048,13 +904,6 @@
 msgid "Schedule"
 msgstr ""
 
-<<<<<<< HEAD
-#: ../xlgui/widgets/playlist_columns.py:491 ../xlgui/properties.py:77
-msgid "Comment"
-msgstr ""
-
-#: ../xlgui/widgets/playlist_columns.py:500 ../xlgui/panel/playlists.py:178
-=======
 #: ../xlgui/widgets/playlist_columns.py:491
 #: ../xlgui/properties.py:77
 msgid "Comment"
@@ -1062,7 +911,6 @@
 
 #: ../xlgui/widgets/playlist_columns.py:500
 #: ../xlgui/panel/playlists.py:178
->>>>>>> 188b3494
 #: ../xlgui/panel/playlists.py:246
 msgid "Grouping"
 msgstr ""
@@ -1128,12 +976,8 @@
 msgid "Requires plugins providing dynamic playlists"
 msgstr ""
 
-<<<<<<< HEAD
-#: ../xlgui/widgets/playlist.py:538 ../data/ui/playlist.ui.h:3
-=======
 #: ../xlgui/widgets/playlist.py:538
 #: ../data/ui/playlist.ui.h:3
->>>>>>> 188b3494
 msgid "Dynamically add similar tracks to the playlist"
 msgstr ""
 
@@ -1258,12 +1102,8 @@
 msgid "The playlist name you entered is already in use."
 msgstr ""
 
-<<<<<<< HEAD
-#: ../xlgui/widgets/notebook.py:146 ../xlgui/menu.py:115
-=======
 #: ../xlgui/widgets/notebook.py:146
 #: ../xlgui/menu.py:115
->>>>>>> 188b3494
 msgid "Close Tab"
 msgstr ""
 
@@ -1639,12 +1479,8 @@
 msgid "Choose directory to export files to"
 msgstr ""
 
-<<<<<<< HEAD
-#: ../xlgui/oldmenu.py:278 ../xlgui/panel/playlists.py:1178
-=======
 #: ../xlgui/oldmenu.py:278
 #: ../xlgui/panel/playlists.py:1178
->>>>>>> 188b3494
 msgid "Are you sure you want to permanently delete the selected playlist?"
 msgstr ""
 
@@ -1656,12 +1492,8 @@
 msgid "Rename Playlist"
 msgstr ""
 
-<<<<<<< HEAD
-#: ../xlgui/oldmenu.py:331 ../plugins/multialarmclock/malrmclk.ui.h:2
-=======
 #: ../xlgui/oldmenu.py:331
 #: ../plugins/multialarmclock/malrmclk.ui.h:2
->>>>>>> 188b3494
 msgid "Remove"
 msgstr ""
 
@@ -3067,12 +2899,8 @@
 msgid "Playback progress and seeking"
 msgstr ""
 
-<<<<<<< HEAD
-#: ../plugins/grouptagger/gt_prefs.py:21 ../plugins/grouptagger/__init__.py:97
-=======
 #: ../plugins/grouptagger/gt_prefs.py:21
 #: ../plugins/grouptagger/__init__.py:97
->>>>>>> 188b3494
 #: ../plugins/grouptagger/__init__.py:114
 msgid "GroupTagger"
 msgstr ""
@@ -4567,44 +4395,11 @@
 
 #: ../plugins/daapclient/PLUGININFO:4
 msgid "Allows playing of DAAP music shares."
-<<<<<<< HEAD
 msgstr ""
 
 #~ msgid "GNOME"
 #~ msgstr "GNOME"
 
-#~ msgid "Print the position inside the current track as time"
-#~ msgstr "Amosar, en tiempu, la posición dientro la pista actual"
-
-#~ msgid "Print the progress inside the current track as percentage"
-#~ msgstr "Amosar, en porcentax, l'avance dientro la pista actual"
-
-#~ msgid "Set rating for current song"
-#~ msgstr "Puntuar el cantar actual"
-
-#~ msgid "Decreases the volume by VOL%"
-#~ msgstr "Amenorga'l volume nun VOL%"
-
-#~ msgid "Increases the volume by VOL%"
-#~ msgstr "Aumenta'l volume nun VOL%"
-
-#~ msgid "%(year)d-%(month)02d-%(day)02d"
-#~ msgstr "%(year)d-%(month)02d-%(day)02d"
-
-#~ msgid " & "
-#~ msgstr " y "
-
-#~ msgid "Device class does not support transfer."
-#~ msgstr "Esta clase de preseu nun almite la tresferencia."
-
-#~ msgid "Toggle Play or Pause"
-#~ msgstr "Alternar ente Reproducción y Pausa"
-
-#~ msgid "Get rating for current song"
-#~ msgstr "Algamar la puntuación del cantar actual"
-
-#~ msgid "Filter event debug output"
-#~ msgstr "Peñerar la salida de la depuración de eventos"
 
 #~ msgid "Original Album"
 #~ msgstr "Álbum orixinal"
@@ -4622,13 +4417,4 @@
 #~ msgstr "Data amestada"
 
 #~ msgid "Last Played"
-#~ msgstr "Cabera reproducida"
-
-#~ msgid "  New song, fetching cover."
-#~ msgstr "  Nueva canción, apurriendo la portada."
-
-#~ msgid "order must be a list or tuple"
-#~ msgstr "l'orde tien de ser en forma de llista o tupla"
-=======
-msgstr ""
->>>>>>> 188b3494
+#~ msgstr "Cabera reproducida"