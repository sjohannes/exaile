--- conflicted
+++ resolved
@@ -1,41 +1,23 @@
-<<<<<<< HEAD
 # Swedish translation of exaile
-=======
-# Swedish translation for exaile
 # Copyright (c) 2014 Rosetta Contributors and Canonical Ltd 2014
-# This file is distributed under the same license as the exaile package.
 # FIRST AUTHOR <EMAIL@ADDRESS>, 2014.
->>>>>>> 188b3494
 #
 # Daniel Nylander <po@danielnylander.se>, 2007, 2007.
 msgid ""
 msgstr ""
 "Project-Id-Version: exaile\n"
-<<<<<<< HEAD
 "Report-Msgid-Bugs-To: \n"
 "POT-Creation-Date: 2012-11-01 11:10+0100\n"
-"PO-Revision-Date: 2012-08-10 19:33+0000\n"
+"PO-Revision-Date: 2014-08-10 19:50+0000\n"
 "Last-Translator: Gustaf Gustafsson <Unknown>\n"
 "Language-Team: Swedish <tp-sv@listor.tp-sv.se>\n"
 "Language: sv\n"
-=======
-"Report-Msgid-Bugs-To: FULL NAME <EMAIL@ADDRESS>\n"
-"POT-Creation-Date: 2012-11-01 11:10+0100\n"
-"PO-Revision-Date: 2014-08-10 19:50+0000\n"
-"Last-Translator: FULL NAME <EMAIL@ADDRESS>\n"
-"Language-Team: Swedish <sv@li.org>\n"
->>>>>>> 188b3494
 "MIME-Version: 1.0\n"
 "Content-Type: text/plain; charset=UTF-8\n"
 "Content-Transfer-Encoding: 8bit\n"
 "Plural-Forms: nplurals=2; plural=n != 1;\n"
-<<<<<<< HEAD
-"X-Launchpad-Export-Date: 2012-08-28 05:28+0000\n"
-"X-Generator: Launchpad (build 15864)\n"
-=======
 "X-Launchpad-Export-Date: 2014-08-12 06:29+0000\n"
 "X-Generator: Launchpad (build 17156)\n"
->>>>>>> 188b3494
 
 #: ../xl/formatter.py:597
 #, python-format
@@ -129,12 +111,8 @@
 msgid "Usage: exaile [OPTION]... [URI]"
 msgstr "Användning: exaile [ALTERNATIV]... [URI]"
 
-<<<<<<< HEAD
-#: ../xl/main.py:417 ../plugins/minimode/minimode_preferences.ui.h:11
-=======
 #: ../xl/main.py:417
 #: ../plugins/minimode/minimode_preferences.ui.h:11
->>>>>>> 188b3494
 msgid "Options"
 msgstr "Alternativ"
 
@@ -150,12 +128,8 @@
 msgid "Play the previous track"
 msgstr "Spela upp föregående spår"
 
-<<<<<<< HEAD
-#: ../xl/main.py:427 ../plugins/minimode/controls.py:342
-=======
 #: ../xl/main.py:427
 #: ../plugins/minimode/controls.py:342
->>>>>>> 188b3494
 #: ../plugins/minimode/controls.py:357
 msgid "Stop playback"
 msgstr "Stoppa uppspelning"
@@ -172,12 +146,8 @@
 msgid "Pause or resume playback"
 msgstr "Gör paus eller återuppta uppspelning"
 
-<<<<<<< HEAD
-#: ../xl/main.py:437 ../plugins/minimode/controls.py:365
-=======
 #: ../xl/main.py:437
 #: ../plugins/minimode/controls.py:365
->>>>>>> 188b3494
 msgid "Stop playback after current track"
 msgstr "Stoppa uppspelning efter aktuellt spår"
 
@@ -186,12 +156,8 @@
 msgstr "Samlingsalternativ"
 
 #. TRANSLATORS: Meta variable for --add and --export-playlist
-<<<<<<< HEAD
-#: ../xl/main.py:443 ../xl/main.py:450
-=======
 #: ../xl/main.py:443
 #: ../xl/main.py:450
->>>>>>> 188b3494
 msgid "LOCATION"
 msgstr "PLATS"
 
@@ -254,13 +220,9 @@
 msgstr "Visa längden på nuvarande låt"
 
 #. TRANSLATORS: Variable for command line options with arguments
-<<<<<<< HEAD
-#: ../xl/main.py:478 ../xl/main.py:493 ../xl/main.py:497
-=======
 #: ../xl/main.py:478
 #: ../xl/main.py:493
 #: ../xl/main.py:497
->>>>>>> 188b3494
 msgid "N"
 msgstr "N"
 
@@ -326,12 +288,7 @@
 msgstr "Växla synligheten för gränssnittet (om möjligt)"
 
 #: ../xl/main.py:521
-<<<<<<< HEAD
 msgid "Start in safe mode - sometimes useful when you're running into problems"
-=======
-msgid ""
-"Start in safe mode - sometimes useful when you're running into problems"
->>>>>>> 188b3494
 msgstr "Starta i säkert läge - ibland nyttigt om du stöter på problem"
 
 #: ../xl/main.py:524
@@ -353,12 +310,8 @@
 msgid "Development/Debug Options"
 msgstr "Utvecklings/felsöknings-alternativ"
 
-<<<<<<< HEAD
-#: ../xl/main.py:536 ../xl/main.py:538
-=======
 #: ../xl/main.py:536
 #: ../xl/main.py:538
->>>>>>> 188b3494
 msgid "DIRECTORY"
 msgstr "KATALOG"
 
@@ -542,13 +495,6 @@
 msgid "Automatic"
 msgstr "Automatisk"
 
-<<<<<<< HEAD
-#: ../xl/player/pipe.py:340 ../xl/player/pipe.py:365 ../xl/player/pipe.py:386
-msgid "Custom"
-msgstr "Anpassad"
-
-#: ../xl/player/pipe.py:441 ../plugins/previewdevice/previewprefs.py:76
-=======
 #: ../xl/player/pipe.py:340
 #: ../xl/player/pipe.py:365
 #: ../xl/player/pipe.py:386
@@ -557,7 +503,6 @@
 
 #: ../xl/player/pipe.py:441
 #: ../plugins/previewdevice/previewprefs.py:76
->>>>>>> 188b3494
 msgid "Auto"
 msgstr ""
 
@@ -593,12 +538,8 @@
 msgid "Invalid playlist type."
 msgstr "Ogiltig typ av spellista."
 
-<<<<<<< HEAD
-#: ../xl/playlist.py:173 ../xlgui/widgets/playlist.py:335
-=======
 #: ../xl/playlist.py:173
 #: ../xlgui/widgets/playlist.py:335
->>>>>>> 188b3494
 msgid "Playlist"
 msgstr "Spellista"
 
@@ -610,12 +551,8 @@
 msgid "PLS Playlist"
 msgstr "PLS-spellista"
 
-<<<<<<< HEAD
-#: ../xl/playlist.py:517 ../xl/playlist.py:533
-=======
 #: ../xl/playlist.py:517
 #: ../xl/playlist.py:533
->>>>>>> 188b3494
 #, python-format
 msgid "Invalid format for %s."
 msgstr "Ogiltigt format för %s."
@@ -665,30 +602,14 @@
 msgid "Dynamic by Similar _Artists"
 msgstr "Dynamik av liknande _artister"
 
-<<<<<<< HEAD
-#: ../xl/playlist.py:1824 ../xlgui/panel/playlists.py:59
-#: ../xlgui/panel/playlists.py:71 ../xlgui/panel/playlists.py:78
-=======
 #: ../xl/playlist.py:1824
 #: ../xlgui/panel/playlists.py:59
 #: ../xlgui/panel/playlists.py:71
 #: ../xlgui/panel/playlists.py:78
->>>>>>> 188b3494
 #: ../plugins/osd/osd_preferences.ui.h:7
 msgid "seconds"
 msgstr "sekunder"
 
-<<<<<<< HEAD
-#: ../xl/playlist.py:1825 ../xlgui/panel/playlists.py:71
-msgid "minutes"
-msgstr "minuter"
-
-#: ../xl/playlist.py:1826 ../xlgui/panel/playlists.py:71
-msgid "hours"
-msgstr "timmar"
-
-#: ../xl/playlist.py:1827 ../xlgui/panel/playlists.py:68
-=======
 #: ../xl/playlist.py:1825
 #: ../xlgui/panel/playlists.py:71
 msgid "minutes"
@@ -701,17 +622,12 @@
 
 #: ../xl/playlist.py:1827
 #: ../xlgui/panel/playlists.py:68
->>>>>>> 188b3494
 #: ../xlgui/panel/playlists.py:71
 msgid "days"
 msgstr "dygn"
 
-<<<<<<< HEAD
-#: ../xl/playlist.py:1828 ../xlgui/panel/playlists.py:71
-=======
 #: ../xl/playlist.py:1828
 #: ../xlgui/panel/playlists.py:71
->>>>>>> 188b3494
 msgid "weeks"
 msgstr "veckor"
 
@@ -723,17 +639,6 @@
 msgid "Enqueue"
 msgstr "Kölägg"
 
-<<<<<<< HEAD
-#: ../xlgui/widgets/menuitems.py:118 ../xlgui/oldmenu.py:116
-msgid "Replace Current"
-msgstr "Ersätt nuvarande"
-
-#: ../xlgui/widgets/menuitems.py:122 ../xlgui/oldmenu.py:114
-msgid "Append to Current"
-msgstr "Lägg till i aktuell"
-
-#: ../xlgui/widgets/menuitems.py:145 ../xlgui/properties.py:1135
-=======
 #: ../xlgui/widgets/menuitems.py:118
 #: ../xlgui/oldmenu.py:116
 msgid "Replace Current"
@@ -746,7 +651,6 @@
 
 #: ../xlgui/widgets/menuitems.py:145
 #: ../xlgui/properties.py:1135
->>>>>>> 188b3494
 msgid "Open Directory"
 msgstr "Öppna katalog"
 
@@ -883,18 +787,12 @@
 msgid "Title"
 msgstr "Titel"
 
-<<<<<<< HEAD
-#: ../xlgui/widgets/playlist_columns.py:232 ../xlgui/properties.py:63
-#: ../xlgui/panel/collection.py:173 ../xlgui/panel/playlists.py:234
-#: ../data/ui/widgets/tracklist_info.ui.h:2 ../plugins/cd/cdprefs.py:107
-=======
 #: ../xlgui/widgets/playlist_columns.py:232
 #: ../xlgui/properties.py:63
 #: ../xlgui/panel/collection.py:173
 #: ../xlgui/panel/playlists.py:234
 #: ../data/ui/widgets/tracklist_info.ui.h:2
 #: ../plugins/cd/cdprefs.py:107
->>>>>>> 188b3494
 #: ../plugins/minimode/minimode_preferences.py:94
 #: ../plugins/jamendo/ui/jamendo_panel.ui.h:17
 msgid "Artist"
@@ -908,18 +806,12 @@
 msgid "Composer"
 msgstr "Kompositör"
 
-<<<<<<< HEAD
-#: ../xlgui/widgets/playlist_columns.py:246 ../xlgui/properties.py:64
-#: ../xlgui/panel/collection.py:176 ../xlgui/panel/playlists.py:236
-#: ../data/ui/widgets/tracklist_info.ui.h:1 ../plugins/cd/cdprefs.py:109
-=======
 #: ../xlgui/widgets/playlist_columns.py:246
 #: ../xlgui/properties.py:64
 #: ../xlgui/panel/collection.py:176
 #: ../xlgui/panel/playlists.py:236
 #: ../data/ui/widgets/tracklist_info.ui.h:1
 #: ../plugins/cd/cdprefs.py:109
->>>>>>> 188b3494
 #: ../plugins/minimode/minimode_preferences.py:96
 #: ../plugins/jamendo/ui/jamendo_panel.ui.h:18
 msgid "Album"
@@ -951,61 +843,39 @@
 msgid "Rating"
 msgstr "Betyg"
 
-<<<<<<< HEAD
-#: ../xlgui/widgets/playlist_columns.py:312 ../xlgui/properties.py:59
-=======
 #: ../xlgui/widgets/playlist_columns.py:312
 #: ../xlgui/properties.py:59
->>>>>>> 188b3494
 #: ../plugins/cd/cdprefs.py:113
 #: ../plugins/minimode/minimode_preferences.py:100
 msgid "Date"
 msgstr "Datum"
 
-<<<<<<< HEAD
-#: ../xlgui/widgets/playlist_columns.py:318 ../xlgui/properties.py:71
-#: ../xlgui/panel/playlists.py:241 ../plugins/cd/cdprefs.py:114
-=======
 #: ../xlgui/widgets/playlist_columns.py:318
 #: ../xlgui/properties.py:71
 #: ../xlgui/panel/playlists.py:241
 #: ../plugins/cd/cdprefs.py:114
->>>>>>> 188b3494
 #: ../plugins/minimode/minimode_preferences.py:101
 msgid "Genre"
 msgstr "Genre"
 
-<<<<<<< HEAD
-#: ../xlgui/widgets/playlist_columns.py:325 ../xlgui/properties.py:78
-=======
 #: ../xlgui/widgets/playlist_columns.py:325
 #: ../xlgui/properties.py:78
->>>>>>> 188b3494
 #: ../plugins/cd/cdprefs.py:115
 #: ../plugins/minimode/minimode_preferences.py:102
 msgid "Bitrate"
 msgstr "Bithastighet"
 
-<<<<<<< HEAD
-#: ../xlgui/widgets/playlist_columns.py:332 ../xlgui/properties.py:81
-#: ../xlgui/panel/playlists.py:244 ../data/ui/collection_manager.ui.h:2
-=======
 #: ../xlgui/widgets/playlist_columns.py:332
 #: ../xlgui/properties.py:81
 #: ../xlgui/panel/playlists.py:244
 #: ../data/ui/collection_manager.ui.h:2
->>>>>>> 188b3494
 #: ../plugins/cd/cdprefs.py:116
 #: ../plugins/minimode/minimode_preferences.py:103
 msgid "Location"
 msgstr "Plats"
 
-<<<<<<< HEAD
-#: ../xlgui/widgets/playlist_columns.py:339 ../xlgui/panel/files.py:150
-=======
 #: ../xlgui/widgets/playlist_columns.py:339
 #: ../xlgui/panel/files.py:150
->>>>>>> 188b3494
 #: ../plugins/cd/cdprefs.py:117
 #: ../plugins/minimode/minimode_preferences.py:104
 msgid "Filename"
@@ -1015,39 +885,25 @@
 msgid "Playcount"
 msgstr "Spelräknare"
 
-<<<<<<< HEAD
-#: ../xlgui/widgets/playlist_columns.py:353 ../xlgui/properties.py:76
-#: ../xlgui/panel/playlists.py:170 ../xlgui/panel/playlists.py:245
-=======
 #: ../xlgui/widgets/playlist_columns.py:353
 #: ../xlgui/properties.py:76
 #: ../xlgui/panel/playlists.py:170
 #: ../xlgui/panel/playlists.py:245
->>>>>>> 188b3494
 #: ../plugins/cd/cdprefs.py:120
 #: ../plugins/minimode/minimode_preferences.py:107
 msgid "BPM"
 msgstr "BPM"
 
-<<<<<<< HEAD
-#: ../xlgui/widgets/playlist_columns.py:360 ../xlgui/properties.py:86
-#: ../xlgui/panel/playlists.py:243 ../plugins/cd/cdprefs.py:119
-=======
 #: ../xlgui/widgets/playlist_columns.py:360
 #: ../xlgui/properties.py:86
 #: ../xlgui/panel/playlists.py:243
 #: ../plugins/cd/cdprefs.py:119
->>>>>>> 188b3494
 #: ../plugins/minimode/minimode_preferences.py:106
 msgid "Last played"
 msgstr "Senast spelad"
 
-<<<<<<< HEAD
-#: ../xlgui/widgets/playlist_columns.py:366 ../xlgui/properties.py:79
-=======
 #: ../xlgui/widgets/playlist_columns.py:366
 #: ../xlgui/properties.py:79
->>>>>>> 188b3494
 #: ../xlgui/panel/playlists.py:242
 msgid "Date added"
 msgstr "Datum tillagd"
@@ -1056,13 +912,6 @@
 msgid "Schedule"
 msgstr ""
 
-<<<<<<< HEAD
-#: ../xlgui/widgets/playlist_columns.py:491 ../xlgui/properties.py:77
-msgid "Comment"
-msgstr ""
-
-#: ../xlgui/widgets/playlist_columns.py:500 ../xlgui/panel/playlists.py:178
-=======
 #: ../xlgui/widgets/playlist_columns.py:491
 #: ../xlgui/properties.py:77
 msgid "Comment"
@@ -1070,7 +919,6 @@
 
 #: ../xlgui/widgets/playlist_columns.py:500
 #: ../xlgui/panel/playlists.py:178
->>>>>>> 188b3494
 #: ../xlgui/panel/playlists.py:246
 msgid "Grouping"
 msgstr ""
@@ -1136,12 +984,8 @@
 msgid "Requires plugins providing dynamic playlists"
 msgstr "Erfodrar insticksmoduler som tillhandahåller dynamiska spellistor"
 
-<<<<<<< HEAD
-#: ../xlgui/widgets/playlist.py:538 ../data/ui/playlist.ui.h:3
-=======
 #: ../xlgui/widgets/playlist.py:538
 #: ../data/ui/playlist.ui.h:3
->>>>>>> 188b3494
 msgid "Dynamically add similar tracks to the playlist"
 msgstr "Lägg dynamiskt till liknande spår till spellistan"
 
@@ -1266,12 +1110,8 @@
 msgid "The playlist name you entered is already in use."
 msgstr "Namnet på spellistan som du angav används redan."
 
-<<<<<<< HEAD
-#: ../xlgui/widgets/notebook.py:146 ../xlgui/menu.py:115
-=======
 #: ../xlgui/widgets/notebook.py:146
 #: ../xlgui/menu.py:115
->>>>>>> 188b3494
 msgid "Close Tab"
 msgstr "Stäng flik"
 
@@ -1647,12 +1487,8 @@
 msgid "Choose directory to export files to"
 msgstr ""
 
-<<<<<<< HEAD
-#: ../xlgui/oldmenu.py:278 ../xlgui/panel/playlists.py:1178
-=======
 #: ../xlgui/oldmenu.py:278
 #: ../xlgui/panel/playlists.py:1178
->>>>>>> 188b3494
 msgid "Are you sure you want to permanently delete the selected playlist?"
 msgstr "Är du säker på att du vill permanent ta bort den markerade spellistan?"
 
@@ -1664,12 +1500,8 @@
 msgid "Rename Playlist"
 msgstr "Byt namn på spellista"
 
-<<<<<<< HEAD
-#: ../xlgui/oldmenu.py:331 ../plugins/multialarmclock/malrmclk.ui.h:2
-=======
 #: ../xlgui/oldmenu.py:331
 #: ../plugins/multialarmclock/malrmclk.ui.h:2
->>>>>>> 188b3494
 msgid "Remove"
 msgstr "Ta bort"
 
@@ -2023,11 +1855,7 @@
 
 #: ../data/ui/about_dialog.ui.h:2
 msgid "&#xA9; 2009-2012"
-<<<<<<< HEAD
-msgstr "&#xA9; 2009-2012"
-=======
-msgstr ""
->>>>>>> 188b3494
+msgstr ""
 
 #: ../data/ui/about_dialog.ui.h:3
 msgid ""
@@ -3120,12 +2948,8 @@
 msgid "Playback progress and seeking"
 msgstr "Uppspelningsförlopp och sökning"
 
-<<<<<<< HEAD
-#: ../plugins/grouptagger/gt_prefs.py:21 ../plugins/grouptagger/__init__.py:97
-=======
 #: ../plugins/grouptagger/gt_prefs.py:21
 #: ../plugins/grouptagger/__init__.py:97
->>>>>>> 188b3494
 #: ../plugins/grouptagger/__init__.py:114
 msgid "GroupTagger"
 msgstr ""
@@ -4683,9 +4507,8 @@
 msgid "Allows playing of DAAP music shares."
 msgstr "Tillåter uppspelning från DAAP-musikutdelningar."
 
-<<<<<<< HEAD
-#~ msgid "Clear"
-#~ msgstr "Rensa"
+#~ msgid "&#xA9; 2009-2010"
+#~ msgstr "&#xA9; 2009-2010"
 
 #~ msgid "Close"
 #~ msgstr "Stäng"
@@ -4794,18 +4617,6 @@
 #~ "År - Album\n"
 #~ "Artist - År - Album"
 
-#~ msgid " songs"
-#~ msgstr " låtar"
-
-#~ msgid "Alarm Days:"
-#~ msgstr "Dagar med alarm:"
-
-#~ msgid "Opacity Level:"
-#~ msgstr "Opakhetsnivå:"
-
-#~ msgid "LastFM Radio"
-#~ msgstr "LastFM-radio"
-
 #~ msgid "Loved Tracks"
 #~ msgstr "Älskade spår"
 
@@ -4817,173 +4628,26 @@
 
 #~ msgid "Neighbourhood"
 #~ msgstr "Grannskap"
-
-#~ msgid "Select File Type (By Extension)"
-#~ msgstr "Välj filtyp (efter filändelse)"
-
-#~ msgid "File Type"
-#~ msgstr "Filtyp"
-
-#~ msgid "Extension"
-#~ msgstr "Filändelse"
-
-#~ msgid "Export"
-#~ msgstr "Exportera"
-
-#~ msgid ""
-#~ "<b>OSD</b>\n"
-#~ "Drag to the location you'd like the\n"
-#~ "OSD to appear"
-#~ msgstr ""
-#~ "<b>Skärmtext</b>\n"
-#~ "Dra till platsen som du vill att\n"
-#~ "skärmtexten ska visas"
-
-#~ msgid "No covers found"
-#~ msgstr "Inga omslag hittades"
-
-#~ msgid "Display a progressbar in the OSD"
-#~ msgstr "Visa en förloppsmätare i skärmtexten"
-
-#~ msgid "Invalid file extension, file not saved"
-#~ msgstr "Ogiltig filändelse, filen inte sparad"
-
 #~ msgid " - "
 #~ msgstr " - "
 
 #~ msgid " + "
 #~ msgstr " + "
 
-#~ msgid "0/0 tracks"
-#~ msgstr "0/0 spår"
-
-#~ msgid "Page 1"
-#~ msgstr "Sida 1"
-
-#~ msgid "Add device"
-#~ msgstr "Lägg till enhet"
-
-#~ msgid "..."
-#~ msgstr "..."
-
-#~ msgid "Toggle: Stop after selected track"
-#~ msgstr "Växla: Stoppa efter markerat spår"
-
-#~ msgid "0:00"
-#~ msgstr "0:00"
-
-#~ msgid "Choose a file to open"
-#~ msgstr "Välj en fil att öppna"
-
-#~ msgid "order must be a list or tuple"
-#~ msgstr "ordningen måste vara en lista eller en tupel"
-
-#~ msgid "Minimum Volume:"
-#~ msgstr "Lägsta volym"
-
-#~ msgid "Alarm:"
-#~ msgstr "Alarm:"
-
-#~ msgid "Alarm Time:"
-#~ msgstr "Larm tid:"
-
-#~ msgid "Get rating for current song"
-#~ msgstr "Få betyg för aktuella låten"
-
-#~ msgid "Streaming..."
-#~ msgstr "Streamar..."
-
-#~ msgid "  New song, fetching cover."
-#~ msgstr "  Ny låt, hämtar omslaget."
-
-#~ msgid "Plugin archive contains an unsafe path"
-#~ msgstr "Plugin-arkiv innehåller en farlig väg"
-
-#~ msgid "Buffering: 100%..."
-#~ msgstr "Bruffrat: 100%..."
-
-#~ msgid "%d covers to fetch"
-#~ msgstr "%d omfattar att hämta"
-
-#~ msgid "Streamripper can only record streams."
-#~ msgstr "Streamripper kan bara spela in strömmar."
-
-#~ msgid "Name - Time"
-#~ msgstr "Namn - Tid"
-
-#~ msgid "Enable Fading"
-#~ msgstr "Aktivera Fading"
-
-#~ msgid "Fading:"
-#~ msgstr "Fading:"
-
-#~ msgid "Alarm Name:"
-#~ msgstr "Alarm Namn:"
-
-#~ msgid "Maximum Volume:"
-#~ msgstr "Högsta volym:"
-
-#~ msgid "Restart Playlist"
-#~ msgstr "Starta om spelningslistan"
-
-#~ msgid "Choose a plugin"
-#~ msgstr "Välj en insticksmodul"
-
-#~ msgid "Close this dialog"
-#~ msgstr "Stäng den här dialogen"
-
-#~ msgid ""
-#~ "Exaile now uses absolute URI's, please delete/rename your %s directory"
 #~ msgstr ""
 #~ "Exaile använder nu absoluta URI:er, ta bort/byt namn på din %s-katalog"
-
-#~ msgid "New playlist title:"
-#~ msgstr "Ny titel för spellista:"
-
-#~ msgid "A plugin with the name \"%s\" is already installed"
-#~ msgstr "En insticksmodul med namnet \"%s\" är redan installerad"
-
-#~ msgid "Plugin archive is not in the correct format"
-#~ msgstr "Insticksarkivet är inte i det korrekta formatet"
-
-#~ msgid "Save Location:"
-#~ msgstr "Plats att spara på:"
-
-#~ msgid "Relay Port:"
-#~ msgstr "Reläport:"
-
-#~ msgid "Display window decorations"
-#~ msgstr "Visa fönsterdekorationer"
-
 #~ msgid "Center vertically"
 #~ msgstr "Centrera vertikalt"
 
 #~ msgid "Center horizontally"
 #~ msgstr "Centrera horisontellt"
 
-#~ msgid "Only artist"
-#~ msgstr "Endast artist"
-
-#~ msgid "Summary"
-#~ msgstr "Sammanfattning"
-
-#~ msgid "Both artist and album"
-#~ msgstr "Både artist och album"
-
-#~ msgid "Only album"
-#~ msgstr "Endast album"
-
 #~ msgid "<b>Position</b>"
 #~ msgstr "<b>Position</b>"
 
 #~ msgid "<b>General</b>"
 #~ msgstr "<b>Allmänt</b>"
 
-#~ msgid ""
-#~ "<b>Move the On Screen Display window to the location you want it to "
-#~ "appear</b>"
-#~ msgstr ""
-#~ "<b>Flytta skärmtextfönstret till den plats där du vill att den ska visas</"
 #~ "b>"
 
 #~ msgid ""
@@ -4997,82 +4661,18 @@
 
 #~ msgid "Autosize"
 #~ msgstr "Ändra storlek automatiskt"
-
-#~ msgid "Clear Playlist"
-#~ msgstr "Töm spellista"
-
-#~ msgid "Display OSD when hovering over tray icon"
-#~ msgstr "Visa skärmtext när muspekaren är över ikonen"
-
 #~ msgid "Exaile"
 #~ msgstr "Exaile"
 
-#~ msgid "Location:"
-#~ msgstr "Plats:"
-
-#~ msgid "New Search"
-#~ msgstr "Ny sökning"
-
-#~ msgid "Popup"
-#~ msgstr "Popupp"
-
 #~ msgid "Resizable"
 #~ msgstr "Ändringsbar"
 
 #~ msgid "Search:"
 #~ msgstr "Sök:"
 
-#~ msgid "Show OSD on track change"
-#~ msgstr "Visa skärmtext vid spårbyte"
-
-#~ msgid "Start"
-#~ msgstr "Starta"
-
-#~ msgid "Stop Playback"
-#~ msgstr "Stoppa uppspelning"
-
-#~ msgid "Stopped"
-#~ msgstr "Stoppad"
-
-#~ msgid "Text Color"
-#~ msgstr "Textfärg"
-
-#~ msgid "Text Font:"
-#~ msgstr "Texttypsnitt:"
-
 #~ msgid "Vol:"
 #~ msgstr "Vol:"
 
-#~ msgid "Window Height:"
-#~ msgstr "Fönsterhöjd:"
-
-#~ msgid "Window Width:"
-#~ msgstr "Fönsterbredd:"
-
-#~ msgid "_Close"
-#~ msgstr "_Stäng"
-
-#~ msgid "Select a save location"
-#~ msgstr "Välj ett ställe att spara på"
-
-#~ msgid "Open"
-#~ msgstr "Öppna"
-
-#~ msgid "Bitrate:"
-#~ msgstr "Bithastighet:"
-
-#~ msgid "Genre:"
-#~ msgstr "Genre:"
-
-#~ msgid "Add Playlist"
-#~ msgstr "Lägg till spellista"
-
-#~ msgid "Enter the search text"
-#~ msgstr "Ange söktext"
-
-#~ msgid "Add a directory"
-#~ msgstr "Lägg till en katalog"
-
 #~ msgid "Choose a file"
 #~ msgstr "Välj en fil"
 
@@ -5091,39 +4691,7 @@
 #~ msgid "Encoded By"
 #~ msgstr "Kodad av"
 
-#~ msgid "Title:"
-#~ msgstr "Titel:"
-
-#~ msgid "Artist:"
-#~ msgstr "Artist:"
-
-#~ msgid "Album:"
-#~ msgstr "Album:"
-
-#~ msgid "Track Number:"
-#~ msgstr "Spårnummer:"
-
-#~ msgid ""
-#~ "Path is already in your collection, or is a subdirectory of another path "
-#~ "in your collection"
-#~ msgstr ""
-#~ "Sökvägen är redan i din samling eller är en underkatalog till en annan "
-#~ "sökväg i din samling"
-
-#~ msgid "Plugin Manager"
 #~ msgstr "Instickshanterare"
-
-#~ msgid "%(title)s (by %(artist)s)"
-#~ msgstr "%(title)s (av %(artist)s)"
-
-#~ msgid "by %s"
-#~ msgstr "av %s"
-
-#~ msgid "from %s"
-#~ msgstr "från %s"
-
-#~ msgid "Playing %s"
-#~ msgstr "Spelar upp %s"
 
 #~ msgid "Import"
 #~ msgstr "Importera"
@@ -5143,105 +4711,8 @@
 #~ msgid "Last Played"
 #~ msgstr "Senast spelad"
 
-#~ msgid "Decreases the volume by VOL%"
-#~ msgstr "Sänker volymen med VOL%"
-
-#~ msgid "Increases the volume by VOL%"
-#~ msgstr "Ökar volymen med VOL%"
-
-#~ msgid "Print the position inside the current track as time"
-#~ msgstr "Skriv ut positionen inuti det aktuella spåret som tid"
-
-#~ msgid "Print the progress inside the current track as percentage"
-#~ msgstr "Skriv ut positionen inuti det aktuella spåret som procent"
-
-#~ msgid "%(minutes)d:%(seconds)02d"
-#~ msgstr "%(minutes)d:%(seconds)02d"
-
-#~ msgid "Save As..."
-#~ msgstr "Spara som..."
-
-#~ msgid "Custom playlist name:"
-#~ msgstr "Anpassat namn för spellista:"
-
-#~ msgid ""
-#~ "Exaile Music Player\n"
-#~ "Not playing"
-#~ msgstr ""
-#~ "Musikspelaren Exaile\n"
-#~ "Spelar inte"
-
-#~ msgid "In pause: %s"
-#~ msgstr "Gör paus: %s"
-
 #~ msgid " (%(queue_count)d queued)"
 #~ msgstr " (%(queue_count)d i kö)"
-
-#~ msgid "_Save As..."
-#~ msgstr "Spara so_m..."
-
-#~ msgid "No track"
-#~ msgstr "Inget spår"
-
-#~ msgid "Delete track"
-#~ msgstr "Ta bort spår"
-
-#~ msgid "Export current playlist..."
-#~ msgstr "Exportera aktuell spellista..."
-
-#~ msgid "_Close Playlist"
-#~ msgstr "S_täng spellista"
-
-#~ msgid "C_lear All Tracks"
-#~ msgstr "T_öm alla spår"
-
-#~ msgid "%(year)d-%(month)02d-%(day)02d"
-#~ msgstr "%(year)d-%(month)02d-%(day)02d"
-
-#~ msgid "%(playlist_count)d showing, %(collection_count)d in collection"
-#~ msgstr "%(playlist_count)d visas, %(collection_count)d i samling"
-
-#~ msgid "Idle."
-#~ msgstr "Overksam."
-
-#~ msgid "Add To New Playlist..."
-#~ msgstr "Lägg till i ny spellista..."
-
-#~ msgid "Move selected item down"
-#~ msgstr "Flytta markerat objekt neråt"
-
-#~ msgid "Remove item"
-#~ msgstr "Ta bort objekt"
-
-#~ msgid "Add item"
-#~ msgstr "Lägg till objekt"
-
-#~ msgid "Move selected item up"
-#~ msgstr "Flytta markerat objekt uppåt"
-
-#~ msgid "File Size:"
-#~ msgstr "Filstorlek:"
-
-#~ msgid "Length:"
-#~ msgstr "Speltid:"
-
-#~ msgid "Remove current track from playlist"
-#~ msgstr "Ta bort aktuellt spår från spellista"
-
-#~ msgid "Date:"
-#~ msgstr "Datum:"
-
-#~ msgid "Details"
-#~ msgstr "Detaljer"
-
-#~ msgid "Repeat playlist"
-#~ msgstr "Upprepa spellista"
-
-#~ msgid "Play Count:"
-#~ msgstr "Spelräknare:"
-
-#~ msgid "Dynamically add similar tracks"
-#~ msgstr "Lägg dynamiskt till liknande spår"
 
 #~ msgid ""
 #~ "Left\n"
@@ -5253,21 +4724,6 @@
 #~ "Höger\n"
 #~ "Överkant\n"
 #~ "Nederkant"
-
-#~ msgid "&#xA9; 2009"
-#~ msgstr "&#xA9; 2009"
-
-#~ msgid ""
-#~ "Mathias Brodala\n"
-#~ "   <info@noctus.net>\n"
-#~ "    Translation Manager"
-#~ msgstr ""
-#~ "Mathias Brodala\n"
-#~ "   <info@noctus.net>\n"
-#~ "    Översättningsansvarig"
-
-#~ msgid "Remove All"
-#~ msgstr "Ta bort alla"
 
 #~ msgid ""
 #~ "Automatic\n"
@@ -5284,238 +4740,12 @@
 #~ "PulseAudio\n"
 #~ "JACK"
 
-#~ msgid "Playback engine (requires restart): "
-#~ msgstr "Uppspelningsmotor (kräver omstart): "
-
-#~ msgid "Track _properties"
-#~ msgstr "Spår_egenskaper"
-
-#~ msgid "Install plugin file"
-#~ msgstr "Installera insticksfil"
-
-#~ msgid "Install a third party plugin from a file"
-#~ msgstr "Installera ett tredjepartsinstick från en fil"
-
-#~ msgid "Start/Pause Playback"
-#~ msgstr "Starta/Pausa uppspelning"
-
-#~ msgid "Randomize the order of the current playlist"
-#~ msgstr "Slumpa ordningen för aktuell spellista"
-
-#~ msgid "_Go to Playing Track"
-#~ msgstr "_Gå till uppspelat spår"
-
-#~ msgid "_Export current playlist"
-#~ msgstr "_Exportera aktuell spellista"
-
-#~ msgid "Bookmark this track"
-#~ msgstr "Bokmärk detta spår"
-
-#~ msgid "Delete bookmark"
-#~ msgstr "Ta bort bokmärke"
-
-#~ msgid "Restore Main Window"
-#~ msgstr "Återställ huvudfönstret"
-
-#~ msgid "$title ($length)"
-#~ msgstr "$title ($length)"
-
-#~ msgid " & "
-#~ msgstr " & "
-
-#~ msgid "Seeking: "
-#~ msgstr "Spolar: "
-
-#~ msgid "Artist Line:"
-#~ msgstr "Artistrad:"
-
-#~ msgid "Album Line:"
-#~ msgstr "Albumrad:"
-
-#~ msgid "On Track Change"
-#~ msgstr "Vid spårbyte"
-
-#~ msgid "On Playback Start, Pause or Stop"
-#~ msgstr "Vid start, paus eller stopp av uppspelning"
-
-#~ msgid "Secret Key:"
-#~ msgstr "Hemlig nyckel:"
-
-#~ msgid "Horizontal:"
-#~ msgstr "Horisontellt:"
 
 #~ msgid "Vertical:"
 #~ msgstr "Vertikalt:"
-
-#~ msgid "iPod support"
-#~ msgstr "iPod-stöd"
-
-#~ msgid "A plugin for iPod support"
-#~ msgstr "Ett instick för iPod-stöd"
-
 #~ msgid ""
 #~ "Show various informations about the track currently playing.\n"
 #~ "Depends: libwebkit >= 1.0.1, python-webkit >= 1.1.2"
 #~ msgstr ""
 #~ "Visa diverse information om spåret som spelas upp.\n"
 #~ "Beroende av: libwebkit >= 1.0.1, python-webkit >= 1.1.2"
-
-#~ msgid "Tag Covers"
-#~ msgstr "Taggomslag"
-
-#~ msgid "Searches track tags for covers"
-#~ msgstr "Söker i spårtaggarna efter omslagsbilder"
-
-#~ msgid "Add to custom playlist"
-#~ msgstr "Lägg till i anpassad spellista"
-
-#~ msgid "_Rename Playlist"
-#~ msgstr "_Byt namn på spellista"
-
-#~ msgid "_Save As Custom Playlist"
-#~ msgstr "_Spara som anpassad spellista"
-
-#~ msgid "Basic"
-#~ msgstr "Grundläggande"
-
-#~ msgid "_Save Changes To Playlist"
-#~ msgstr "_Spara ändringar i spellista"
-
-#~ msgid "New custom playlist name:"
-#~ msgstr "Nytt namn på anpassad spellista:"
-
-#~ msgid "_Randomize Playlist"
-#~ msgstr "S_lumpmässig spellista"
-
-#~ msgid "Use Media Icons For Pause, Stop and Resume"
-#~ msgstr "Använd mediaikoner för paus, stoppa och återuppta"
-
-#~ msgid "When GUI is Focused"
-#~ msgstr "När grafiska gränssnittet har fokus"
-
-#~ msgid ""
-#~ "To sign up for an Amazon AWS account and get \n"
-#~ "this information visit http://aws.amazon.com/"
-#~ msgstr ""
-#~ "Besök http://aws.amazon.com/ för att registrera \n"
-#~ "ett Amazon AWS-konto och få denna information"
-
-#~ msgid ""
-#~ "Message that should be displayed in the body of the notification. In each "
-#~ "case, \"%(title)s\", \"%(artist)s\", and \"%(album)s\" will be replaced "
-#~ "by their respective values. If the tag is not known, \"Unknown\" will be "
-#~ "filled in its place"
-#~ msgstr ""
-#~ "Meddelande som ska visas i själva notifieringen. Texten \"%(title)s\", "
-#~ "\"%(artist)s\" och \"%(album)s\" kommer alltid att ersättas av sina "
-#~ "respektive värden. Om taggen inte är känd så kommer \"Okänd\" att skrivas "
-#~ "ut istället"
-
-#~ msgid "Track title format:"
-#~ msgstr "Format för spårtitel:"
-
-#~ msgid "Creates an MPRIS D-Bus object to control Exaile"
-#~ msgstr "Skapar ett MPRIS D-Bus-objekt för att styra Exaile"
-
-#~ msgid ""
-#~ "Adds support for playing audio CDs.\n"
-#~ "Requires python-cddb to look up tags."
-#~ msgstr ""
-#~ "Lägger till stöd för att spela upp ljudskivor.\n"
-#~ "Kräver python-cddb för att slå upp taggar."
-
-#~ msgid "Plugin to fetch lyrics from lyricwiki.org"
-#~ msgstr "Insticksmodul för att hämta låttexter från lyricwiki.org"
-
-#~ msgid "Could not enable plugin: %s"
-#~ msgstr "Kunde inte aktivera insticksmodul: %s"
-
-#~ msgid "Could not disable plugin: %s"
-#~ msgstr "Kunde inte inaktivera insticksmodul: %s"
-
-#~ msgid "Device class does not support transfer."
-#~ msgstr "Enhetsklassen saknar stöd för överföringar."
-
-#~ msgid ""
-#~ "This will permanantly delete the selected tracks from your disk, are you "
-#~ "sure you wish to continue?"
-#~ msgstr ""
-#~ "Detta kommer att permanent ta bort de markerade spåren från din disk. Är "
-#~ "du säker på att du vill fortsätta?"
-
-#~ msgid ""
-#~ "Copyright (C) 2008-2009 Adam Olsen <arolsen@gmail.com> \n"
-#~ "\n"
-#~ "This program is free software; you can redistribute it and/or modify\n"
-#~ "it under the terms of the GNU General Public License as published by\n"
-#~ "the Free Software Foundation; either version 2 of the License, or\n"
-#~ "(at your option) any later version.\n"
-#~ "\n"
-#~ "This program is distributed in the hope that it will be useful,\n"
-#~ "but WITHOUT ANY WARRANTY; without even the implied warranty of\n"
-#~ "MERCHANTABILITY or FITNESS FOR A PARTICULAR PURPOSE.  See the\n"
-#~ "GNU General Public License for more details.\n"
-#~ "\n"
-#~ "You should have received a copy of the GNU General Public License along\n"
-#~ "with this program; if not, write to the Free Software Foundation, Inc.,\n"
-#~ "51 Franklin Street, Fifth Floor, Boston, MA 02110-1301 USA.\n"
-#~ msgstr ""
-#~ "Copyright ©2008-2009 Adam Olsen <arolsen@gmail.com> \n"
-#~ "\n"
-#~ "Följande text är en informell översättning som enbart tillhandahålls\n"
-#~ "i informativt syfte. För alla juridiska tolkningar gäller den engelska\n"
-#~ "originaltexten.\n"
-#~ "\n"
-#~ "Detta program är fri programvara. Du kan distribuera det och/eller\n"
-#~ "modifiera det under villkoren i GNU General Public License, publicerad\n"
-#~ "av Free Software Foundation, antingen version 2 eller (om du så vill)\n"
-#~ "någon senare version.\n"
-#~ "\n"
-#~ "Detta program distribueras i hopp om att det ska vara användbart,\n"
-#~ "men UTAN NÅGON SOM HELST GARANTI, även utan underförstådd\n"
-#~ "garanti om SÄLJBARHET eller LÄMPLIGHET FÖR NÅGOT SPECIELLT\n"
-#~ "ÄNDAMÅL. Se GNU General Public License för ytterligare information.\n"
-#~ "\n"
-#~ "Du bör ha fått en kopia av GNU General Public License tillsammans\n"
-#~ "med detta program. Om inte, skriv till Free Software Foundation, Inc.,\n"
-#~ "51 Franklin Street, Fifth Floor, Boston, MA 02110-1301 USA.\n"
-
-#~ msgid "Use Album Covers As Icons"
-#~ msgstr "Använd albumomslag som ikoner"
-
-#~ msgid ""
-#~ "The tags \"%(title)s\", \"%(artist)s\", and \"%(album)s\" will be "
-#~ "replaced by their respective values. The title will be replaced by "
-#~ "\"Unknown\" if it is empty."
-#~ msgstr ""
-#~ "Taggarna \"%(title)s\", \"%(artist)s\" och \"%(album)s\" kommer att "
-#~ "ersättas av sina respektive värden. Titeln kommer att ersättas med \"Okänd"
-#~ "\" om den är tom."
-
-#~ msgid "Use alpha transparency (if supported)"
-#~ msgstr "Använd alfatransparens (om det stöds)"
-
-#~ msgid "Selected controls"
-#~ msgstr "Valda kontroller"
-
-#~ msgid "Available controls"
-#~ msgstr "Tillgängliga kontroller"
-
-#~ msgid "Show a popup of the currently playing track"
-#~ msgstr "Visa ett popup-fönster för det nuvarande spåret"
-
-#~ msgid "Toggle Play or Pause"
-#~ msgstr "Växla mellan uppspelning eller pause"
-
-#~ msgid "Set rating for current song"
-#~ msgstr "Ange betyg för nuvarande låt"
-
-#~ msgid "Clear bookmarks"
-#~ msgstr "Rensa bokmärken"
-
-#~ msgid "Pauses/resumes playback on screensaver start/stop"
-#~ msgstr "Pausar/fortsätter uppspelning när skärmsläckaren startar/stannar"
-=======
-#~ msgid "&#xA9; 2009-2010"
-#~ msgstr "&#xA9; 2009-2010"
->>>>>>> 188b3494
