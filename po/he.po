<<<<<<< HEAD
# This Hebrew translation was edited by Oz Nahum
# Copyright (C) 2007 Adam Olsen and Exaile development team
# This file is distributed under the same license as the Exaile Music Player.
# Nahum Oz <nahumoz@gmail.com>, 2007.
#
#
msgid ""
msgstr ""
"Project-Id-Version: Exaile 0.2.10\n"
"Report-Msgid-Bugs-To: \n"
"POT-Creation-Date: 2012-11-01 11:10+0100\n"
"PO-Revision-Date: 2012-07-29 07:14+0000\n"
"Last-Translator: Ddorda <Ddorda@ubuntu.com>\n"
"Language-Team: Hebrew <LL@li.org>\n"
"Language: he\n"
=======
# Hebrew translation for exaile
# Copyright (c) 2014 Rosetta Contributors and Canonical Ltd 2014
# This file is distributed under the same license as the exaile package.
# FIRST AUTHOR <EMAIL@ADDRESS>, 2014.
#
msgid ""
msgstr ""
"Project-Id-Version: exaile\n"
"Report-Msgid-Bugs-To: FULL NAME <EMAIL@ADDRESS>\n"
"POT-Creation-Date: 2012-11-01 11:10+0100\n"
"PO-Revision-Date: 2014-08-10 19:50+0000\n"
"Last-Translator: FULL NAME <EMAIL@ADDRESS>\n"
"Language-Team: Hebrew <he@li.org>\n"
>>>>>>> 188b3494
"MIME-Version: 1.0\n"
"Content-Type: text/plain; charset=UTF-8\n"
"Content-Transfer-Encoding: 8bit\n"
"Plural-Forms: nplurals=2; plural=n != 1;\n"
<<<<<<< HEAD
"X-Launchpad-Export-Date: 2012-08-28 05:26+0000\n"
"X-Generator: Launchpad (build 15864)\n"
=======
"X-Launchpad-Export-Date: 2014-08-12 06:26+0000\n"
"X-Generator: Launchpad (build 17156)\n"
>>>>>>> 188b3494

#: ../xl/formatter.py:597
#, python-format
msgid "%d day, "
msgid_plural "%d days, "
msgstr[0] ""
msgstr[1] ""

#: ../xl/formatter.py:599
#, python-format
msgid "%d hour, "
msgid_plural "%d hours, "
msgstr[0] ""
msgstr[1] ""

#: ../xl/formatter.py:600
#, python-format
msgid "%d minute, "
msgid_plural "%d minutes, "
msgstr[0] ""
msgstr[1] ""

#: ../xl/formatter.py:601
#, python-format
msgid "%d second"
msgid_plural "%d seconds"
msgstr[0] ""
msgstr[1] ""

#. TRANSLATORS: Short form of an amount of days
#: ../xl/formatter.py:606
#, python-format
msgid "%dd, "
msgstr ""

#. TRANSLATORS: Short form of an amount of hours
#: ../xl/formatter.py:609
#, python-format
msgid "%dh, "
msgstr ""

#. TRANSLATORS: Short form of an amount of minutes
#: ../xl/formatter.py:611
#, python-format
msgid "%dm, "
msgstr ""

#. TRANSLATORS: Short form of an amount of seconds
#: ../xl/formatter.py:613
#, python-format
msgid "%ds"
msgstr ""

#. TRANSLATORS: Short form of an amount of days
#: ../xl/formatter.py:618
#, python-format
msgid "%dd "
msgstr ""

#. TRANSLATORS: Time duration (hours:minutes:seconds)
#: ../xl/formatter.py:621
#, python-format
msgid "%d:%02d:%02d"
msgstr ""

#. TRANSLATORS: Time duration (minutes:seconds)
#: ../xl/formatter.py:625
#, python-format
msgid "%d:%02d"
msgstr ""

#. TRANSLATORS: Indicates that a track has never been played before
#: ../xl/formatter.py:691
#: ../xl/formatter.py:696
msgid "Never"
msgstr "אף-פעם"

#: ../xl/formatter.py:702
msgid "Today"
msgstr "היום"

#: ../xl/formatter.py:704
msgid "Yesterday"
msgstr "אתמול"

#: ../xl/main.py:201
msgid "Failed to migrate from 0.2.14"
msgstr "ארע כשל בשדרוג מ־0.2.1.4"

#: ../xl/main.py:416
msgid "Usage: exaile [OPTION]... [URI]"
msgstr ""

<<<<<<< HEAD
#: ../xl/main.py:417 ../plugins/minimode/minimode_preferences.ui.h:11
=======
#: ../xl/main.py:417
#: ../plugins/minimode/minimode_preferences.ui.h:11
>>>>>>> 188b3494
msgid "Options"
msgstr ""

#: ../xl/main.py:421
msgid "Playback Options"
msgstr ""

#: ../xl/main.py:423
msgid "Play the next track"
msgstr "ניגון הרצועה הבאה"

#: ../xl/main.py:425
msgid "Play the previous track"
msgstr "ניגון הרצועה הקודמת"

<<<<<<< HEAD
#: ../xl/main.py:427 ../plugins/minimode/controls.py:342
=======
#: ../xl/main.py:427
#: ../plugins/minimode/controls.py:342
>>>>>>> 188b3494
#: ../plugins/minimode/controls.py:357
msgid "Stop playback"
msgstr "הפסק השמעה"

#: ../xl/main.py:429
msgid "Play"
msgstr "נגן"

#: ../xl/main.py:431
msgid "Pause"
msgstr "הפסק"

#: ../xl/main.py:434
msgid "Pause or resume playback"
msgstr ""

<<<<<<< HEAD
#: ../xl/main.py:437 ../plugins/minimode/controls.py:365
=======
#: ../xl/main.py:437
#: ../plugins/minimode/controls.py:365
>>>>>>> 188b3494
msgid "Stop playback after current track"
msgstr "הפסק השמעה אחרי הרצועה הנוכחית"

#: ../xl/main.py:440
msgid "Collection Options"
msgstr ""

#. TRANSLATORS: Meta variable for --add and --export-playlist
<<<<<<< HEAD
#: ../xl/main.py:443 ../xl/main.py:450
=======
#: ../xl/main.py:443
#: ../xl/main.py:450
>>>>>>> 188b3494
msgid "LOCATION"
msgstr ""

#: ../xl/main.py:443
msgid "Add tracks from LOCATION to the collection"
msgstr ""

#: ../xl/main.py:447
msgid "Playlist Options"
msgstr ""

#: ../xl/main.py:451
msgid "Exports the current playlist to LOCATION"
msgstr ""

#: ../xl/main.py:454
msgid "Track Options"
msgstr ""

#: ../xl/main.py:456
msgid "Query player"
msgstr "שאילתת נגן"

#. TRANSLATORS: Meta variable for --format-query
#: ../xl/main.py:459
msgid "FORMAT"
msgstr ""

#: ../xl/main.py:460
msgid "Retrieves the current playback state and track information as FORMAT"
msgstr ""

#. TRANSLATORS: Meta variable for --format-query-tags
#: ../xl/main.py:463
msgid "TAGS"
msgstr ""

#: ../xl/main.py:464
msgid "TAGS to retrieve from the current track, use with --format-query"
msgstr ""

#: ../xl/main.py:467
msgid "Show a popup with data of the current track"
msgstr ""

#: ../xl/main.py:469
msgid "Print the title of current track"
msgstr "הדפס את הכותרת של הרצועה הנוכחית"

#: ../xl/main.py:471
msgid "Print the album of current track"
msgstr "הדפס את שם האלבום של הרצועה הנוכחית"

#: ../xl/main.py:473
msgid "Print the artist of current track"
msgstr "הדפס את שם האומן של הרצועה הנוכחית"

#: ../xl/main.py:475
msgid "Print the length of current track"
msgstr "הדפס את זמן ההשמעה של הרצועה הנוכחית"

#. TRANSLATORS: Variable for command line options with arguments
<<<<<<< HEAD
#: ../xl/main.py:478 ../xl/main.py:493 ../xl/main.py:497
=======
#: ../xl/main.py:478
#: ../xl/main.py:493
#: ../xl/main.py:497
>>>>>>> 188b3494
msgid "N"
msgstr ""

#: ../xl/main.py:479
msgid "Set rating for current track to N%"
msgstr ""

#: ../xl/main.py:481
msgid "Get rating for current track"
msgstr ""

#: ../xl/main.py:484
msgid "Print the current playback position as time"
msgstr ""

#: ../xl/main.py:486
msgid "Print the current playback progress as percentage"
msgstr ""

#: ../xl/main.py:490
msgid "Volume Options"
msgstr ""

#: ../xl/main.py:494
msgid "Increases the volume by N%"
msgstr ""

#. TRANSLATORS: Meta variable for --increase-vol and--decrease-vol
#: ../xl/main.py:499
msgid "Decreases the volume by N%"
msgstr ""

#: ../xl/main.py:502
msgid "Mutes or unmutes the volume"
msgstr ""

#: ../xl/main.py:504
msgid "Print the current volume percentage"
msgstr "הדפס את עצמת השמע כאחוז"

#: ../xl/main.py:507
msgid "Other Options"
msgstr ""

#: ../xl/main.py:509
msgid "Start new instance"
msgstr "התחל מופע חדש"

#: ../xl/main.py:511
msgid "Show this help message and exit"
msgstr ""

#: ../xl/main.py:513
msgid "Show program's version number and exit."
msgstr ""

#: ../xl/main.py:516
msgid "Start minimized (to tray, if possible)"
msgstr "התחל מוקטן (לסרגל, אם ניתן)"

#: ../xl/main.py:519
msgid "Toggle visibility of the GUI (if possible)"
msgstr "החלף ניראות של ממשק המשתמש (אם ניתן)"

#: ../xl/main.py:521
<<<<<<< HEAD
msgid "Start in safe mode - sometimes useful when you're running into problems"
=======
msgid ""
"Start in safe mode - sometimes useful when you're running into problems"
>>>>>>> 188b3494
msgstr "התחל במצב בטוח - לפעמים שימושי כאשר אתה ניתקל בבעיות"

#: ../xl/main.py:524
msgid "Force import of old data from version 0.2.x (Overwrites current data)"
msgstr ""

#: ../xl/main.py:527
msgid "Do not import old data from version 0.2.x"
msgstr ""

#: ../xl/main.py:530
msgid "Make control options like --play start Exaile if it is not running"
msgstr ""

#: ../xl/main.py:534
msgid "Development/Debug Options"
msgstr ""

<<<<<<< HEAD
#: ../xl/main.py:536 ../xl/main.py:538
=======
#: ../xl/main.py:536
#: ../xl/main.py:538
>>>>>>> 188b3494
msgid "DIRECTORY"
msgstr ""

#: ../xl/main.py:536
msgid "Set data directory"
msgstr "קבע תיקיית מידע"

#: ../xl/main.py:538
msgid "Set data and config directory"
msgstr ""

#: ../xl/main.py:540
msgid "MODULE"
msgstr ""

#: ../xl/main.py:541
msgid "Limit log output to MODULE"
msgstr ""

#: ../xl/main.py:543
msgid "LEVEL"
msgstr ""

#: ../xl/main.py:544
msgid "Limit log output to LEVEL"
msgstr ""

#: ../xl/main.py:547
msgid "Show debugging output"
msgstr "הראה פלט ניפוי שגיאות (debug)"

#: ../xl/main.py:549
msgid "Enable debugging of xl.event. Generates LOTS of output"
msgstr "אפשר ניפוי שגיאות של xl.event. מייצר המון פלט."

#: ../xl/main.py:552
msgid "Add thread name to logging messages."
msgstr ""

#: ../xl/main.py:555
msgid "TYPE"
msgstr ""

#: ../xl/main.py:556
msgid "Limit xl.event debug to output of TYPE"
msgstr ""

#: ../xl/main.py:558
msgid "Reduce level of output"
msgstr "צמצם את רמת הפלט"

#: ../xl/main.py:562
msgid "Disable D-Bus support"
msgstr "בטל את התמיכה ב- D-Bus"

#: ../xl/main.py:564
msgid "Disable HAL support."
msgstr "בטל את התמיכה ב- HAL"

#: ../xl/main.py:580
msgid "Entire Library"
msgstr "כל הסיפרייה"

#: ../xl/main.py:586
#, python-format
msgid "Random %d"
msgstr "אקראי %d"

#: ../xl/main.py:594
#, python-format
msgid "Rating > %d"
msgstr "דירוג > %d"

#: ../xl/main.py:695
msgid ""
"Exaile is not yet finished loading. Perhaps you should listen for the "
"exaile_loaded signal?"
msgstr ""
"Exaile עדיין לא סיים לטעון. אולי כדאי שתאזין לאותות_הטעונים של  exaile."

#: ../xl/covers.py:466
#: ../data/ui/trackproperties_dialog.ui.h:6
msgid "Tags"
msgstr "תגיות"

#: ../xl/covers.py:505
msgid "Local file"
msgstr ""

#: ../xl/plugins.py:94
msgid "Plugin archive is not in the correct format."
msgstr ""

#: ../xl/plugins.py:101
#, python-format
msgid "A plugin with the name \"%s\" is already installed."
msgstr ""

#: ../xl/plugins.py:106
msgid "Plugin archive contains an unsafe path."
msgstr ""

#: ../xl/trax/trackdb.py:167
msgid "You did not specify a location to load the db from"
msgstr "לא ציינת מקור לטעינת מסד הנתונים (db)."

#: ../xl/trax/trackdb.py:248
msgid "You did not specify a location to save the db"
msgstr "לא ציינת מיקום לשמירת מסד הנתונים (db)"

#: ../xl/trax/track.py:65
#: ../xlgui/widgets/info.py:431
msgid "Various Artists"
msgstr "אמנים שונים"

#. TRANSLATORS: title of a track if it is unknown
#: ../xl/trax/track.py:66
#: ../plugins/notifyosd/__init__.py:71
msgid "Unknown"
msgstr "לא ידוע"

#. TRANSLATORS: String multiple tag values will be joined by
#: ../xl/trax/track.py:68
msgid " / "
msgstr ""

#. TRANSLATORS: Bitrate (k here is short for kbps).
#: ../xl/trax/track.py:585
#: ../xl/trax/track.py:647
#, python-format
msgid "%dk"
msgstr ""

#: ../xl/transcoder.py:56
msgid ""
"Vorbis is an open source, lossy audio codec with high quality output at a "
"lower file size than MP3."
msgstr ""
"Vorbis הינו מקודד המשבש את איכות השמע בקוד פתוח בעל פלט באיכות גבוהה ובנפח "
"הקטן מ־MP3."

#: ../xl/transcoder.py:66
msgid ""
"Free Lossless Audio Codec (FLAC) is an open source codec that compresses but "
"does not degrade audio quality."
msgstr ""
"מקודד השמע החופשי שאינו גורע (FLAC) הינו מקודד בקוד פתוח שדוחס אך לא גורע "
"מאיכות השמע."

#: ../xl/transcoder.py:78
msgid ""
"Apple's proprietary lossy audio format that achieves better sound quality "
"than MP3 at lower bitrates."
msgstr ""
"סוג מקודד השמע הקנייני של Apple גורע מאיכות השמע אך מגיע לאיכות שמע טובה "
"יותר מ־MP3 בקצב סיביות נמוך יותר."

#: ../xl/transcoder.py:89
msgid ""
"A proprietary and older, but also popular, lossy audio format. VBR gives "
"higher quality than CBR, but may be incompatible with some players."
msgstr ""
"סוג מקודד שמע ישן אך מוכר הגורע מאיכות השמע. VBR מעניק איכות גבוהה יותר מ־"
"CBR, אך אינו נתמך על ידי כמה מהנגנים."

#: ../xl/transcoder.py:100
msgid ""
"A proprietary and older, but also popular, lossy audio format. CBR gives "
"less quality than VBR, but is compatible with any player."
msgstr ""
"סוג מקודד שמע ישן אך מוכר הגורע מאיכות השמע. CBR מעניק איכות נמוכה יותר מ־"
"VBR, אך נתמך על ידי כל הנגנים."

#: ../xl/transcoder.py:111
msgid "A very fast Free lossless audio format with good compression."
msgstr "סוג מקודד מהיר וחופשי שאינו גורע מהאיכות בעל דחיסה מעולה."

#: ../xl/player/pipe.py:311
msgid "Automatic"
msgstr "אוטומטי"

<<<<<<< HEAD
#: ../xl/player/pipe.py:340 ../xl/player/pipe.py:365 ../xl/player/pipe.py:386
msgid "Custom"
msgstr "הגדרות אישיות"

#: ../xl/player/pipe.py:441 ../plugins/previewdevice/previewprefs.py:76
=======
#: ../xl/player/pipe.py:340
#: ../xl/player/pipe.py:365
#: ../xl/player/pipe.py:386
msgid "Custom"
msgstr "הגדרות אישיות"

#: ../xl/player/pipe.py:441
#: ../plugins/previewdevice/previewprefs.py:76
>>>>>>> 188b3494
msgid "Auto"
msgstr ""

#: ../xl/xldbus.py:117
#: ../xl/xldbus.py:496
#: ../plugins/lyricsviewer/__init__.py:243
msgid "Not playing."
msgstr "לא מנגן."

#: ../xl/xldbus.py:498
#, python-format
msgid ""
"status: %(status)s, title: %(title)s, artist: %(artist)s, album: %(album)s, "
"length: %(length)s, position: %(progress)s%% [%(position)s]"
msgstr ""
"מצב: %(status)s, כותרת: %(title)s, אמן: %(artist)s, אלבום: %(album)s, אורך: "
"%(length)s, מיקום: %(progress)s%% [%(position)s]"

#: ../xl/settings.py:103
msgid "Settings version is newer than current."
msgstr "גירסת ההגדרות חדשה יותר מהנוכחית."

#: ../xl/settings.py:247
msgid "We don't know how to store that kind of setting: "
msgstr "אנו לא יודעים כיצד לשמור סוג כזה של הגדרות: "

#: ../xl/settings.py:275
msgid "An Unknown type of setting was found!"
msgstr "נימצא סוג לא מוכר של הגדרות."

#: ../xl/playlist.py:152
#: ../xl/playlist.py:166
msgid "Invalid playlist type."
msgstr ""

<<<<<<< HEAD
#: ../xl/playlist.py:173 ../xlgui/widgets/playlist.py:335
=======
#: ../xl/playlist.py:173
#: ../xlgui/widgets/playlist.py:335
>>>>>>> 188b3494
msgid "Playlist"
msgstr "רשימת השמעה"

#: ../xl/playlist.py:322
msgid "M3U Playlist"
msgstr "רשימת השמעה M3U"

#: ../xl/playlist.py:423
msgid "PLS Playlist"
msgstr "רשימת השמעה PLS"

<<<<<<< HEAD
#: ../xl/playlist.py:517 ../xl/playlist.py:533
=======
#: ../xl/playlist.py:517
#: ../xl/playlist.py:533
>>>>>>> 188b3494
#, python-format
msgid "Invalid format for %s."
msgstr ""

#: ../xl/playlist.py:528
#, python-format
msgid "Unsupported version %(version)s for %(type)s"
msgstr ""

#: ../xl/playlist.py:588
msgid "ASX Playlist"
msgstr "רשימת השמעה ASX"

#: ../xl/playlist.py:759
msgid "XSPF Playlist"
msgstr "רשימת השמעה XSPF"

#: ../xl/playlist.py:874
msgid "Shuffle _Off"
msgstr ""

#: ../xl/playlist.py:875
msgid "Shuffle _Tracks"
msgstr ""

#: ../xl/playlist.py:875
msgid "Shuffle _Albums"
msgstr ""

#: ../xl/playlist.py:879
msgid "Repeat _Off"
msgstr ""

#: ../xl/playlist.py:879
msgid "Repeat _All"
msgstr ""

#: ../xl/playlist.py:879
msgid "Repeat O_ne"
msgstr ""

#: ../xl/playlist.py:883
msgid "Dynamic _Off"
msgstr ""

#: ../xl/playlist.py:883
msgid "Dynamic by Similar _Artists"
msgstr ""

<<<<<<< HEAD
#: ../xl/playlist.py:1824 ../xlgui/panel/playlists.py:59
#: ../xlgui/panel/playlists.py:71 ../xlgui/panel/playlists.py:78
=======
#: ../xl/playlist.py:1824
#: ../xlgui/panel/playlists.py:59
#: ../xlgui/panel/playlists.py:71
#: ../xlgui/panel/playlists.py:78
>>>>>>> 188b3494
#: ../plugins/osd/osd_preferences.ui.h:7
msgid "seconds"
msgstr "שניות"

<<<<<<< HEAD
#: ../xl/playlist.py:1825 ../xlgui/panel/playlists.py:71
msgid "minutes"
msgstr "דקות"

#: ../xl/playlist.py:1826 ../xlgui/panel/playlists.py:71
msgid "hours"
msgstr "שעות"

#: ../xl/playlist.py:1827 ../xlgui/panel/playlists.py:68
=======
#: ../xl/playlist.py:1825
#: ../xlgui/panel/playlists.py:71
msgid "minutes"
msgstr "דקות"

#: ../xl/playlist.py:1826
#: ../xlgui/panel/playlists.py:71
msgid "hours"
msgstr "שעות"

#: ../xl/playlist.py:1827
#: ../xlgui/panel/playlists.py:68
>>>>>>> 188b3494
#: ../xlgui/panel/playlists.py:71
msgid "days"
msgstr "ימים"

<<<<<<< HEAD
#: ../xl/playlist.py:1828 ../xlgui/panel/playlists.py:71
=======
#: ../xl/playlist.py:1828
#: ../xlgui/panel/playlists.py:71
>>>>>>> 188b3494
msgid "weeks"
msgstr "שבועות"

#: ../xl/lyrics.py:305
msgid "Local"
msgstr ""

#: ../xlgui/widgets/menuitems.py:96
msgid "Enqueue"
msgstr ""

<<<<<<< HEAD
#: ../xlgui/widgets/menuitems.py:118 ../xlgui/oldmenu.py:116
msgid "Replace Current"
msgstr ""

#: ../xlgui/widgets/menuitems.py:122 ../xlgui/oldmenu.py:114
msgid "Append to Current"
msgstr "הוסף לרשימת ההשמעה הנוכחית"

#: ../xlgui/widgets/menuitems.py:145 ../xlgui/properties.py:1135
=======
#: ../xlgui/widgets/menuitems.py:118
#: ../xlgui/oldmenu.py:116
msgid "Replace Current"
msgstr ""

#: ../xlgui/widgets/menuitems.py:122
#: ../xlgui/oldmenu.py:114
msgid "Append to Current"
msgstr "הוסף לרשימת ההשמעה הנוכחית"

#: ../xlgui/widgets/menuitems.py:145
#: ../xlgui/properties.py:1135
>>>>>>> 188b3494
msgid "Open Directory"
msgstr ""

#: ../xlgui/widgets/menuitems.py:167
msgid ""
"The files cannot be moved to the Trash. Delete them permanently from the "
"disk?"
msgstr ""

#: ../xlgui/widgets/menuitems.py:182
msgid "Move to Trash"
msgstr ""

#: ../xlgui/widgets/menuitems.py:193
msgid "_Show Playing Track"
msgstr ""

#: ../xlgui/widgets/filter.py:62
#: ../xlgui/panel/radio.py:200
msgid "Name:"
msgstr "שם:"

#: ../xlgui/widgets/filter.py:76
msgid "Match any of the criteria"
msgstr "תואם לקריטריונים"

#: ../xlgui/widgets/filter.py:78
msgid "Randomize results"
msgstr "תוצאות אקראיות"

#: ../xlgui/widgets/filter.py:94
msgid "Limit to: "
msgstr "הגבל ל־: "

#: ../xlgui/widgets/filter.py:104
msgid " tracks"
msgstr ""

#: ../xlgui/widgets/playback.py:95
#: ../xlgui/widgets/info.py:71
msgid "Not Playing"
msgstr "לא מנגן"

#: ../xlgui/widgets/playback.py:744
#, python-format
msgid "Seeking: %s"
msgstr ""

#: ../xlgui/widgets/playback.py:1020
msgid "Move"
msgstr ""

#: ../xlgui/widgets/playback.py:1166
msgid "New Marker"
msgstr ""

#: ../xlgui/widgets/playback.py:1265
msgid "Muted"
msgstr ""

#. TRANSLATORS: Volume percentage
#: ../xlgui/widgets/playback.py:1271
#, python-format
msgid "%d%%"
msgstr ""

#: ../xlgui/widgets/playback.py:1274
msgid "Full Volume"
msgstr ""

#: ../xlgui/widgets/info.py:65
msgid ""
"<span size=\"x-large\" weight=\"bold\">$title</span>\n"
"by $artist\n"
"from $album"
msgstr ""

#: ../xlgui/widgets/info.py:426
msgid "Various"
msgstr ""

#: ../xlgui/widgets/info.py:445
#, python-format
msgid "%(track_count)d in total (%(total_duration)s)"
msgstr ""

#: ../xlgui/widgets/info.py:602
#, python-format
msgid "%d in collection"
msgstr ""

#: ../xlgui/widgets/info.py:624
#: ../xlgui/widgets/info.py:631
#, python-format
msgid "%d showing"
msgstr ""

#: ../xlgui/widgets/info.py:628
#: ../xlgui/widgets/info.py:635
#, python-format
msgid "%d selected"
msgstr ""

#: ../xlgui/widgets/queue.py:87
msgid "Queue"
msgstr "השהה"

#: ../xlgui/widgets/queue.py:89
#, python-format
msgid "Queue (%d)"
msgstr ""

#. TRANSLATORS: Title of the track number column
#: ../xlgui/widgets/playlist_columns.py:217
#: ../xlgui/panel/flatplaylist.py:100
msgid "#"
msgstr "מס'"

#: ../xlgui/widgets/playlist_columns.py:218
msgid "Track Number"
msgstr "מספר רצועה"

#: ../xlgui/widgets/playlist_columns.py:225
#: ../xlgui/properties.py:69
#: ../xlgui/panel/flatplaylist.py:108
#: ../xlgui/panel/playlists.py:235
#: ../plugins/cd/cdprefs.py:106
#: ../plugins/minimode/minimode_preferences.py:93
msgid "Title"
msgstr "כותרת"

<<<<<<< HEAD
#: ../xlgui/widgets/playlist_columns.py:232 ../xlgui/properties.py:63
#: ../xlgui/panel/collection.py:173 ../xlgui/panel/playlists.py:234
#: ../data/ui/widgets/tracklist_info.ui.h:2 ../plugins/cd/cdprefs.py:107
=======
#: ../xlgui/widgets/playlist_columns.py:232
#: ../xlgui/properties.py:63
#: ../xlgui/panel/collection.py:173
#: ../xlgui/panel/playlists.py:234
#: ../data/ui/widgets/tracklist_info.ui.h:2
#: ../plugins/cd/cdprefs.py:107
>>>>>>> 188b3494
#: ../plugins/minimode/minimode_preferences.py:94
#: ../plugins/jamendo/ui/jamendo_panel.ui.h:17
msgid "Artist"
msgstr "אומן"

#: ../xlgui/widgets/playlist_columns.py:239
#: ../xlgui/properties.py:72
#: ../data/ui/trackproperties_dialog_cover_row.ui.h:12
#: ../plugins/cd/cdprefs.py:108
#: ../plugins/minimode/minimode_preferences.py:95
msgid "Composer"
msgstr "מלחין"

<<<<<<< HEAD
#: ../xlgui/widgets/playlist_columns.py:246 ../xlgui/properties.py:64
#: ../xlgui/panel/collection.py:176 ../xlgui/panel/playlists.py:236
#: ../data/ui/widgets/tracklist_info.ui.h:1 ../plugins/cd/cdprefs.py:109
=======
#: ../xlgui/widgets/playlist_columns.py:246
#: ../xlgui/properties.py:64
#: ../xlgui/panel/collection.py:176
#: ../xlgui/panel/playlists.py:236
#: ../data/ui/widgets/tracklist_info.ui.h:1
#: ../plugins/cd/cdprefs.py:109
>>>>>>> 188b3494
#: ../plugins/minimode/minimode_preferences.py:96
#: ../plugins/jamendo/ui/jamendo_panel.ui.h:18
msgid "Album"
msgstr "אלבום"

#: ../xlgui/widgets/playlist_columns.py:253
#: ../xlgui/properties.py:80
#: ../xlgui/panel/playlists.py:237
#: ../plugins/cd/cdprefs.py:110
#: ../plugins/minimode/minimode_preferences.py:97
msgid "Length"
msgstr "אורך"

#: ../xlgui/widgets/playlist_columns.py:260
#: ../xlgui/properties.py:75
msgid "Disc"
msgstr "אלבום"

#: ../xlgui/widgets/playlist_columns.py:261
msgid "Disc Number"
msgstr "תקליטור מספר"

#: ../xlgui/widgets/playlist_columns.py:268
#: ../xlgui/panel/playlists.py:238
#: ../plugins/cd/cdprefs.py:112
#: ../plugins/minimode/minimode_preferences.py:99
#: ../plugins/minimode/controls.py:527
#: ../plugins/jamendo/ui/jamendo_panel.ui.h:9
msgid "Rating"
msgstr "דירוג"

<<<<<<< HEAD
#: ../xlgui/widgets/playlist_columns.py:312 ../xlgui/properties.py:59
=======
#: ../xlgui/widgets/playlist_columns.py:312
#: ../xlgui/properties.py:59
>>>>>>> 188b3494
#: ../plugins/cd/cdprefs.py:113
#: ../plugins/minimode/minimode_preferences.py:100
msgid "Date"
msgstr "תאריך"

<<<<<<< HEAD
#: ../xlgui/widgets/playlist_columns.py:318 ../xlgui/properties.py:71
#: ../xlgui/panel/playlists.py:241 ../plugins/cd/cdprefs.py:114
=======
#: ../xlgui/widgets/playlist_columns.py:318
#: ../xlgui/properties.py:71
#: ../xlgui/panel/playlists.py:241
#: ../plugins/cd/cdprefs.py:114
>>>>>>> 188b3494
#: ../plugins/minimode/minimode_preferences.py:101
msgid "Genre"
msgstr "ז'אנר"

<<<<<<< HEAD
#: ../xlgui/widgets/playlist_columns.py:325 ../xlgui/properties.py:78
=======
#: ../xlgui/widgets/playlist_columns.py:325
#: ../xlgui/properties.py:78
>>>>>>> 188b3494
#: ../plugins/cd/cdprefs.py:115
#: ../plugins/minimode/minimode_preferences.py:102
msgid "Bitrate"
msgstr "קצב סיביות"

<<<<<<< HEAD
#: ../xlgui/widgets/playlist_columns.py:332 ../xlgui/properties.py:81
#: ../xlgui/panel/playlists.py:244 ../data/ui/collection_manager.ui.h:2
=======
#: ../xlgui/widgets/playlist_columns.py:332
#: ../xlgui/properties.py:81
#: ../xlgui/panel/playlists.py:244
#: ../data/ui/collection_manager.ui.h:2
>>>>>>> 188b3494
#: ../plugins/cd/cdprefs.py:116
#: ../plugins/minimode/minimode_preferences.py:103
msgid "Location"
msgstr "מיקום"

<<<<<<< HEAD
#: ../xlgui/widgets/playlist_columns.py:339 ../xlgui/panel/files.py:150
=======
#: ../xlgui/widgets/playlist_columns.py:339
#: ../xlgui/panel/files.py:150
>>>>>>> 188b3494
#: ../plugins/cd/cdprefs.py:117
#: ../plugins/minimode/minimode_preferences.py:104
msgid "Filename"
msgstr "שם קובץ"

#: ../xlgui/widgets/playlist_columns.py:346
msgid "Playcount"
msgstr "מספור השמעות"

<<<<<<< HEAD
#: ../xlgui/widgets/playlist_columns.py:353 ../xlgui/properties.py:76
#: ../xlgui/panel/playlists.py:170 ../xlgui/panel/playlists.py:245
=======
#: ../xlgui/widgets/playlist_columns.py:353
#: ../xlgui/properties.py:76
#: ../xlgui/panel/playlists.py:170
#: ../xlgui/panel/playlists.py:245
>>>>>>> 188b3494
#: ../plugins/cd/cdprefs.py:120
#: ../plugins/minimode/minimode_preferences.py:107
msgid "BPM"
msgstr "BPM"

<<<<<<< HEAD
#: ../xlgui/widgets/playlist_columns.py:360 ../xlgui/properties.py:86
#: ../xlgui/panel/playlists.py:243 ../plugins/cd/cdprefs.py:119
=======
#: ../xlgui/widgets/playlist_columns.py:360
#: ../xlgui/properties.py:86
#: ../xlgui/panel/playlists.py:243
#: ../plugins/cd/cdprefs.py:119
>>>>>>> 188b3494
#: ../plugins/minimode/minimode_preferences.py:106
msgid "Last played"
msgstr "נוגן אחרון"

<<<<<<< HEAD
#: ../xlgui/widgets/playlist_columns.py:366 ../xlgui/properties.py:79
=======
#: ../xlgui/widgets/playlist_columns.py:366
#: ../xlgui/properties.py:79
>>>>>>> 188b3494
#: ../xlgui/panel/playlists.py:242
msgid "Date added"
msgstr ""

#: ../xlgui/widgets/playlist_columns.py:372
msgid "Schedule"
msgstr ""

<<<<<<< HEAD
#: ../xlgui/widgets/playlist_columns.py:491 ../xlgui/properties.py:77
msgid "Comment"
msgstr ""

#: ../xlgui/widgets/playlist_columns.py:500 ../xlgui/panel/playlists.py:178
=======
#: ../xlgui/widgets/playlist_columns.py:491
#: ../xlgui/properties.py:77
msgid "Comment"
msgstr ""

#: ../xlgui/widgets/playlist_columns.py:500
#: ../xlgui/panel/playlists.py:178
>>>>>>> 188b3494
#: ../xlgui/panel/playlists.py:246
msgid "Grouping"
msgstr ""

#: ../xlgui/widgets/playlist_columns.py:619
msgid "_Resizable"
msgstr "_ניתן לשינוי גודל"

#: ../xlgui/widgets/playlist_columns.py:624
msgid "_Autosize"
msgstr "_גודל אוטומטי"

#: ../xlgui/widgets/rating.py:261
msgid "Rating:"
msgstr "דירוג:"

#: ../xlgui/widgets/playlist.py:129
msgid "Shuffle"
msgstr "ערבב"

#: ../xlgui/widgets/playlist.py:133
msgid "Repeat"
msgstr "חזור"

#: ../xlgui/widgets/playlist.py:137
msgid "Dynamic"
msgstr "מצב נגינה דינאמי"

#: ../xlgui/widgets/playlist.py:152
msgid "Remove Current Track From Playlist"
msgstr ""

#: ../xlgui/widgets/playlist.py:182
msgid "Randomize Playlist"
msgstr "ערבב את רשימת ההשמעה"

#: ../xlgui/widgets/playlist.py:185
msgid "Randomize Selection"
msgstr ""

#: ../xlgui/widgets/playlist.py:206
#: ../xlgui/oldmenu.py:188
#: ../xlgui/playlist.py:76
#: ../xlgui/panel/radio.py:435
#: ../plugins/droptrayicon/__init__.py:288
msgid "New Playlist"
msgstr "רשימת השמעה חדשה"

#: ../xlgui/widgets/playlist.py:226
#: ../xlgui/oldmenu.py:244
msgid "Rename"
msgstr "שנה שם"

#: ../xlgui/widgets/playlist.py:266
msgid "Stop Playback After This Track"
msgstr ""

#: ../xlgui/widgets/playlist.py:273
msgid "Continue Playback After This Track"
msgstr ""

#: ../xlgui/widgets/playlist.py:534
msgid "Requires plugins providing dynamic playlists"
msgstr ""

<<<<<<< HEAD
#: ../xlgui/widgets/playlist.py:538 ../data/ui/playlist.ui.h:3
=======
#: ../xlgui/widgets/playlist.py:538
#: ../data/ui/playlist.ui.h:3
>>>>>>> 188b3494
msgid "Dynamically add similar tracks to the playlist"
msgstr "הוסף בצורה דינאמית רצועות דומות לרשימת ההשמעה"

#: ../xlgui/widgets/dialogs.py:283
msgid "Enter the URL to open"
msgstr "הכנס את ה- URL לפתיחה"

#: ../xlgui/widgets/dialogs.py:284
msgid "Open URL"
msgstr "פתח URL"

#: ../xlgui/widgets/dialogs.py:552
msgid "Select File Type (by Extension)"
msgstr ""

#: ../xlgui/widgets/dialogs.py:608
msgid "Choose Media to Open"
msgstr ""

#: ../xlgui/widgets/dialogs.py:619
msgid "Supported Files"
msgstr "קבצים נתמכים"

#: ../xlgui/widgets/dialogs.py:621
msgid "Music Files"
msgstr "קבצי מוסיקה"

#: ../xlgui/widgets/dialogs.py:623
#: ../xlgui/widgets/dialogs.py:781
msgid "Playlist Files"
msgstr "קבצי רשימת השמעה"

#: ../xlgui/widgets/dialogs.py:625
#: ../xlgui/widgets/dialogs.py:783
#: ../xlgui/preferences/plugin.py:201
msgid "All Files"
msgstr "כל הקבצים"

#: ../xlgui/widgets/dialogs.py:699
msgid "Choose Directory to Open"
msgstr ""

#: ../xlgui/widgets/dialogs.py:770
#: ../xlgui/menu.py:87
#: ../xlgui/oldmenu.py:192
msgid "Import Playlist"
msgstr ""

#: ../xlgui/widgets/dialogs.py:863
msgid "Export Current Playlist"
msgstr ""

#: ../xlgui/widgets/dialogs.py:874
msgid "Use relative paths to tracks"
msgstr ""

#: ../xlgui/widgets/dialogs.py:929
#, python-format
msgid "Playlist saved as <b>%s</b>."
msgstr ""

#: ../xlgui/widgets/dialogs.py:943
#, python-format
msgid "Close %s"
msgstr "סגור %s"

#: ../xlgui/widgets/dialogs.py:944
#, python-format
msgid "<b>Save changes to %s before closing?</b>"
msgstr "<b>האם לשמור את השינויים ל־%s לפני הסגירה?</b>"

#: ../xlgui/widgets/dialogs.py:945
msgid "Your changes will be lost if you don't save them"
msgstr "השינויים שלך יאבדו אם לא תשמור אותם"

#: ../xlgui/widgets/dialogs.py:947
msgid "Close Without Saving"
msgstr "סגירה ללא שמירה"

#: ../xlgui/widgets/dialogs.py:1303
msgid "Yes to all"
msgstr ""

#: ../xlgui/widgets/dialogs.py:1311
msgid "No to all"
msgstr ""

#: ../xlgui/widgets/dialogs.py:1336
#: ../xlgui/properties.py:1209
#, python-format
msgid "Saved %(count)s of %(total)s."
msgstr ""

#: ../xlgui/widgets/dialogs.py:1456
#, python-format
msgid "Error occurred while copying %s: %s"
msgstr ""

#: ../xlgui/widgets/dialogs.py:1465
#, python-format
msgid "File exists, overwrite %s ?"
msgstr ""

#: ../xlgui/widgets/dialogs.py:1516
msgid "Playlist name:"
msgstr ""

#: ../xlgui/widgets/dialogs.py:1517
msgid "Add new playlist..."
msgstr ""

#: ../xlgui/widgets/dialogs.py:1526
#: ../xlgui/panel/playlists.py:755
#: ../xlgui/panel/playlists.py:838
msgid "You did not enter a name for your playlist"
msgstr "לא הוזן שם עבור רשימת ההשמעה"

#: ../xlgui/widgets/dialogs.py:1529
#: ../xlgui/panel/playlists.py:321
#: ../xlgui/panel/playlists.py:761
#: ../xlgui/panel/playlists.py:845
msgid "The playlist name you entered is already in use."
msgstr "שם רשימת ההשמעה שהכנסת כבר נימצא בשימוש"

<<<<<<< HEAD
#: ../xlgui/widgets/notebook.py:146 ../xlgui/menu.py:115
=======
#: ../xlgui/widgets/notebook.py:146
#: ../xlgui/menu.py:115
>>>>>>> 188b3494
msgid "Close Tab"
msgstr ""

#: ../xlgui/main.py:111
msgid "$title (by $artist)"
msgstr ""

#: ../xlgui/main.py:466
msgid "Toggle: Stop after Selected Track"
msgstr ""

#: ../xlgui/main.py:569
#: ../plugins/previewdevice/__init__.py:365
msgid "Playback error encountered!"
msgstr ""

#: ../xlgui/main.py:576
#, python-format
msgid "Buffering: %d%%..."
msgstr "טוען: %d%%..."

#: ../xlgui/main.py:628
#: ../plugins/previewdevice/__init__.py:376
msgid "Continue Playback"
msgstr "המשך השמעה"

#: ../xlgui/main.py:632
#: ../xlgui/main.py:820
#: ../plugins/previewdevice/__init__.py:347
#: ../plugins/previewdevice/__init__.py:380
msgid "Pause Playback"
msgstr "עצור השמעה"

#: ../xlgui/main.py:774
#: ../xlgui/menu.py:103
msgid "Playlist export failed!"
msgstr ""

#: ../xlgui/main.py:832
#: ../data/ui/main.ui.h:7
#: ../plugins/previewdevice/__init__.py:358
msgid "Start Playback"
msgstr "התחל השמעה"

#: ../xlgui/tray.py:148
msgid "Exaile Music Player"
msgstr "נגן המוסיקה Exaile"

#: ../xlgui/menu.py:52
msgid "_New Playlist"
msgstr "_רשימת השמעה חדשה"

#: ../xlgui/menu.py:71
msgid "Open _URL"
msgstr "פתח _URL"

#: ../xlgui/menu.py:81
msgid "Open Directories"
msgstr ""

#: ../xlgui/menu.py:109
msgid "_Export Current Playlist"
msgstr ""

#: ../xlgui/menu.py:124
#: ../xlgui/preferences/widgets.py:70
msgid "Restart"
msgstr ""

#: ../xlgui/menu.py:147
msgid "_Collection"
msgstr "_אוסף"

#: ../xlgui/menu.py:151
msgid "_Queue"
msgstr "_תור"

#: ../xlgui/menu.py:158
msgid "C_overs"
msgstr "ע_טיפות"

#: ../xlgui/menu.py:190
msgid "_Playlist Utilities Bar"
msgstr ""

#: ../xlgui/menu.py:192
msgid "_Columns"
msgstr "_עמודות"

#: ../xlgui/menu.py:199
msgid "C_lear playlist"
msgstr ""

#: ../xlgui/menu.py:215
msgid "_Device Manager"
msgstr "_מנהל התקנים"

#: ../xlgui/menu.py:218
msgid "Re_scan Collection"
msgstr "סרוק_מחדש את האוסף"

#: ../xlgui/menu.py:221
msgid "Track _Properties"
msgstr ""

#: ../xlgui/progress.py:79
msgid "Cancel"
msgstr "בטל"

#: ../xlgui/properties.py:51
msgid "Original album"
msgstr ""

#: ../xlgui/properties.py:52
msgid "Lyricist"
msgstr "כותב המילים"

#: ../xlgui/properties.py:54
msgid "Website"
msgstr "אתר הבית"

#: ../xlgui/properties.py:55
#: ../xlgui/cover.py:793
msgid "Cover"
msgstr ""

#: ../xlgui/properties.py:56
msgid "Original artist"
msgstr ""

#: ../xlgui/properties.py:57
msgid "Author"
msgstr "יוצר"

#: ../xlgui/properties.py:58
msgid "Original date"
msgstr ""

#: ../xlgui/properties.py:60
msgid "Arranger"
msgstr "מסדר"

#: ../xlgui/properties.py:61
#: ../data/ui/trackproperties_dialog_cover_row.ui.h:10
msgid "Conductor"
msgstr "מנצח"

#: ../xlgui/properties.py:62
msgid "Performer"
msgstr "מבצע"

#: ../xlgui/properties.py:65
msgid "Copyright"
msgstr "זכויות יוצרים"

#: ../xlgui/properties.py:66
#: ../plugins/lyricsviewer/__init__.py:62
#: ../plugins/lyricsviewer/lyricsviewer.ui.h:1
#: ../plugins/lyricsviewer/PLUGININFO:5
#: ../plugins/lyricsfly/PLUGININFO:5
#: ../plugins/lyricwiki/PLUGININFO:5
msgid "Lyrics"
msgstr "מלים"

#: ../xlgui/properties.py:67
#: ../plugins/jamendo/ui/jamendo_panel.ui.h:20
msgid "Track"
msgstr "רצועה"

#: ../xlgui/properties.py:68
#: ../data/ui/preferences/plugin.ui.h:2
msgid "Version"
msgstr "גירסה"

#: ../xlgui/properties.py:70
msgid "ISRC"
msgstr "ISRC"

#: ../xlgui/properties.py:73
msgid "Encoded by"
msgstr ""

#: ../xlgui/properties.py:74
msgid "Organization"
msgstr "ארגון"

#: ../xlgui/properties.py:83
msgid "Modified"
msgstr "השתנה"

#: ../xlgui/properties.py:85
msgid "Times played"
msgstr ""

#: ../xlgui/properties.py:244
msgid "Writing of tags failed"
msgstr ""

#: ../xlgui/properties.py:245
msgid ""
"Tags could not be written to the following files:\n"
"{files}"
msgstr ""

#: ../xlgui/properties.py:270
#, python-format
msgid "Editing track %(current)d of %(total)d"
msgstr ""

#: ../xlgui/properties.py:438
msgid "Apply changes before closing?"
msgstr ""

#: ../xlgui/properties.py:439
msgid "Your changes will be lost if you do not apply them now."
msgstr ""

#: ../xlgui/properties.py:614
#, python-format
msgid "%s:"
msgstr ""

#. TRANSLATORS: This is the 'of' between numbers in fields like
#. tracknumber, discnumber, etc. in the tagger.
#: ../xlgui/properties.py:820
msgid "of:"
msgstr ""

#: ../xlgui/properties.py:909
msgid "JPEG image"
msgstr ""

#: ../xlgui/properties.py:915
msgid "PNG image"
msgstr ""

#: ../xlgui/properties.py:919
msgid "Image"
msgstr ""

#: ../xlgui/properties.py:926
msgid "Linked image"
msgstr ""

#: ../xlgui/properties.py:1036
#: ../xlgui/cover.py:1104
msgid "{width}x{height} pixels"
msgstr ""

#: ../xlgui/properties.py:1038
msgid "{format} ({width}x{height} pixels)"
msgstr ""

#: ../xlgui/properties.py:1051
msgid "Select image to set as cover"
msgstr ""

#: ../xlgui/properties.py:1060
msgid "Supported image formats"
msgstr ""

#: ../xlgui/properties.py:1183
msgid "Apply current value to all tracks"
msgstr ""

#: ../xlgui/cover.py:112
msgid "{outstanding} covers left to fetch"
msgstr ""

#: ../xlgui/cover.py:113
msgid "All covers fetched"
msgstr ""

#: ../xlgui/cover.py:138
msgid "Collecting albums and covers..."
msgstr ""

#: ../xlgui/cover.py:493
msgid "Show Cover"
msgstr "הצגת העטיפה"

#: ../xlgui/cover.py:494
msgid "Fetch Cover"
msgstr "הורדת העטיפה"

#: ../xlgui/cover.py:495
msgid "Remove Cover"
msgstr "הסר תמונת אלבום"

#: ../xlgui/cover.py:795
#, python-format
msgid "Cover for %s"
msgstr ""

#: ../xlgui/cover.py:957
#, python-format
msgid "Cover options for %(artist)s - %(album)s"
msgstr ""

#: ../xlgui/cover.py:990
msgid "Loading..."
msgstr ""

#: ../xlgui/cover.py:1062
msgid "No covers found."
msgstr "לא נמצאו תמונות אלבום."

#: ../xlgui/cover.py:1063
msgid ""
"None of the enabled sources has a cover for this track, try enabling more "
"sources."
msgstr ""

#: ../xlgui/devices.py:76
msgid "Icon"
msgstr "איקון"

#: ../xlgui/devices.py:81
msgid "Device"
msgstr "התקן"

#: ../xlgui/devices.py:88
msgid "Driver"
msgstr "מנהל התקן"

#: ../xlgui/__init__.py:296
msgid "Scanning collection..."
msgstr "סורק את האוסף..."

#: ../xlgui/__init__.py:380
#, python-format
msgid "Scanning %s..."
msgstr "סורק %s..."

#: ../xlgui/oldmenu.py:72
msgid "Toggle Queue"
msgstr "הפעל השהייה"

#: ../xlgui/oldmenu.py:118
msgid "Queue Items"
msgstr "השהה פריטים"

#: ../xlgui/oldmenu.py:121
#: ../data/ui/trackproperties_dialog.ui.h:7
msgid "Properties"
msgstr "מאפיינים"

#: ../xlgui/oldmenu.py:185
msgid "New Station"
msgstr "תחנה חדשה"

#: ../xlgui/oldmenu.py:190
msgid "New Smart Playlist"
msgstr "רשימת השמעה חכמה חדשה"

#: ../xlgui/oldmenu.py:246
msgid "Edit"
msgstr "ערוך"

#: ../xlgui/oldmenu.py:249
msgid "Export Playlist"
msgstr "ייצוא רשימת השמעה"

#: ../xlgui/oldmenu.py:251
msgid "Export Files"
msgstr ""

#: ../xlgui/oldmenu.py:254
msgid "Delete Playlist"
msgstr "מחק רשימת השמעה"

#: ../xlgui/oldmenu.py:268
msgid "Choose directory to export files to"
msgstr ""

<<<<<<< HEAD
#: ../xlgui/oldmenu.py:278 ../xlgui/panel/playlists.py:1178
=======
#: ../xlgui/oldmenu.py:278
#: ../xlgui/panel/playlists.py:1178
>>>>>>> 188b3494
msgid "Are you sure you want to permanently delete the selected playlist?"
msgstr "האם ברצונך למחוק לצמיתות את רשימת ההשמעה ?"

#: ../xlgui/oldmenu.py:291
msgid "Enter the new name you want for your playlist"
msgstr "יש להזין את השם החדש לרשימת ההשמעה שלך"

#: ../xlgui/oldmenu.py:292
msgid "Rename Playlist"
msgstr "שינוי שם לרשימת השמעה"

<<<<<<< HEAD
#: ../xlgui/oldmenu.py:331 ../plugins/multialarmclock/malrmclk.ui.h:2
=======
#: ../xlgui/oldmenu.py:331
#: ../plugins/multialarmclock/malrmclk.ui.h:2
>>>>>>> 188b3494
msgid "Remove"
msgstr "הסר"

#: ../xlgui/playlist.py:77
msgid "Drop here to create a new playlist"
msgstr ""

#: ../xlgui/playlist.py:137
msgid "Recently Closed Tabs"
msgstr ""

#: ../xlgui/playlist.py:214
#, python-format
msgid "Playlist %d"
msgstr "רשימת השמעה %d"

#: ../xlgui/playlist.py:394
msgid "{playlist_name} ({track_count} tracks, closed {minutes} min ago)"
msgstr ""

#: ../xlgui/playlist.py:400
msgid "{playlist_name} ({track_count} tracks, closed {seconds} sec ago)"
msgstr ""

#: ../xlgui/collection.py:115
msgid "Add a Directory"
msgstr ""

#: ../xlgui/collection.py:134
msgid "Directory not added."
msgstr ""

#: ../xlgui/collection.py:135
msgid ""
"The directory is already in your collection or is a subdirectory of another "
"directory in your collection."
msgstr ""

#: ../xlgui/panel/device.py:137
#, python-format
msgid "Transferring to %s..."
msgstr "מעביר אל %s..."

#: ../xlgui/panel/radio.py:126
#: ../xlgui/panel/radio.py:490
#: ../xlgui/panel/radio.py:566
msgid "Loading streams..."
msgstr "טוען קישורים..."

#: ../xlgui/panel/radio.py:198
msgid "Add Radio Station"
msgstr "הוסף תחנת רדיו"

#: ../xlgui/panel/radio.py:201
#: ../plugins/audioscrobbler/asprefs_pane.ui.h:5
msgid "URL:"
msgstr "כתובת אינטרנט (URL):"

#: ../xlgui/panel/radio.py:273
msgid "Saved Stations"
msgstr "התחנות נשמרו"

#: ../xlgui/panel/radio.py:274
msgid "Radio Streams"
msgstr "שידורי רדיו"

#: ../xlgui/panel/radio.py:304
#: ../plugins/wikipedia/data/wikipanel.ui.h:4
msgid "Refresh"
msgstr "טען מחדש"

#: ../xlgui/panel/radio.py:434
msgid "Enter the name you want for your new playlist"
msgstr "יש להזין את השם עבור רשימת ההשמעה החדשה."

#: ../xlgui/panel/collection.py:179
msgid "Genre - Artist"
msgstr "סגנון - אמן"

#: ../xlgui/panel/collection.py:182
msgid "Genre - Album"
msgstr "סגנון - אלבום"

#: ../xlgui/panel/collection.py:185
msgid "Date - Artist"
msgstr ""

#: ../xlgui/panel/collection.py:188
msgid "Date - Album"
msgstr ""

#: ../xlgui/panel/collection.py:191
msgid "Artist - (Date - Album)"
msgstr ""

#: ../xlgui/panel/collection.py:314
msgid "Rescan Collection"
msgstr "סרקו את האוסף מחדש"

#. TRANSLATORS: File size column in the file browser
#: ../xlgui/panel/files.py:174
msgid "Size"
msgstr "גודל"

#: ../xlgui/panel/files.py:441
#, python-format
msgid "%s KB"
msgstr "%s ק\"ב"

#. TRANSLATORS: Logical AND used for smart playlists
#: ../xlgui/panel/playlists.py:64
msgid "and"
msgstr "ו"

#. TRANSLATORS: True if haystack is equal to needle
#: ../xlgui/panel/playlists.py:198
msgid "is"
msgstr "הוא"

#. TRANSLATORS: True if haystack is not equal to needle
#: ../xlgui/panel/playlists.py:200
msgid "is not"
msgstr "אינו"

#. TRANSLATORS: True if the specified tag is present (uses the NullField
#. to compare to __null__)
#: ../xlgui/panel/playlists.py:203
msgid "is set"
msgstr ""

#. TRANSLATORS: True if the specified tag is not present (uses the NullField
#. to compare to __null__)
#: ../xlgui/panel/playlists.py:206
msgid "is not set"
msgstr ""

#. TRANSLATORS: True if haystack contains needle
#: ../xlgui/panel/playlists.py:208
msgid "contains"
msgstr "מכיל"

#. TRANSLATORS: True if haystack does not contain needle
#: ../xlgui/panel/playlists.py:210
msgid "does not contain"
msgstr "אינו מכיל"

#. TRANSLATORS: True if haystack matches regular expression
#: ../xlgui/panel/playlists.py:212
msgid "regex"
msgstr ""

#. TRANSLATORS: True if haystack does not match regular expression
#: ../xlgui/panel/playlists.py:214
msgid "not regex"
msgstr ""

#. TRANSLATORS: Example: rating >= 5
#: ../xlgui/panel/playlists.py:216
msgid "at least"
msgstr "לפחות"

#. TRANSLATORS: Example: rating <= 3
#: ../xlgui/panel/playlists.py:218
msgid "at most"
msgstr "לכל היותר"

#. TRANSLATORS: Example: year < 1999
#: ../xlgui/panel/playlists.py:220
msgid "before"
msgstr "לפני"

#. TRANSLATORS: Example: year > 2002
#: ../xlgui/panel/playlists.py:222
msgid "after"
msgstr "לאחר"

#. TRANSLATORS: Example: 1980 <= year <= 1987
#: ../xlgui/panel/playlists.py:224
msgid "between"
msgstr "בין"

#: ../xlgui/panel/playlists.py:225
msgid "greater than"
msgstr "גדול מ-"

#: ../xlgui/panel/playlists.py:226
msgid "less than"
msgstr "קטן מ-"

#. TRANSLATORS: Example: track has been added in the last 2 days
#: ../xlgui/panel/playlists.py:228
msgid "in the last"
msgstr "לאחרונה"

#. TRANSLATORS: Example: track has not been added in the last 5 hours
#: ../xlgui/panel/playlists.py:230
msgid "not in the last"
msgstr "לא לאחרונה"

#: ../xlgui/panel/playlists.py:239
msgid "Plays"
msgstr "מתנגן"

#: ../xlgui/panel/playlists.py:240
msgid "Year"
msgstr "שנה"

#. TRANSLATORS: Playlist title suggestion with more
#. than two values
#: ../xlgui/panel/playlists.py:424
#: ../xlgui/panel/playlists.py:438
#: ../xlgui/panel/playlists.py:452
#, python-format
msgid "%(first)s, %(second)s and others"
msgstr ""

#. TRANSLATORS: Playlist title suggestion with two values
#: ../xlgui/panel/playlists.py:429
#: ../xlgui/panel/playlists.py:443
#: ../xlgui/panel/playlists.py:457
#, python-format
msgid "%(first)s and %(second)s"
msgstr ""

#: ../xlgui/panel/playlists.py:675
msgid "Smart Playlists"
msgstr "רשימות השמעה חכמות"

#: ../xlgui/panel/playlists.py:678
msgid "Custom Playlists"
msgstr "רשימות השמעה אישיות"

#: ../xlgui/panel/playlists.py:733
msgid "Add Smart Playlist"
msgstr "הוספת רשימת השמעה חכמה"

#: ../xlgui/panel/playlists.py:808
msgid "Edit Smart Playlist"
msgstr "עריכת רשימת השמעה חכמה"

#: ../xlgui/panel/playlists.py:1125
#, python-format
msgid "Exporting %s"
msgstr ""

#: ../xlgui/preferences/playback.py:35
msgid "Playback"
msgstr "ניגון"

#: ../xlgui/preferences/plugin.py:40
#: ../xlgui/preferences/__init__.py:124
msgid "Plugins"
msgstr "תוספים"

#: ../xlgui/preferences/plugin.py:92
#: ../plugins/grouptagger/gt_common.py:64
#: ../plugins/grouptagger/gt_widgets.py:58
msgid "Uncategorized"
msgstr ""

#: ../xlgui/preferences/plugin.py:135
msgid "Could not load plugin info!"
msgstr ""

#: ../xlgui/preferences/plugin.py:137
#, python-format
msgid "Failed plugin: %s"
msgid_plural "Failed plugins: %s"
msgstr[0] ""
msgstr[1] ""

#: ../xlgui/preferences/plugin.py:167
#: ../xlgui/preferences/plugin.py:261
msgid "Could not disable plugin!"
msgstr ""

#: ../xlgui/preferences/plugin.py:177
#: ../xlgui/preferences/plugin.py:255
msgid "Could not enable plugin!"
msgstr ""

#: ../xlgui/preferences/plugin.py:185
msgid "Choose a Plugin"
msgstr ""

#: ../xlgui/preferences/plugin.py:194
msgid "Plugin Archives"
msgstr "ארכיוני תוספים"

#: ../xlgui/preferences/plugin.py:213
msgid "Plugin file installation failed!"
msgstr ""

#: ../xlgui/preferences/cover.py:38
#: ../plugins/musicbrainzcovers/PLUGININFO:5
#: ../plugins/lastfmcovers/PLUGININFO:5
#: ../plugins/amazoncovers/PLUGININFO:5
msgid "Covers"
msgstr "עטיפות"

#: ../xlgui/preferences/appearance.py:34
#: ../plugins/osd/osd_preferences.ui.h:9
msgid "Appearance"
msgstr "מראה"

#: ../xlgui/preferences/collection.py:23
#: ../data/ui/panel/device.ui.h:1
#: ../data/ui/panel/collection.ui.h:1
msgid "Collection"
msgstr "אוסף"

#. TRANSLATORS: Grammatical articles that are ignored while sorting the
#. collection panel. For example, in French locales this could be
#. the space-separated list "l' la le les".
#. If this practice is not common in your locale, simply
#. translate this to an empty string.
#: ../xlgui/preferences/collection.py:34
msgid "the"
msgstr ""

#: ../xlgui/preferences/collection.py:56
msgid "Reset to Defaults"
msgstr ""

#: ../xlgui/preferences/widgets.py:66
msgid "Restart Exaile?"
msgstr ""

#: ../xlgui/preferences/widgets.py:68
msgid "A restart is required for this change to take effect."
msgstr ""

#: ../xlgui/preferences/widgets.py:619
msgid "Action"
msgstr "פעולה"

#: ../xlgui/preferences/widgets.py:627
msgid "Shortcut"
msgstr "קיצור-דרך"

#: ../xlgui/preferences/playlists.py:34
#: ../data/ui/panel/playlists.ui.h:1
msgid "Playlists"
msgstr "רשימות השמעה"

#: ../data/ui/about_dialog.ui.h:1
msgid "About Exaile"
msgstr "אודות Exaile"

#: ../data/ui/about_dialog.ui.h:2
msgid "&#xA9; 2009-2012"
msgstr ""

#: ../data/ui/about_dialog.ui.h:3
msgid ""
"Copyright (C) 2008-2010 Adam Olsen <arolsen@gmail.com> \n"
"\n"
"This program is free software; you can redistribute it and/or modify\n"
"it under the terms of the GNU General Public License as published by\n"
"the Free Software Foundation; either version 2 of the License, or\n"
"(at your option) any later version.\n"
"\n"
"This program is distributed in the hope that it will be useful,\n"
"but WITHOUT ANY WARRANTY; without even the implied warranty of\n"
"MERCHANTABILITY or FITNESS FOR A PARTICULAR PURPOSE.  See the\n"
"GNU General Public License for more details.\n"
"\n"
"You should have received a copy of the GNU General Public License along\n"
"with this program; if not, write to the Free Software Foundation, Inc.,\n"
"51 Franklin Street, Fifth Floor, Boston, MA 02110-1301 USA.\n"
msgstr ""
"זכויות יוצרים (C) 2008-2010 Adam Olsen <arolsen@gmail.com> \n"
"\n"
"תוכנה זו היא תוכנה חופשית; באפשרותך להפיצה ו/או לשנותה\n"
"תחת התנאים של GNU General Public License כפי שפורסמו ע\"י\n"
"Free Software Foundation; או גירסה 2 של הרישיון, או\n"
"(לבחירתך) כל גירסה מאוחרת יותר.\n"
"\n"
"תוכנה זו מופצת מתוך תיקווה שהיא תיהיה שימושית,\n"
"אך ללא כל אחריות; ללא אפילו אחריות מרומזת של\n"
"סחירות או התאמה לביצוע פעולה כלשהי.  עיין ב- \n"
"GNU General Public License לפרטים נוספים.\n"
"\n"
"היית אמורלקבל עותק של ה-GNU General Public License \n"
"מצורף לתוכנה זו; אם לא, כתוב אל Free Software Foundation, Inc.,\n"
"51 Franklin Street, Fifth Floor, Boston, MA 02110-1301 USA.\n"

#: ../data/ui/about_dialog.ui.h:20
msgctxt "About dialog translator credits"
msgid "Unknown translator"
msgstr ""

#: ../data/ui/covermanager.ui.h:1
msgid "Cover Manager"
msgstr "מנהל עטיפות"

#: ../data/ui/covermanager.ui.h:2
msgid "_Fetch Covers"
msgstr ""

#: ../data/ui/playlist.ui.h:1
msgid "Shuffle playback order"
msgstr "ערבב סדר השמעה"

#: ../data/ui/playlist.ui.h:2
msgid "Repeat playback"
msgstr ""

#: ../data/ui/playlist.ui.h:4
msgid "_Search:"
msgstr ""

#: ../data/ui/coverchooser.ui.h:1
msgid "Cover Finder"
msgstr "מאתר עטיפות האלבומים"

#: ../data/ui/coverchooser.ui.h:2
msgid "The origin of this cover"
msgstr ""

#: ../data/ui/coverchooser.ui.h:3
msgid "_Set as Cover"
msgstr ""

#: ../data/ui/main.ui.h:1
msgid "_File"
msgstr "_קובץ"

#: ../data/ui/main.ui.h:2
msgid "_Edit"
msgstr "_ערוך"

#: ../data/ui/main.ui.h:3
msgid "_View"
msgstr "_תצוגה"

#: ../data/ui/main.ui.h:4
msgid "_Tools"
msgstr "_כלים"

#: ../data/ui/main.ui.h:5
msgid "_Help"
msgstr "ע_זרה"

#: ../data/ui/main.ui.h:6
msgid "Previous Track"
msgstr "רצועה קודמת"

#: ../data/ui/main.ui.h:8
msgid ""
"Stop Playback\n"
"\n"
"Right Click for Stop After Track Feature"
msgstr ""
"עצור השמעה\n"
"\n"
"לחצן ימני לעצירה לאחר מאפין רצועה"

#: ../data/ui/main.ui.h:11
msgid "Next Track"
msgstr "הרצועה הבאה"

#: ../data/ui/main.ui.h:12
msgid "0:00 / 0:00"
msgstr "0:00 / 0:00"

#: ../data/ui/trackproperties_dialog.ui.h:1
msgid "Track Properties"
msgstr "מאפייני הרצועה"

#: ../data/ui/trackproperties_dialog.ui.h:2
msgid "A_dd tag"
msgstr ""

#: ../data/ui/trackproperties_dialog.ui.h:3
msgid "_Remove tag"
msgstr ""

#: ../data/ui/trackproperties_dialog.ui.h:4
msgid "ab &#x2192; A_b"
msgstr ""

#: ../data/ui/trackproperties_dialog.ui.h:5
msgid "Uppercase first letter of all tags"
msgstr ""

#: ../data/ui/trackproperties_dialog.ui.h:8
msgid "_Previous"
msgstr "ה_קודם"

#: ../data/ui/trackproperties_dialog.ui.h:9
msgid "_Next"
msgstr "_הבא"

#: ../data/ui/trackproperties_dialog_cover_row.ui.h:1
msgid "Other"
msgstr ""

#: ../data/ui/trackproperties_dialog_cover_row.ui.h:2
msgid "32x32 pixels 'file icon' (PNG only)"
msgstr ""

#: ../data/ui/trackproperties_dialog_cover_row.ui.h:3
msgid "Other file icon"
msgstr ""

#: ../data/ui/trackproperties_dialog_cover_row.ui.h:4
msgid "Cover (front)"
msgstr ""

#: ../data/ui/trackproperties_dialog_cover_row.ui.h:5
msgid "Cover (back)"
msgstr ""

#: ../data/ui/trackproperties_dialog_cover_row.ui.h:6
msgid "Leaflet page"
msgstr ""

#: ../data/ui/trackproperties_dialog_cover_row.ui.h:7
msgid "Media (e.g. label side of CD)"
msgstr ""

#: ../data/ui/trackproperties_dialog_cover_row.ui.h:8
msgid "Lead artist/lead performer/soloist"
msgstr ""

#: ../data/ui/trackproperties_dialog_cover_row.ui.h:9
msgid "Artist/performer"
msgstr ""

#: ../data/ui/trackproperties_dialog_cover_row.ui.h:11
msgid "Band/Orchestra"
msgstr ""

#: ../data/ui/trackproperties_dialog_cover_row.ui.h:13
msgid "Lyricist/text writer"
msgstr ""

#: ../data/ui/trackproperties_dialog_cover_row.ui.h:14
msgid "Recording Location"
msgstr ""

#: ../data/ui/trackproperties_dialog_cover_row.ui.h:15
msgid "During recording"
msgstr ""

#: ../data/ui/trackproperties_dialog_cover_row.ui.h:16
msgid "During performance"
msgstr ""

#: ../data/ui/trackproperties_dialog_cover_row.ui.h:17
msgid "Movie/video screen capture"
msgstr ""

#: ../data/ui/trackproperties_dialog_cover_row.ui.h:18
msgid "A bright coloured fish"
msgstr ""

#: ../data/ui/trackproperties_dialog_cover_row.ui.h:19
msgid "Illustration"
msgstr ""

#: ../data/ui/trackproperties_dialog_cover_row.ui.h:20
msgid "Band/artist logotype"
msgstr ""

#: ../data/ui/trackproperties_dialog_cover_row.ui.h:21
msgid "Publisher/Studio logotype"
msgstr ""

#: ../data/ui/trackproperties_dialog_cover_row.ui.h:22
msgid "Click or drag files here to change the cover image"
msgstr ""

#: ../data/ui/trackproperties_dialog_cover_row.ui.h:23
msgid "Type:"
msgstr ""

#: ../data/ui/trackproperties_dialog_cover_row.ui.h:24
#: ../data/ui/preferences/plugin.ui.h:8
msgid "Description:"
msgstr "תיאור:"

#: ../data/ui/collection_manager.ui.h:1
msgid "Collection Manager"
msgstr "מנהל האוספים"

#: ../data/ui/collection_manager.ui.h:3
msgid "Monitored"
msgstr ""

#: ../data/ui/panel/flatplaylist.ui.h:1
#: ../data/ui/panel/radio.ui.h:1
msgid "Radio"
msgstr "רדיו"

#: ../data/ui/panel/flatplaylist.ui.h:2
msgid "Append All Tracks to Playlist"
msgstr "הוסף את כל הרצועות לרשימת ההשמעה"

#: ../data/ui/panel/flatplaylist.ui.h:3
msgid "Import CD"
msgstr "יבא CD"

#: ../data/ui/panel/radio.ui.h:2
msgid "Add Station"
msgstr "הוסף תחנה"

#: ../data/ui/panel/files.ui.h:1
msgid "Files"
msgstr "קבצים"

#: ../data/ui/panel/files.ui.h:2
msgid "Previous visited directory"
msgstr "תיקיה קודמת שניצפתה"

#: ../data/ui/panel/files.ui.h:3
msgid "Next visited directory"
msgstr "תיקיה הבאה שניצפתה"

#: ../data/ui/panel/files.ui.h:4
msgid "Up one directory"
msgstr "עלה תקייה אחת"

#: ../data/ui/panel/files.ui.h:5
msgid "Refresh directory listing"
msgstr "רענן רשימת תיקיות"

#: ../data/ui/panel/files.ui.h:6
msgid "Home directory"
msgstr "תיקיית הבית"

#: ../data/ui/panel/files.ui.h:7
#: ../data/ui/panel/collection.ui.h:6
msgid "Search: "
msgstr "חפש "

#: ../data/ui/panel/files.ui.h:8
#: ../data/ui/panel/collection.ui.h:7
msgid "Clear search field"
msgstr ""

#: ../data/ui/panel/collection.ui.h:2
msgid "<b>Collection is empty.</b>"
msgstr "<b>האוסף ריק.</b>"

#: ../data/ui/panel/collection.ui.h:3
msgid "Add Music"
msgstr "הוסף מוסיקה"

#: ../data/ui/panel/collection.ui.h:4
msgid ""
"Refresh collection view\n"
"(Hold Shift key to rescan the collection)"
msgstr ""
"רענן תצוגת אוסף\n"
"(החזק את המקש Shift לסריקה מחודשת של האוסף)"

#: ../data/ui/preferences/cover.ui.h:1
msgid "Use covers embedded in tags"
msgstr ""

#: ../data/ui/preferences/cover.ui.h:2
msgid "Use covers from local files"
msgstr ""

#: ../data/ui/preferences/cover.ui.h:3
msgid ""
"This option will search for cover image files in \n"
"the same folder as the music file."
msgstr ""

#: ../data/ui/preferences/cover.ui.h:5
msgid "Preferred file names:"
msgstr ""

#: ../data/ui/preferences/cover.ui.h:6
msgid "A comma-separated list of file names without file extensions"
msgstr ""

#: ../data/ui/preferences/cover.ui.h:7
msgid "Fetch covers automatically on playback start"
msgstr ""

#: ../data/ui/preferences/cover.ui.h:8
msgid "Cover Search Order:"
msgstr "סדר חיפוש העטיפות:"

#: ../data/ui/preferences/cover.ui.h:9
msgid "(drag to reorder)"
msgstr "(גרירה לסידור מחדש)"

#: ../data/ui/preferences/playlists.ui.h:1
#: ../data/ui/preferences/general.ui.h:1
msgid "Open last playlists on startup"
msgstr "פתיחת רשימות ההשמעה האחרונות עם ההפעלה"

#: ../data/ui/preferences/playlists.ui.h:2
msgid "Prompt for saving custom playlists on close"
msgstr "שאל על שמירת רשימות השמעה מותאמות ביציאה"

#: ../data/ui/preferences/playlists.ui.h:3
msgid "Replace content on side pane double click"
msgstr ""

#: ../data/ui/preferences/playlists.ui.h:4
msgid ""
"Instead of appending, tracks added via double click in the panes will "
"replace the content of the current playlist."
msgstr ""

#: ../data/ui/preferences/playlists.ui.h:5
msgid "Appending/Replacing via menu item triggers playback"
msgstr ""

#: ../data/ui/preferences/playlists.ui.h:6
msgid ""
"When using a menu item to add/replace tracks on the playlist, start playback "
"if there is track currently playing. This option was the default behavior "
"before Exaile 0.3.3"
msgstr ""

#: ../data/ui/preferences/playlists.ui.h:7
msgid "Queue tracks by default instead of playing them"
msgstr ""

#: ../data/ui/preferences/playlists.ui.h:8
msgid ""
"When you double click or press enter to play a track in a playlist, queue "
"the track instead of playing it"
msgstr ""

#: ../data/ui/preferences/playback.ui.h:1
#: ../plugins/previewdevice/previewprefs.ui.h:1
msgid "Playback engine: "
msgstr ""

#: ../data/ui/preferences/playback.ui.h:2
#: ../plugins/previewdevice/previewprefs.ui.h:2
msgid "Use fade transitions on user actions"
msgstr ""

#: ../data/ui/preferences/playback.ui.h:3
#: ../plugins/previewdevice/previewprefs.ui.h:3
msgid "Fade duration (ms):"
msgstr "משך הדעיכה (מ\"ש):"

#: ../data/ui/preferences/playback.ui.h:4
#: ../plugins/previewdevice/previewprefs.ui.h:4
msgid "Use crossfading (EXPERIMENTAL)"
msgstr "שימוש בעמעום (ניסיוני)"

#: ../data/ui/preferences/playback.ui.h:5
#: ../plugins/previewdevice/previewprefs.ui.h:5
msgid "Crossfade duration (ms):"
msgstr ""

#: ../data/ui/preferences/playback.ui.h:6
#: ../plugins/previewdevice/previewprefs.ui.h:6
msgid "Audio Sink:  "
msgstr "קולט שמע:  "

#: ../data/ui/preferences/playback.ui.h:7
#: ../plugins/previewdevice/previewprefs.ui.h:7
msgid "Device:  "
msgstr ""

#: ../data/ui/preferences/playback.ui.h:8
#: ../plugins/previewdevice/previewprefs.ui.h:8
msgid "Custom sink pipeline:"
msgstr ""

#: ../data/ui/preferences/playback.ui.h:9
msgid "Resume playback on start"
msgstr "המשך נגינה אם הפעלת התוכנה"

#: ../data/ui/preferences/playback.ui.h:10
msgid "Resume playback in paused state"
msgstr "המשך נגינה במצב המתנה (pause)"

#: ../data/ui/preferences/playback.ui.h:11
msgid "Adding an item to an empty queue begins playback"
msgstr ""

#: ../data/ui/preferences/playback.ui.h:12
msgid "Remove track from queue upon playback"
msgstr ""

#: ../data/ui/preferences/playback.ui.h:13
msgid "Automatically advance to the next track"
msgstr ""

#: ../data/ui/preferences/playback.ui.h:14
#: ../plugins/previewdevice/previewprefs.ui.h:9
msgid "Normal"
msgstr "רגיל"

#: ../data/ui/preferences/playback.ui.h:15
#: ../plugins/previewdevice/previewprefs.ui.h:10
msgid "Unified (unstable)"
msgstr "מאוחד (לא יציב)"

#: ../data/ui/preferences/plugin.ui.h:1
msgid "Plugin"
msgstr "תוסף"

#: ../data/ui/preferences/plugin.ui.h:3
#: ../plugins/equalizer/equalizer.ui.h:2
msgid "Enabled"
msgstr "מאופשר"

#: ../data/ui/preferences/plugin.ui.h:4
msgid "No Plugin Selected"
msgstr "לא נבחר תוסף"

#: ../data/ui/preferences/plugin.ui.h:5
msgid "Installed Plugins"
msgstr "תוספים מותקנים"

#: ../data/ui/preferences/plugin.ui.h:6
msgid "Authors:"
msgstr "יוצרים:"

#: ../data/ui/preferences/plugin.ui.h:7
msgid "Version:"
msgstr "גירסה:"

#: ../data/ui/preferences/plugin.ui.h:9
msgid "Install"
msgstr "התקנה"

#: ../data/ui/preferences/plugin.ui.h:10
msgid "<b>No Plugin Selected</b>"
msgstr "<b>לא נבחר תוסף</b>"

#: ../data/ui/preferences/plugin.ui.h:11
msgid "Available Plugins"
msgstr "תוספים זמינים"

#: ../data/ui/preferences/plugin.ui.h:12
msgid "Install Updates"
msgstr "התקנת עדכונים"

#: ../data/ui/preferences/plugin.ui.h:13
msgid "Updates"
msgstr "עדכונים"

#: ../data/ui/preferences/plugin.ui.h:14
msgid "Install Plugin File"
msgstr ""

#: ../data/ui/preferences/appearance.ui.h:1
msgid "Show info area"
msgstr ""

#: ../data/ui/preferences/appearance.ui.h:2
msgid "The info area contains the cover art and track information"
msgstr ""

#: ../data/ui/preferences/appearance.ui.h:3
msgid "Show cover art in info area"
msgstr ""

#: ../data/ui/preferences/appearance.ui.h:4
msgid "Always show tab bar"
msgstr "הראה תמיד את סרגל הלשוניות"

#: ../data/ui/preferences/appearance.ui.h:5
msgid "Tab placement:"
msgstr "החלפת לשונית"

#: ../data/ui/preferences/appearance.ui.h:6
msgid "Playlist font:"
msgstr ""

#: ../data/ui/preferences/appearance.ui.h:7
#: ../plugins/lyricsviewer/lyricsviewer_prefs.ui.h:2
#: ../plugins/grouptagger/gt_prefs.ui.h:2
msgid "Reset to the system font"
msgstr ""

#: ../data/ui/preferences/appearance.ui.h:8
msgid "Display track counts in collection"
msgstr ""

#: ../data/ui/preferences/appearance.ui.h:10
#: ../plugins/minimode/minimode_preferences.ui.h:7
msgid "Use alpha transparency:"
msgstr ""

#: ../data/ui/preferences/appearance.ui.h:11
msgid ""
"Warning: this option can cause display errors if used with a window manager "
"without compositing support."
msgstr ""

#: ../data/ui/preferences/appearance.ui.h:12
msgid "Show tray icon"
msgstr "הצגת סמל הנגן במגש המערכת"

#: ../data/ui/preferences/appearance.ui.h:13
msgid "Minimize to tray"
msgstr "מזער לסרגל"

#: ../data/ui/preferences/appearance.ui.h:14
msgid "Close to tray"
msgstr ""

#: ../data/ui/preferences/appearance.ui.h:16
msgid "Jump to current song on track change"
msgstr "דלג לשיר הנוכחי עם החלפת רצועת השמע"

#: ../data/ui/preferences/appearance.ui.h:17
msgid "Show splash screen on startup"
msgstr "הצג מצג פתיחה בזמן טעינת הנגן"

#: ../data/ui/preferences/appearance.ui.h:18
msgid "Left"
msgstr "שמאל"

#: ../data/ui/preferences/appearance.ui.h:19
msgid "Right"
msgstr "ימין"

#: ../data/ui/preferences/appearance.ui.h:20
msgid "Top"
msgstr "עליון"

#: ../data/ui/preferences/appearance.ui.h:21
msgid "Bottom"
msgstr "תחתית"

#: ../data/ui/preferences/preferences_dialog.ui.h:1
msgid "Preferences"
msgstr "העדפות"

#: ../data/ui/preferences/collection.ui.h:1
msgid ""
"Words to strip from the beginning of artist tags when sorting (space "
"separated):"
msgstr ""

#: ../data/ui/preferences/collection.ui.h:2
msgid "(Right click to reset to defaults)"
msgstr ""

#: ../data/ui/preferences/collection.ui.h:3
msgid "Use file based compilation detection"
msgstr ""

#: ../data/ui/device_manager.ui.h:1
msgid "Device Manager"
msgstr "מנהל ההתקנים"

#: ../data/ui/device_manager.ui.h:2
msgid "Add Device"
msgstr ""

#: ../data/ui/device_manager.ui.h:3
msgid "Type of device:"
msgstr "סוג ההתקן:"

#: ../data/ui/device_manager.ui.h:4
msgid "Detected devices:"
msgstr "התקנים שאותרו:"

#: ../data/ui/device_manager.ui.h:5
msgid "Custom: "
msgstr "מותאם אישית: "

#: ../data/ui/queue_dialog.ui.h:1
msgid "Queue Manager"
msgstr "מנהל התור"

#: ../plugins/moodbar/__init__.py:163
msgid "Searching for mood..."
msgstr "מחפש אחר מצב רוח..."

#: ../plugins/moodbar/__init__.py:167
msgid "Mood found."
msgstr "מצב רוח נימצא"

#: ../plugins/moodbar/__init__.py:199
msgid "Could not read moodbar."
msgstr "לא ניתן לקרוא את סרגל מצב הרוח"

#: ../plugins/moodbar/__init__.py:538
msgid "Moodbar executable is not available."
msgstr "קובץ ההרצה של סרגל מצב הרוח אינו זמין"

#: ../plugins/moodbar/moodbarprefs.py:23
#: ../plugins/moodbar/PLUGININFO:3
msgid "Moodbar"
msgstr ""

#: ../plugins/streamripper/__init__.py:72
msgid "Error executing streamripper"
msgstr ""

#: ../plugins/streamripper/srprefs.py:22
#: ../plugins/streamripper/PLUGININFO:3
msgid "Streamripper"
msgstr ""

#: ../plugins/lastfmlove/lastfmlove_preferences.py:31
#: ../plugins/lastfmlove/PLUGININFO:3
msgid "Last.fm Loved Tracks"
msgstr ""

#: ../plugins/lastfmlove/lastfmlove_preferences.py:58
msgid "The API key is invalid."
msgstr ""

#: ../plugins/lastfmlove/lastfmlove_preferences.py:80
#: ../plugins/audioscrobbler/asprefs.py:110
msgid "Please make sure the entered data is correct."
msgstr ""

#: ../plugins/lastfmlove/lastfmlove_preferences.py:93
msgid "Could not start web browser"
msgstr ""

#: ../plugins/lastfmlove/lastfmlove_preferences.py:94
msgid ""
"Please copy the following URL and open it with your web browser:\n"
"<b><a href=\"{url}\">{url}</a></b>"
msgstr ""

#: ../plugins/lastfmlove/__init__.py:122
msgid "Loved"
msgstr ""

#: ../plugins/lastfmlove/__init__.py:123
msgid "Last.fm Loved"
msgstr ""

#: ../plugins/lastfmlove/__init__.py:186
msgid "Love This Track"
msgstr ""

#: ../plugins/lastfmlove/__init__.py:208
msgid "Unlove This Track"
msgstr ""

#: ../plugins/alarmclock/acprefs.py:22
#: ../plugins/alarmclock/PLUGININFO:3
msgid "Alarm Clock"
msgstr "שעון מעורר"

#: ../plugins/mainmenubutton/__init__.py:31
msgid "This plugin needs at least PyGTK 2.22 and GTK 2.20."
msgstr ""

#: ../plugins/mainmenubutton/__init__.py:68
msgid "Main Menu"
msgstr ""

#: ../plugins/shoutcast/__init__.py:107
#: ../plugins/shoutcast/__init__.py:164
#: ../plugins/shoutcast/__init__.py:211
#: ../plugins/shoutcast/__init__.py:227
msgid "Contacting Shoutcast server..."
msgstr ""

#: ../plugins/shoutcast/__init__.py:120
#: ../plugins/shoutcast/__init__.py:124
#: ../plugins/shoutcast/__init__.py:177
#: ../plugins/shoutcast/__init__.py:181
#: ../plugins/shoutcast/__init__.py:242
#: ../plugins/shoutcast/__init__.py:247
msgid "Error connecting to Shoutcast server."
msgstr ""

#: ../plugins/shoutcast/__init__.py:267
msgid "Enter the search keywords"
msgstr "הכנס את מילות המפתח לחיפוש"

#: ../plugins/shoutcast/__init__.py:268
msgid "Shoutcast Search"
msgstr ""

#: ../plugins/shoutcast/__init__.py:291
msgid "Search Results"
msgstr "תוצאות החיפוש"

#: ../plugins/shoutcast/__init__.py:324
msgid "Search"
msgstr "חפש"

#: ../plugins/lyricsviewer/__init__.py:278
msgid "No lyrics found."
msgstr ""

#: ../plugins/lyricsviewer/__init__.py:303
msgid "Go to: "
msgstr ""

#: ../plugins/lyricsviewer/__init__.py:364
msgid "Any"
msgstr ""

#: ../plugins/lyricsviewer/lyricsviewerprefs.py:21
#: ../plugins/lyricsviewer/PLUGININFO:3
msgid "Lyrics Viewer"
msgstr ""

#: ../plugins/audioscrobbler/asprefs.py:32
#: ../plugins/audioscrobbler/PLUGININFO:3
msgid "AudioScrobbler"
msgstr ""

#: ../plugins/audioscrobbler/asprefs.py:103
msgid "Verification successful"
msgstr ""

#: ../plugins/audioscrobbler/asprefs.py:109
msgid "Verification failed"
msgstr ""

#: ../plugins/audioscrobbler/__init__.py:121
msgid "Enable audioscrobbling"
msgstr ""

#: ../plugins/equalizer/__init__.py:127
#: ../plugins/equalizer/equalizer.ui.h:1
#: ../plugins/equalizer/PLUGININFO:3
msgid "Equalizer"
msgstr "אקולייזר"

#: ../plugins/shutdown/__init__.py:38
#: ../plugins/shutdown/PLUGININFO:3
msgid "Shutdown after Playback"
msgstr ""

#: ../plugins/shutdown/__init__.py:59
msgid "Shutdown scheduled"
msgstr ""

#: ../plugins/shutdown/__init__.py:60
msgid "Computer will be shutdown at the end of playback."
msgstr ""

#: ../plugins/shutdown/__init__.py:86
msgid "Imminent Shutdown"
msgstr ""

#: ../plugins/shutdown/__init__.py:109
#, python-format
msgid "The computer will be shut down in %d seconds."
msgstr ""

#: ../plugins/shutdown/__init__.py:130
msgid "Shutdown failed"
msgstr ""

#: ../plugins/shutdown/__init__.py:131
msgid "Computer could not be shutdown using D-Bus."
msgstr ""

#: ../plugins/previewdevice/previewprefs.py:38
#: ../plugins/previewdevice/PLUGININFO:3
msgid "Preview Device"
msgstr ""

#: ../plugins/previewdevice/__init__.py:157
msgid "Preview Player"
msgstr ""

#: ../plugins/previewdevice/__init__.py:163
msgid "Preview"
msgstr ""

#: ../plugins/notifyosd/notifyosdprefs.py:22
#: ../plugins/notifyosd/PLUGININFO:3
msgid "Notify-osd notifications"
msgstr "הודעות Notify-osd"

#: ../plugins/notifyosd/notifyosdprefs.py:51
#: ../plugins/notify/notifyprefs.py:53
#, python-format
msgid "%(title)s"
msgstr "%(title)s"

#: ../plugins/notifyosd/notifyosdprefs.py:55
#: ../plugins/notify/notifyprefs.py:43
#, python-format
msgid "by %(artist)s"
msgstr "ע\"י %(artist)s"

#: ../plugins/notifyosd/notifyosdprefs.py:59
#: ../plugins/notify/notifyprefs.py:48
#, python-format
msgid "from %(album)s"
msgstr "מתוך %(album)s"

#: ../plugins/ipconsole/__init__.py:86
msgid "IPython Console - Exaile"
msgstr ""

#: ../plugins/ipconsole/__init__.py:154
msgid "Show IPython Console"
msgstr ""

#: ../plugins/ipconsole/ipconsoleprefs.py:22
#: ../plugins/ipconsole/PLUGININFO:3
msgid "IPython Console"
msgstr ""

#: ../plugins/notify/notifyprefs.py:22
#: ../plugins/notify/PLUGININFO:3
msgid "Notify"
msgstr "ידע"

#: ../plugins/notify/notifyprefs.py:38
#, python-format
msgid ""
"by %(artist)s\n"
"from <i>%(album)s</i>"
msgstr ""
"ביצוע של %(artist)s\n"
"מתוך <i>%(album)s</i>"

#: ../plugins/cd/_cdguipanel.py:96
msgid "Importing CD..."
msgstr "יבא CD..."

#: ../plugins/cd/__init__.py:122
#: ../plugins/cd/__init__.py:200
msgid "Audio Disc"
msgstr "תקליטור שמע"

#: ../plugins/cd/cdprefs.py:37
msgid "CD"
msgstr "CD"

#: ../plugins/cd/cdprefs.py:105
#: ../plugins/minimode/minimode_preferences.py:92
msgid "Track number"
msgstr "רצועה מספר"

#: ../plugins/cd/cdprefs.py:111
#: ../plugins/minimode/minimode_preferences.py:98
msgid "Disc number"
msgstr "דיסק מספר"

#: ../plugins/cd/cdprefs.py:118
#: ../plugins/minimode/minimode_preferences.py:105
msgid "Play count"
msgstr "מספר השמעות"

#: ../plugins/wikipedia/plugin.py:305
msgid "Artist: "
msgstr ""

#: ../plugins/wikipedia/plugin.py:314
#, python-format
msgid ""
"Did you know...\n"
"\n"
"%s"
msgstr ""

#: ../plugins/wikipedia/__init__.py:134
#: ../plugins/wikipedia/config.py:3
#: ../plugins/wikipedia/preferences.py:21
#: ../plugins/wikipedia/data/wikipanel.ui.h:1
#: ../plugins/wikipedia/PLUGININFO:3
msgid "Wikipedia"
msgstr ""

#: ../plugins/wikipedia/config.py:6
msgid "Displays Wikipedia page about the current performer."
msgstr ""

#: ../plugins/abrepeat/__init__.py:49
msgid "Repeat Segment"
msgstr ""

#: ../plugins/abrepeat/__init__.py:57
msgid "Repeat Beginning"
msgstr ""

#: ../plugins/abrepeat/__init__.py:61
msgid "Repeat End"
msgstr ""

#: ../plugins/minimode/__init__.py:103
#: ../plugins/minimode/__init__.py:110
#: ../plugins/minimode/minimode_preferences.py:30
#: ../plugins/minimode/PLUGININFO:3
msgid "Mini Mode"
msgstr "מצב מוקטן"

#. TRANSLATORS: Mini mode track selector title preset
#: ../plugins/minimode/minimode_preferences.py:111
#: ../plugins/minimode/minimode_preferences.py:117
#: ../plugins/minimode/controls.py:693
#: ../plugins/minimode/controls.py:956
msgid "$tracknumber - $title"
msgstr "$tracknumber - $title"

#. TRANSLATORS: Mini mode track selector title preset
#: ../plugins/minimode/minimode_preferences.py:113
msgid "$title by $artist"
msgstr "$title ע\"י $artist"

#. TRANSLATORS: Mini mode track selector title preset
#: ../plugins/minimode/minimode_preferences.py:115
msgid "$title ($__length)"
msgstr ""

#: ../plugins/minimode/controls.py:221
msgid "Previous"
msgstr "הקודם"

#: ../plugins/minimode/controls.py:222
msgid "Go to the previous track"
msgstr ""

#: ../plugins/minimode/controls.py:228
msgid "Previous track"
msgstr ""

#: ../plugins/minimode/controls.py:241
msgid "Next"
msgstr "הבא"

#: ../plugins/minimode/controls.py:242
msgid "Go to the next track"
msgstr ""

#: ../plugins/minimode/controls.py:248
msgid "Next track"
msgstr ""

#: ../plugins/minimode/controls.py:262
msgid "Play/Pause"
msgstr "נגן/הפסק"

#: ../plugins/minimode/controls.py:263
msgid "Start, pause or resume the playback"
msgstr ""

#: ../plugins/minimode/controls.py:283
msgid "Start playback"
msgstr ""

#: ../plugins/minimode/controls.py:287
msgid "Continue playback"
msgstr ""

#: ../plugins/minimode/controls.py:290
msgid "Pause playback"
msgstr ""

#: ../plugins/minimode/controls.py:328
msgid "Stop"
msgstr "עצור"

#: ../plugins/minimode/controls.py:329
msgid "Stop the playback"
msgstr ""

#: ../plugins/minimode/controls.py:363
msgid "Continue playback after current track"
msgstr ""

#: ../plugins/minimode/controls.py:427
msgid "Volume"
msgstr "עוצמה"

#: ../plugins/minimode/controls.py:428
msgid "Change the volume"
msgstr ""

#: ../plugins/minimode/controls.py:489
msgid "Restore"
msgstr "שחזר"

#: ../plugins/minimode/controls.py:490
msgid "Restore the main window"
msgstr ""

#: ../plugins/minimode/controls.py:498
msgid "Restore main window"
msgstr ""

#: ../plugins/minimode/controls.py:528
msgid "Select rating of the current track"
msgstr ""

#: ../plugins/minimode/controls.py:545
msgid "Track selector"
msgstr "בוחר רצועות"

#: ../plugins/minimode/controls.py:546
msgid "Simple track list selector"
msgstr ""

#: ../plugins/minimode/controls.py:698
msgid "Playlist button"
msgstr "בפתור רשימת השמעה"

#: ../plugins/minimode/controls.py:699
msgid "Access the current playlist"
msgstr ""

#: ../plugins/minimode/controls.py:996
msgid "$title ($current_time / $total_time)"
msgstr ""

#: ../plugins/minimode/controls.py:1018
msgid "Progress button"
msgstr ""

#: ../plugins/minimode/controls.py:1019
msgid "Playback progress and access to the current playlist"
msgstr ""

#: ../plugins/minimode/controls.py:1090
msgid "Progress bar"
msgstr "סרגל התקדמות"

#: ../plugins/minimode/controls.py:1091
msgid "Playback progress and seeking"
msgstr ""

<<<<<<< HEAD
#: ../plugins/grouptagger/gt_prefs.py:21 ../plugins/grouptagger/__init__.py:97
=======
#: ../plugins/grouptagger/gt_prefs.py:21
#: ../plugins/grouptagger/__init__.py:97
>>>>>>> 188b3494
#: ../plugins/grouptagger/__init__.py:114
msgid "GroupTagger"
msgstr ""

#: ../plugins/grouptagger/__init__.py:108
#: ../plugins/grouptagger/gt_widgets.py:686
msgid "Get all tags from collection"
msgstr ""

#: ../plugins/grouptagger/__init__.py:119
msgid "Show tracks with all tags"
msgstr ""

#: ../plugins/grouptagger/__init__.py:123
msgid "Show tracks with tags (custom)"
msgstr ""

#: ../plugins/grouptagger/gt_widgets.py:70
msgid "Show tracks with selected"
msgstr ""

#: ../plugins/grouptagger/gt_widgets.py:72
#, python-format
msgid "Show tracks tagged with \"%s\""
msgstr ""

#: ../plugins/grouptagger/gt_widgets.py:74
msgid "Show tracks with all selected"
msgstr ""

#: ../plugins/grouptagger/gt_widgets.py:132
#: ../plugins/grouptagger/gt_widgets.py:650
#: ../plugins/grouptagger/gt_widgets.py:751
msgid "Group"
msgstr ""

#: ../plugins/grouptagger/gt_widgets.py:147
msgid "Add new group"
msgstr ""

#: ../plugins/grouptagger/gt_widgets.py:151
msgid "Delete group"
msgstr ""

#: ../plugins/grouptagger/gt_widgets.py:158
msgid "Add new category"
msgstr ""

#: ../plugins/grouptagger/gt_widgets.py:162
msgid "Remove category"
msgstr ""

#: ../plugins/grouptagger/gt_widgets.py:172
msgid "Show tracks with selected (custom)"
msgstr ""

#: ../plugins/grouptagger/gt_widgets.py:251
msgid "New tag value?"
msgstr ""

#: ../plugins/grouptagger/gt_widgets.py:251
msgid "Enter new tag value"
msgstr ""

#: ../plugins/grouptagger/gt_widgets.py:281
msgid "New Category?"
msgstr ""

#: ../plugins/grouptagger/gt_widgets.py:281
msgid "Enter new group category name"
msgstr ""

#: ../plugins/grouptagger/gt_widgets.py:510
msgid "Add Group"
msgstr ""

#: ../plugins/grouptagger/gt_widgets.py:707
msgid "Add selected to choices"
msgstr ""

#: ../plugins/grouptagger/gt_widgets.py:733
msgid "Show tracks with groups"
msgstr ""

#: ../plugins/grouptagger/gt_widgets.py:744
msgid "Must have this tag [AND]"
msgstr ""

#: ../plugins/grouptagger/gt_widgets.py:744
msgid "May have this tag [OR]"
msgstr ""

#: ../plugins/grouptagger/gt_widgets.py:744
msgid "Must not have this tag [NOT]"
msgstr ""

#: ../plugins/grouptagger/gt_widgets.py:744
msgid "Ignored"
msgstr ""

#: ../plugins/grouptagger/gt_widgets.py:752
msgid "Selected Tracks"
msgstr ""

#: ../plugins/replaygain/replaygainprefs.py:32
#: ../plugins/replaygain/PLUGININFO:3
msgid "ReplayGain"
msgstr ""

#: ../plugins/droptrayicon/__init__.py:281
#: ../plugins/droptrayicon/drop_target_window.ui.h:1
msgid "Drop to Choose"
msgstr ""

#: ../plugins/droptrayicon/__init__.py:284
msgid "Append and Play"
msgstr ""

#: ../plugins/droptrayicon/__init__.py:286
msgid "Append"
msgstr ""

#: ../plugins/history/history_preferences.py:35
#: ../plugins/history/__init__.py:209
#: ../plugins/history/__init__.py:251
#: ../plugins/daapclient/__init__.py:292
msgid "History"
msgstr ""

#: ../plugins/history/__init__.py:108
msgid "Playback history"
msgstr ""

#: ../plugins/history/__init__.py:140
msgid "Erase stored history?"
msgstr ""

#: ../plugins/history/__init__.py:234
msgid "Save History"
msgstr ""

#: ../plugins/history/__init__.py:236
msgid "Clear History"
msgstr ""

#: ../plugins/jamendo/__init__.py:87
#: ../plugins/jamendo/ui/jamendo_panel.ui.h:5
msgid "Ready"
msgstr ""

#: ../plugins/jamendo/__init__.py:88
msgid "Searching Jamendo catalogue..."
msgstr ""

#: ../plugins/jamendo/__init__.py:89
msgid "Retrieving song data..."
msgstr ""

#: ../plugins/osd/osd_preferences.py:29
#: ../plugins/osd/PLUGININFO:3
msgid "On Screen Display"
msgstr "תצוגה על המסך (OSD)"

#: ../plugins/osd/osd_preferences.py:88
msgid ""
"<span font_desc=\"Sans 11\" foreground=\"#fff\">$title</span>\n"
"by $artist\n"
"from $album"
msgstr ""

#: ../plugins/osd/__init__.py:379
msgid ""
"<span font_desc=\"Sans 11\" foreground=\"#fff\"><b>$title</b></span>\n"
"by $artist\n"
"from $album"
msgstr ""

#: ../plugins/amazoncovers/amazonprefs.py:22
#: ../plugins/amazoncovers/PLUGININFO:3
msgid "Amazon Covers"
msgstr "עטיפות Amazon"

#: ../plugins/podcasts/__init__.py:55
#: ../plugins/podcasts/PLUGININFO:3
msgid "Podcasts"
msgstr "פודקאסטים"

#: ../plugins/podcasts/__init__.py:72
msgid "Podcast"
msgstr "פודקסט"

#: ../plugins/podcasts/__init__.py:81
msgid "Refresh Podcast"
msgstr "רענן פודקסט"

#: ../plugins/podcasts/__init__.py:82
msgid "Delete"
msgstr "מחק"

#: ../plugins/podcasts/__init__.py:120
msgid "Enter the URL of the podcast to add"
msgstr ""

#: ../plugins/podcasts/__init__.py:121
msgid "Open Podcast"
msgstr ""

#: ../plugins/podcasts/__init__.py:154
#, python-format
msgid "Loading %s..."
msgstr "טוען את %s..."

#: ../plugins/podcasts/__init__.py:182
msgid "Error loading podcast."
msgstr ""

#: ../plugins/podcasts/__init__.py:198
msgid "Loading Podcasts..."
msgstr ""

#: ../plugins/podcasts/__init__.py:229
msgid "Could not save podcast file"
msgstr ""

#: ../plugins/desktopcover/desktopcover_preferences.py:21
#: ../plugins/desktopcover/PLUGININFO:3
msgid "Desktop Cover"
msgstr "עטיפת שולחן עבודה"

#: ../plugins/multialarmclock/macprefs.py:23
#: ../plugins/multialarmclock/PLUGININFO:3
msgid "Multi-Alarm Clock"
msgstr "שעון רב התראות"

#: ../plugins/contextinfo/__init__.py:1147
#: ../plugins/contextinfo/context.ui.h:1
msgid "Context"
msgstr "הקשר"

#: ../plugins/contextinfo/contextprefs.py:22
msgid "Contextinfo"
msgstr ""

#: ../plugins/bookmarks/__init__.py:104
msgid "Bookmark This Track"
msgstr ""

#: ../plugins/bookmarks/__init__.py:106
msgid "Delete Bookmark"
msgstr ""

#: ../plugins/bookmarks/__init__.py:108
msgid "Clear Bookmarks"
msgstr ""

#: ../plugins/bookmarks/__init__.py:305
#: ../plugins/bookmarks/bookmarksprefs.py:22
#: ../plugins/bookmarks/PLUGININFO:3
msgid "Bookmarks"
msgstr "סימניות"

#: ../plugins/screensaverpause/prefs.py:5
#: ../plugins/screensaverpause/PLUGININFO:3
msgid "Pause on Screensaver"
msgstr ""

#: ../plugins/daapserver/daapserverprefs.py:6
#: ../plugins/daapserver/PLUGININFO:3
msgid "DAAP Server"
msgstr ""

#: ../plugins/bpm/__init__.py:80
msgid "BPM Counter"
msgstr ""

#: ../plugins/bpm/__init__.py:240
#, python-format
msgid "Set BPM of %d on %s?"
msgstr ""

#: ../plugins/daapclient/daapclientprefs.py:5
#: ../plugins/daapclient/PLUGININFO:3
msgid "DAAP Client"
msgstr ""

#: ../plugins/daapclient/__init__.py:298
msgid "Manually..."
msgstr "ידנית..."

#: ../plugins/daapclient/__init__.py:350
msgid "Enter IP address and port for share"
msgstr ""

#: ../plugins/daapclient/__init__.py:351
msgid "Enter IP address and port."
msgstr ""

#: ../plugins/daapclient/__init__.py:556
msgid ""
"This server does not support multiple connections.\n"
"You must stop playback before downloading songs."
msgstr ""

#: ../plugins/daapclient/__init__.py:646
msgid "Refresh Server List"
msgstr ""

#: ../plugins/daapclient/__init__.py:649
msgid "Disconnect from Server"
msgstr ""

#: ../plugins/daapclient/__init__.py:668
msgid "Select a Location for Saving"
msgstr ""

#: ../plugins/daapclient/__init__.py:714
msgid "Connect to DAAP..."
msgstr ""

#: ../plugins/moodbar/moodbarprefs_pane.ui.h:1
msgid "Darken played section instead of using cursor"
msgstr ""

#: ../plugins/moodbar/moodbarprefs_pane.ui.h:2
msgid "Darkness level:"
msgstr ""

#: ../plugins/moodbar/moodbarprefs_pane.ui.h:3
msgid "Use waveform style"
msgstr ""

#: ../plugins/moodbar/moodbarprefs_pane.ui.h:4
msgid "Show only waveform, not mood"
msgstr ""

#: ../plugins/moodbar/moodbarprefs_pane.ui.h:5
msgid "Use color theme "
msgstr ""

#: ../plugins/moodbar/moodbarprefs_pane.ui.h:6
msgid "Base color:"
msgstr ""

#: ../plugins/moodbar/moodbarprefs_pane.ui.h:7
msgid "Base color"
msgstr ""

#: ../plugins/streamripper/streamripper.ui.h:1
msgid "Save location:"
msgstr ""

#: ../plugins/streamripper/streamripper.ui.h:2
msgid "Relay port:"
msgstr ""

#: ../plugins/streamripper/streamripper.ui.h:3
msgid "Rip to single file"
msgstr ""

#: ../plugins/streamripper/streamripper.ui.h:4
msgid "Delete incomplete files"
msgstr ""

#: ../plugins/lastfmlove/lastfmlove_preferences.ui.h:1
#: ../plugins/amazoncovers/amazonprefs_pane.ui.h:1
msgid "API key:"
msgstr ""

#: ../plugins/lastfmlove/lastfmlove_preferences.ui.h:2
#: ../plugins/amazoncovers/amazonprefs_pane.ui.h:2
msgid "Secret:"
msgstr ""

#: ../plugins/lastfmlove/lastfmlove_preferences.ui.h:3
msgid "Request Access Permission"
msgstr ""

#: ../plugins/lastfmlove/lastfmlove_preferences.ui.h:5
msgid ""
"Go to <b><a href=\"http://www.last.fm/api/account\">Your API Account</a></b> "
"page to get an <b>API key</b> and <b>secret</b> and enter them here. After "
"you have entered these, <b>request access permission</b> and confirm to "
"complete the setup."
msgstr ""

#: ../plugins/alarmclock/acprefs_pane.ui.h:1
msgid "<b>Alarm time</b>"
msgstr ""

#: ../plugins/alarmclock/acprefs_pane.ui.h:2
msgid "Monday"
msgstr "יום שני"

#: ../plugins/alarmclock/acprefs_pane.ui.h:3
msgid "Tuesday"
msgstr "יום שלישי"

#: ../plugins/alarmclock/acprefs_pane.ui.h:4
msgid "Wednesday"
msgstr "יום רביעי"

#: ../plugins/alarmclock/acprefs_pane.ui.h:5
msgid "Thursday"
msgstr "יום חמישי"

#: ../plugins/alarmclock/acprefs_pane.ui.h:6
msgid "Friday"
msgstr "יום שישי"

#: ../plugins/alarmclock/acprefs_pane.ui.h:7
msgid "Saturday"
msgstr "יום שבת"

#: ../plugins/alarmclock/acprefs_pane.ui.h:8
msgid "Sunday"
msgstr "יום ראשון"

#: ../plugins/alarmclock/acprefs_pane.ui.h:9
msgid "<b>Alarm Days</b>"
msgstr ""

#: ../plugins/alarmclock/acprefs_pane.ui.h:10
msgid "Use Fading"
msgstr "השתמש בעמעום"

#: ../plugins/alarmclock/acprefs_pane.ui.h:11
msgid "Minimum volume:"
msgstr ""

#: ../plugins/alarmclock/acprefs_pane.ui.h:12
msgid "Maximum volume:"
msgstr ""

#: ../plugins/alarmclock/acprefs_pane.ui.h:13
msgid "Increment:"
msgstr "תוספת:"

#: ../plugins/alarmclock/acprefs_pane.ui.h:14
msgid "Time per increment:"
msgstr ""

#: ../plugins/awn/awn_prefs_pane.ui.h:1
msgid "Display overlay:"
msgstr ""

#: ../plugins/awn/awn_prefs_pane.ui.h:2
msgid "Display covers"
msgstr ""

#: ../plugins/awn/awn_prefs_pane.ui.h:3
msgid "Circle display"
msgstr ""

#: ../plugins/awn/awn_prefs_pane.ui.h:4
msgid "Text percentage"
msgstr ""

#: ../plugins/awn/awn_prefs_pane.ui.h:5
msgid "None"
msgstr "אין"

#: ../plugins/lyricsviewer/lyricsviewer_prefs.ui.h:1
msgid "Lyrics font:"
msgstr ""

#: ../plugins/lyricsviewer/lyricsviewer.ui.h:2
msgid "Refresh Lyrics"
msgstr ""

#: ../plugins/audioscrobbler/asprefs_pane.ui.h:1
msgid "Submit tracks using Audioscrobbler"
msgstr ""

#: ../plugins/audioscrobbler/asprefs_pane.ui.h:2
msgid "Show menuitem to toggle submission"
msgstr ""

#: ../plugins/audioscrobbler/asprefs_pane.ui.h:3
#: ../plugins/contextinfo/context_pane.ui.h:2
msgid "Password:"
msgstr "סיסמה:"

#: ../plugins/audioscrobbler/asprefs_pane.ui.h:4
#: ../plugins/contextinfo/context_pane.ui.h:3
msgid "Username:"
msgstr "שם המשתמש:"

#: ../plugins/audioscrobbler/asprefs_pane.ui.h:6
msgid "Verify Login Data"
msgstr ""

#: ../plugins/equalizer/equalizer.ui.h:3
msgid "pre"
msgstr ""

#: ../plugins/equalizer/equalizer.ui.h:4
msgid "+12 dB"
msgstr ""

#: ../plugins/equalizer/equalizer.ui.h:5
msgid "0"
msgstr "0"

#: ../plugins/equalizer/equalizer.ui.h:6
msgid "-24 dB"
msgstr ""

#: ../plugins/equalizer/equalizer.ui.h:7
msgid "29"
msgstr ""

#: ../plugins/equalizer/equalizer.ui.h:8
msgid "59"
msgstr ""

#: ../plugins/equalizer/equalizer.ui.h:9
msgid "119"
msgstr ""

#: ../plugins/equalizer/equalizer.ui.h:10
msgid "237"
msgstr ""

#: ../plugins/equalizer/equalizer.ui.h:11
msgid "474"
msgstr ""

#: ../plugins/equalizer/equalizer.ui.h:12
msgid "947"
msgstr ""

#: ../plugins/equalizer/equalizer.ui.h:13
msgid "1.9K"
msgstr ""

#: ../plugins/equalizer/equalizer.ui.h:14
msgid "3.8K"
msgstr ""

#: ../plugins/equalizer/equalizer.ui.h:15
msgid "7.5K"
msgstr ""

#: ../plugins/equalizer/equalizer.ui.h:16
msgid "15K"
msgstr ""

#: ../plugins/notifyosd/notifyosdprefs_pane.ui.h:1
msgid "On track change"
msgstr ""

#: ../plugins/notifyosd/notifyosdprefs_pane.ui.h:2
msgid "On playback start, pause or stop"
msgstr ""

#: ../plugins/notifyosd/notifyosdprefs_pane.ui.h:3
msgid "On tag change"
msgstr ""

#: ../plugins/notifyosd/notifyosdprefs_pane.ui.h:4
msgid "On tray icon hover"
msgstr ""

#: ../plugins/notifyosd/notifyosdprefs_pane.ui.h:5
msgid "When main window is focused"
msgstr ""

#: ../plugins/notifyosd/notifyosdprefs_pane.ui.h:6
msgid "<b>Display</b>"
msgstr "<b>תצוגה</b>"

#: ../plugins/notifyosd/notifyosdprefs_pane.ui.h:7
msgid "Use album covers as icons"
msgstr ""

#: ../plugins/notifyosd/notifyosdprefs_pane.ui.h:8
msgid "Use media icons for pause, stop and resume"
msgstr ""

#: ../plugins/notifyosd/notifyosdprefs_pane.ui.h:9
msgid "<b>Icons</b>"
msgstr "<b>סמלים</b>"

#: ../plugins/notifyosd/notifyosdprefs_pane.ui.h:10
msgid "Artist line:"
msgstr ""

#: ../plugins/notifyosd/notifyosdprefs_pane.ui.h:12
#, python-format
msgid ""
"<i>The tags \"%(title)s\", \"%(artist)s\", and \"%(album)s\" will be "
"replaced by their respective values. The title will be replaced by \"Unknown"
"\" if it is empty.</i>"
msgstr ""

#: ../plugins/notifyosd/notifyosdprefs_pane.ui.h:13
#: ../plugins/notify/notifyprefs_pane.ui.h:2
msgid "Summary:"
msgstr "תקציר:"

#: ../plugins/notifyosd/notifyosdprefs_pane.ui.h:14
msgid "Album line:"
msgstr ""

#: ../plugins/notifyosd/notifyosdprefs_pane.ui.h:15
msgid "<b>Content</b>"
msgstr "<b>תוכן</b>"

#: ../plugins/ipconsole/ipconsole_prefs.ui.h:1
msgid "Linux"
msgstr ""

#: ../plugins/ipconsole/ipconsole_prefs.ui.h:2
msgid "LightBG"
msgstr ""

#: ../plugins/ipconsole/ipconsole_prefs.ui.h:3
msgid "NoColor"
msgstr ""

#: ../plugins/ipconsole/ipconsole_prefs.ui.h:4
msgid "Terminal opacity:"
msgstr ""

#: ../plugins/ipconsole/ipconsole_prefs.ui.h:5
msgid "Font:"
msgstr ""

#: ../plugins/ipconsole/ipconsole_prefs.ui.h:6
msgid "Text Color:"
msgstr ""

#: ../plugins/ipconsole/ipconsole_prefs.ui.h:7
msgid "Background Color:"
msgstr "צבע רקע:"

#: ../plugins/ipconsole/ipconsole_prefs.ui.h:8
msgid "IPython Color Theme:"
msgstr ""

#: ../plugins/notify/notifyprefs_pane.ui.h:1
msgid "Resize displayed covers"
msgstr ""

#: ../plugins/notify/notifyprefs_pane.ui.h:3
msgid "Only artist:"
msgstr ""

#: ../plugins/notify/notifyprefs_pane.ui.h:4
msgid "Only album:"
msgstr ""

#: ../plugins/notify/notifyprefs_pane.ui.h:6
#, python-format
msgid ""
"<i>Message that should be displayed in the body of the notification. In each "
"case, \"%(title)s\", \"%(artist)s\", and \"%(album)s\" will be replaced by "
"their respective values. If the tag is not known, \"Unknown\" will be filled "
"in its place.</i>"
msgstr ""

#: ../plugins/notify/notifyprefs_pane.ui.h:7
msgid "Both artist and album:"
msgstr ""

#: ../plugins/notify/notifyprefs_pane.ui.h:8
msgid "<b>Body Message</b>"
msgstr ""

#: ../plugins/cd/cdprefs_pane.ui.h:1
msgid "Ogg Vorbis"
msgstr "Ogg Vorbis"

#: ../plugins/cd/cdprefs_pane.ui.h:2
msgid "FLAC"
msgstr "FLAC"

#: ../plugins/cd/cdprefs_pane.ui.h:3
msgid "AAC"
msgstr "AAC"

#: ../plugins/cd/cdprefs_pane.ui.h:4
msgid "MP3 (VBR)"
msgstr "MP3 (VBR)"

#: ../plugins/cd/cdprefs_pane.ui.h:5
msgid "MP3 (CBR)"
msgstr "MP3 (CBR)"

#: ../plugins/cd/cdprefs_pane.ui.h:6
msgid "WavPack"
msgstr ""

#: ../plugins/cd/cdprefs_pane.ui.h:7
msgid "Import format: "
msgstr "יבא תצורה: "

#: ../plugins/cd/cdprefs_pane.ui.h:8
msgid "Import quality: "
msgstr "יבא איכות: "

#: ../plugins/cd/cdprefs_pane.ui.h:9
msgid "Import path: "
msgstr "יבא נתיב: "

#: ../plugins/cd/cdprefs_pane.ui.h:10
#: ../plugins/minimode/minimode_preferences.ui.h:3
msgid ""
"Every tag can be used with <b>$tag</b> or <b>${tag}</b>. Internal tags like "
"<b>$__length</b> need to be specified with two leading underscores."
msgstr ""

#: ../plugins/wikipedia/data/preferences.ui.h:1
msgid "Shortcode of the Wikipedia language version (en, de, fr, ...)"
msgstr ""

#: ../plugins/wikipedia/data/preferences.ui.h:2
msgid "Language:"
msgstr ""

#: ../plugins/wikipedia/data/wikipanel.ui.h:2
msgid "Home"
msgstr ""

#: ../plugins/wikipedia/data/wikipanel.ui.h:3
msgid "Back"
msgstr ""

#: ../plugins/wikipedia/data/wikipanel.ui.h:5
msgid "Forward"
msgstr ""

#: ../plugins/minimode/minimode_preferences.ui.h:1
msgid ""
"The order of controls can be changed by simply dragging them up or down. (Or "
"press Alt+Up/Down.)"
msgstr ""

#: ../plugins/minimode/minimode_preferences.ui.h:2
msgid "Controls"
msgstr ""

#: ../plugins/minimode/minimode_preferences.ui.h:4
msgid "Track Title Format"
msgstr ""

#: ../plugins/minimode/minimode_preferences.ui.h:5
msgid "Always on top"
msgstr ""

#: ../plugins/minimode/minimode_preferences.ui.h:6
msgid "Show in tasklist"
msgstr ""

#: ../plugins/minimode/minimode_preferences.ui.h:8
msgid "Display window decorations:"
msgstr ""

#: ../plugins/minimode/minimode_preferences.ui.h:9
msgid "Show on all desktops"
msgstr ""

#: ../plugins/minimode/minimode_preferences.ui.h:10
msgid "Show button in main window"
msgstr ""

#: ../plugins/minimode/minimode_preferences.ui.h:13
msgid "Full"
msgstr ""

#: ../plugins/minimode/minimode_preferences.ui.h:15
msgid "Simple"
msgstr ""

#: ../plugins/grouptagger/gt_prefs.ui.h:1
msgid "Group/categories font:"
msgstr ""

#: ../plugins/replaygain/replaygainprefs_pane.ui.h:2
msgid "Prefer per-album correction"
msgstr ""

#: ../plugins/replaygain/replaygainprefs_pane.ui.h:3
msgid "Prefer ReplayGain's per-album correction over per-track correction."
msgstr ""

#: ../plugins/replaygain/replaygainprefs_pane.ui.h:5
msgid "Use clipping protection"
msgstr ""

#: ../plugins/replaygain/replaygainprefs_pane.ui.h:6
msgid "Protect against noise caused by over-amplification"
msgstr ""

#: ../plugins/replaygain/replaygainprefs_pane.ui.h:7
msgid "Additional amplification to apply to all files"
msgstr ""

#: ../plugins/replaygain/replaygainprefs_pane.ui.h:9
msgid "Additional amplification (dB):"
msgstr ""

#: ../plugins/replaygain/replaygainprefs_pane.ui.h:10
msgid "Fallback correction for files that lack ReplayGain information"
msgstr ""

#: ../plugins/replaygain/replaygainprefs_pane.ui.h:12
msgid "Fallback correction level (dB):"
msgstr ""

#: ../plugins/history/history_preferences.ui.h:1
msgid "Persist history after player exits"
msgstr ""

#: ../plugins/history/history_preferences.ui.h:2
msgid "History length:"
msgstr ""

#: ../plugins/jamendo/ui/jamendo_panel.ui.h:1
msgid "Order by:"
msgstr ""

#: ../plugins/jamendo/ui/jamendo_panel.ui.h:2
msgid "Order direction:"
msgstr ""

#: ../plugins/jamendo/ui/jamendo_panel.ui.h:3
msgid "Results:"
msgstr ""

#: ../plugins/jamendo/ui/jamendo_panel.ui.h:4
msgid "Advanced"
msgstr "מתקדם"

#: ../plugins/jamendo/ui/jamendo_panel.ui.h:6
msgid "Descending"
msgstr ""

#: ../plugins/jamendo/ui/jamendo_panel.ui.h:7
msgid "Ascending"
msgstr ""

#: ../plugins/jamendo/ui/jamendo_panel.ui.h:8
msgid "Release date"
msgstr ""

#: ../plugins/jamendo/ui/jamendo_panel.ui.h:10
msgid "Rating this week"
msgstr ""

#: ../plugins/jamendo/ui/jamendo_panel.ui.h:11
msgid "Rating this month"
msgstr ""

#: ../plugins/jamendo/ui/jamendo_panel.ui.h:12
msgid "Number of playlist additions"
msgstr ""

#: ../plugins/jamendo/ui/jamendo_panel.ui.h:13
msgid "Number of downloads"
msgstr ""

#: ../plugins/jamendo/ui/jamendo_panel.ui.h:14
msgid "Number of listens"
msgstr ""

#: ../plugins/jamendo/ui/jamendo_panel.ui.h:15
msgid "Starred"
msgstr ""

#: ../plugins/jamendo/ui/jamendo_panel.ui.h:16
msgid "Date of starring"
msgstr ""

#: ../plugins/jamendo/ui/jamendo_panel.ui.h:19
msgid "Genre/Tags"
msgstr ""

#: ../plugins/osd/osd_preferences.ui.h:1
msgid ""
"Every tag can be used with <b>$tag</b> or <b>${tag}</b>. Internal tags like "
"<b>$__length</b> need to be specified with two leading underscores.\n"
"<a href=\"http://developer.gnome.org/pango/stable/PangoMarkupFormat.html"
"\">Pango Text Attribute Markup</a> is supported."
msgstr ""

#: ../plugins/osd/osd_preferences.ui.h:3
msgid "Display Format"
msgstr ""

#: ../plugins/osd/osd_preferences.ui.h:4
msgid "Display duration:"
msgstr ""

#: ../plugins/osd/osd_preferences.ui.h:5
msgid "Background:"
msgstr ""

#: ../plugins/osd/osd_preferences.ui.h:6
msgid "Show progress bar"
msgstr ""

#: ../plugins/osd/osd_preferences.ui.h:8
msgid "Border radius:"
msgstr ""

#: ../plugins/amazoncovers/amazonprefs_pane.ui.h:3
msgid ""
"<i>To sign up for an Amazon AWS account and get \n"
"this information visit <a href=\"http://aws.amazon.com/\">http://aws.amazon."
"com/</a></i>"
msgstr ""

#: ../plugins/podcasts/podcasts.ui.h:1
msgid "Add Podcast"
msgstr ""

#: ../plugins/desktopcover/desktopcover_preferences.ui.h:1
msgid "Anchor:"
msgstr ""

#: ../plugins/desktopcover/desktopcover_preferences.ui.h:2
msgid "X offset:"
msgstr ""

#: ../plugins/desktopcover/desktopcover_preferences.ui.h:3
msgid "pixels"
msgstr ""

#: ../plugins/desktopcover/desktopcover_preferences.ui.h:4
msgid "Y offset:"
msgstr ""

#: ../plugins/desktopcover/desktopcover_preferences.ui.h:5
msgid "Override cover size"
msgstr ""

#: ../plugins/desktopcover/desktopcover_preferences.ui.h:6
msgid "Size:"
msgstr ""

#: ../plugins/desktopcover/desktopcover_preferences.ui.h:7
msgid "Use fading"
msgstr ""

#: ../plugins/desktopcover/desktopcover_preferences.ui.h:8
msgid "Fading duration:"
msgstr ""

#: ../plugins/desktopcover/desktopcover_preferences.ui.h:9
msgid "ms"
msgstr ""

#: ../plugins/desktopcover/desktopcover_preferences.ui.h:10
msgid "Top left"
msgstr ""

#: ../plugins/desktopcover/desktopcover_preferences.ui.h:11
msgid "Top right"
msgstr ""

#: ../plugins/desktopcover/desktopcover_preferences.ui.h:12
msgid "Bottom left"
msgstr ""

#: ../plugins/desktopcover/desktopcover_preferences.ui.h:13
msgid "Bottom right"
msgstr ""

#: ../plugins/multialarmclock/malrmclk.ui.h:1
msgid "Add"
msgstr ""

#: ../plugins/multialarmclock/malrmclk.ui.h:3
msgid "<b>Alarms</b>"
msgstr ""

#: ../plugins/multialarmclock/malrmclk.ui.h:4
msgid "Enable volume fade-in"
msgstr ""

#: ../plugins/multialarmclock/malrmclk.ui.h:5
msgid "Fade start volume:"
msgstr ""

#: ../plugins/multialarmclock/malrmclk.ui.h:6
msgid "Fade stop volume:"
msgstr ""

#: ../plugins/multialarmclock/malrmclk.ui.h:7
msgid "Fade Increment:"
msgstr ""

#: ../plugins/multialarmclock/malrmclk.ui.h:8
msgid "Fade Time (s):"
msgstr ""

#: ../plugins/multialarmclock/malrmclk.ui.h:9
msgid "Restart playlist"
msgstr ""

#: ../plugins/multialarmclock/malrmclk.ui.h:10
msgid "<b>Playback</b>"
msgstr ""

#: ../plugins/contextinfo/context_pane.ui.h:1
msgid "Please enter your Last.fm authentication:"
msgstr ""

#: ../plugins/contextinfo/context_pane.ui.h:4
msgid "Sign up for Last.fm"
msgstr ""

#: ../plugins/bookmarks/bookmarks_pane.ui.h:1
msgid "Use covers in the bookmarks menu (takes effect on next start)"
msgstr "השתמש בעטיפות בתפריט הסימניות (יכנס לתוקף בהפעלה הבאה)"

#: ../plugins/screensaverpause/prefs.ui.h:1
msgid "Unpause when screensaver ends"
msgstr ""

#: ../plugins/daapserver/daapserver_prefs.ui.h:1
msgid "Server name:"
msgstr ""

#: ../plugins/daapserver/daapserver_prefs.ui.h:2
msgid "Server host:"
msgstr ""

#: ../plugins/daapserver/daapserver_prefs.ui.h:3
msgid "Port:"
msgstr ""

#: ../plugins/daapserver/daapserver_prefs.ui.h:4
msgid "Server enabled"
msgstr ""

#: ../plugins/daapclient/daapclient_prefs.ui.h:1
msgid "Show ipv6 servers (Experimental)"
msgstr ""

#: ../plugins/daapclient/daapclient_prefs.ui.h:2
msgid "Remember recent DAAP servers"
msgstr ""

#: ../plugins/currentsong/PLUGININFO:3
msgid "Current Song"
msgstr ""

#: ../plugins/currentsong/PLUGININFO:4
msgid ""
"Sets the currently playing status in Pidgin. Check the Pidgin FAQ to find "
"out the suppported services."
msgstr ""

#: ../plugins/currentsong/PLUGININFO:5
#: ../plugins/audioscrobbler/PLUGININFO:5
#: ../plugins/notifyosd/PLUGININFO:5
#: ../plugins/notify/PLUGININFO:5
#: ../plugins/osd/PLUGININFO:5
msgid "Notifications"
msgstr ""

#: ../plugins/moodbar/PLUGININFO:4
msgid ""
"Replaces the standard progress bar with a moodbar.\n"
"Depends: moodbar"
msgstr ""

#: ../plugins/moodbar/PLUGININFO:5
#: ../plugins/mainmenubutton/PLUGININFO:5
#: ../plugins/awn/PLUGININFO:5
#: ../plugins/minimode/PLUGININFO:5
#: ../plugins/droptrayicon/PLUGININFO:5
#: ../plugins/desktopcover/PLUGININFO:5
msgid "GUI"
msgstr ""

#: ../plugins/gnomemmkeys/PLUGININFO:3
msgid "GNOME Multimedia Keys"
msgstr ""

#: ../plugins/gnomemmkeys/PLUGININFO:4
msgid ""
"Adds support for controlling Exaile via GNOME's multimedia key system. "
"Compatible with GNOME >= 2.20.x"
msgstr ""

#: ../plugins/gnomemmkeys/PLUGININFO:5
#: ../plugins/xkeys/PLUGININFO:5
#: ../plugins/winmmkeys/PLUGININFO:5
msgid "Hotkeys"
msgstr ""

#: ../plugins/streamripper/PLUGININFO:4
msgid ""
"Allows you to record streams with streamripper.\n"
"Depends: streamripper"
msgstr ""

#: ../plugins/streamripper/PLUGININFO:5
#: ../plugins/previewdevice/PLUGININFO:5
msgid "Output"
msgstr ""

#: ../plugins/musicbrainzcovers/PLUGININFO:3
msgid "MusicBrainz Covers"
msgstr ""

#: ../plugins/musicbrainzcovers/PLUGININFO:4
msgid "Integrates MusicBrainz for cover search"
msgstr ""

#: ../plugins/lastfmlove/PLUGININFO:4
msgid ""
"Shows which tracks have been loved and allows for loving tracks.\n"
"\n"
"Make sure to enter a valid API key and secret in the plugin preferences.\n"
"\n"
"Depends on the plugin \"AudioScrobbler\" for username and password."
msgstr ""

#: ../plugins/lastfmlove/PLUGININFO:5
#: ../plugins/exfalso/PLUGININFO:5
#: ../plugins/grouptagger/PLUGININFO:5
msgid "Tagging"
msgstr ""

#: ../plugins/alarmclock/PLUGININFO:4
msgid ""
"Plays music at a specific time.\n"
"\n"
"Note that when the specified time arrives, Exaile will just act like you "
"pressed the play button, so be sure you have the music you want to hear in "
"your playlist"
msgstr ""

#: ../plugins/alarmclock/PLUGININFO:5
#: ../plugins/inhibitsuspend/PLUGININFO:5
#: ../plugins/shutdown/PLUGININFO:5
#: ../plugins/mpris/PLUGININFO:5
#: ../plugins/history/PLUGININFO:5
#: ../plugins/multialarmclock/PLUGININFO:5
#: ../plugins/bookmarks/PLUGININFO:5
#: ../plugins/screensaverpause/PLUGININFO:5
#: ../plugins/bpm/PLUGININFO:5
msgid "Utility"
msgstr ""

#: ../plugins/mainmenubutton/PLUGININFO:3
msgid "Main Menu Button"
msgstr ""

#: ../plugins/mainmenubutton/PLUGININFO:4
msgid ""
"Moves the main menu into a button on top of the panels.\n"
"Depends: PyGTK >= 2.22, GTK >= 2.20"
msgstr ""

#: ../plugins/lastfmcovers/PLUGININFO:3
msgid "Last.fm Covers"
msgstr ""

#: ../plugins/lastfmcovers/PLUGININFO:4
msgid "Searches Last.fm for covers"
msgstr ""

#: ../plugins/awn/PLUGININFO:4
msgid "Sets the cover and adds some menu items to AWN for Exaile"
msgstr ""

#: ../plugins/shoutcast/PLUGININFO:3
msgid "Shoutcast Radio"
msgstr ""

#: ../plugins/shoutcast/PLUGININFO:4
msgid "Shoutcast Radio list"
msgstr ""

#: ../plugins/shoutcast/PLUGININFO:5
#: ../plugins/librivox/PLUGININFO:5
#: ../plugins/jamendo/PLUGININFO:5
#: ../plugins/podcasts/PLUGININFO:5
#: ../plugins/daapserver/PLUGININFO:5
#: ../plugins/daapclient/PLUGININFO:5
msgid "Media Sources"
msgstr ""

#: ../plugins/exfalso/PLUGININFO:3
msgid "Ex Falso tag editor"
msgstr ""

#: ../plugins/exfalso/PLUGININFO:4
msgid ""
"Integrates the Ex Falso tag editor with Exaile.\n"
"Depends: Ex Falso."
msgstr ""

#: ../plugins/lyricsviewer/PLUGININFO:4
msgid "Adds a side tab displaying lyrics for the currently playing track."
msgstr ""

#: ../plugins/audioscrobbler/PLUGININFO:4
msgid ""
"Submits listening information to Last.fm and similar services supporting "
"AudioScrobbler"
msgstr ""

#: ../plugins/xkeys/PLUGININFO:3
msgid "XKeys"
msgstr ""

#: ../plugins/xkeys/PLUGININFO:4
msgid "Global hotkeys using xlib (mmkeys.so)"
msgstr ""

#: ../plugins/winmmkeys/PLUGININFO:1
msgid "Multimedia keys for Windows"
msgstr ""

#: ../plugins/winmmkeys/PLUGININFO:4
msgid ""
"Adds support for multimedia keys (present on most new keyboards) when "
"running Exaile in Microsoft Windows.\n"
"\n"
"Requires: pyHook <http://pyhook.sf.net/>"
msgstr ""

#: ../plugins/equalizer/PLUGININFO:4
msgid "A 10-band equalizer"
msgstr ""

#: ../plugins/equalizer/PLUGININFO:5
#: ../plugins/abrepeat/PLUGININFO:5
#: ../plugins/replaygain/PLUGININFO:5
#: ../plugins/karaoke/PLUGININFO:5
msgid "Effect"
msgstr ""

#: ../plugins/lyricsfly/PLUGININFO:3
msgid "Lyrics Fly"
msgstr ""

#: ../plugins/lyricsfly/PLUGININFO:4
msgid "Plugin to fetch lyrics from lyricsfly.com"
msgstr ""

#: ../plugins/inhibitsuspend/PLUGININFO:3
msgid "Inhibit Suspend"
msgstr ""

#: ../plugins/inhibitsuspend/PLUGININFO:4
msgid "Prevents User Session from suspending while music is playing"
msgstr ""

#: ../plugins/librivox/PLUGININFO:3
msgid "Librivox"
msgstr ""

#: ../plugins/librivox/PLUGININFO:4
msgid "Browse and listen to audiobooks from Librivox.org."
msgstr ""

#: ../plugins/shutdown/PLUGININFO:4
msgid "Allows for shutdown of the computer at the end of playback."
msgstr ""

#: ../plugins/massstorage/PLUGININFO:3
msgid "USB Mass Storage Media Player Support"
msgstr ""

#: ../plugins/massstorage/PLUGININFO:4
msgid ""
"Support for accessing portable media players using the USB Mass Storage "
"protocol"
msgstr ""

#: ../plugins/massstorage/PLUGININFO:5
#: ../plugins/cd/PLUGININFO:5
#: ../plugins/ipod/PLUGININFO:5
msgid "Devices"
msgstr "התקנים"

#: ../plugins/previewdevice/PLUGININFO:4
msgid ""
"Allows playing audio over a secondary device (right click on playlist and "
"select 'preview'). Useful for DJs."
msgstr ""

#: ../plugins/lastfmdynamic/PLUGININFO:3
msgid "Last.fm Dynamic Playlists"
msgstr ""

#: ../plugins/lastfmdynamic/PLUGININFO:4
msgid "The Last.fm backend for dynamic playlists"
msgstr ""

#: ../plugins/lastfmdynamic/PLUGININFO:5
msgid "Dynamic Playlists"
msgstr ""

#: ../plugins/notifyosd/PLUGININFO:4
msgid ""
"This plugins displays notification bubbles when a song is played/resumed/"
"stopped, with either the song cover or a media icon to indicate the latest "
"action.\n"
"\n"
"Depends: python-notify\n"
"Recommends: notify-osd"
msgstr ""

#: ../plugins/ipconsole/PLUGININFO:4
msgid "Provides an IPython console that can be used to manipulate Exaile."
msgstr ""

#: ../plugins/ipconsole/PLUGININFO:5
#: ../plugins/helloworld/PLUGININFO:5
msgid "Development"
msgstr ""

#: ../plugins/notify/PLUGININFO:4
msgid "Pops up a notification when playback of a track starts"
msgstr ""

#: ../plugins/cd/PLUGININFO:3
msgid "CD Playback"
msgstr ""

#: ../plugins/cd/PLUGININFO:4
msgid ""
"Adds support for playing audio CDs.\n"
"\n"
"Requires HAL to autodetect CDs\n"
"Requires cddb-py (http://cddb-py.sourceforge.net/) to look up tags."
msgstr ""

#: ../plugins/wikipedia/PLUGININFO:4
msgid ""
"Provides Wikipedia information about the current artist.\n"
"Depends: python-webkit"
msgstr ""

#: ../plugins/wikipedia/PLUGININFO:5
#: ../plugins/contextinfo/PLUGININFO:5
msgid "Information"
msgstr "מידע"

#: ../plugins/abrepeat/PLUGININFO:3
msgid "A-B Repeat"
msgstr ""

#: ../plugins/abrepeat/PLUGININFO:4
msgid "Continuously repeats a segment of a track."
msgstr ""

#: ../plugins/minimode/PLUGININFO:4
msgid "Compact mode for Exaile with a configurable interface"
msgstr ""

#: ../plugins/grouptagger/PLUGININFO:3
msgid "Group Tagger"
msgstr ""

#: ../plugins/grouptagger/PLUGININFO:4
msgid ""
"Facilitates categorizing your music by managing the grouping/category tag in "
"audio files"
msgstr ""

#: ../plugins/replaygain/PLUGININFO:4
msgid "Enables ReplayGain support"
msgstr ""

#: ../plugins/droptrayicon/PLUGININFO:3
msgid "Drop Trayicon"
msgstr ""

#: ../plugins/droptrayicon/PLUGININFO:4
msgid ""
"Provides an alternative trayicon which accepts dropped files.\n"
"\n"
"Depends: python-eggtrayicon"
msgstr ""

#: ../plugins/mpris/PLUGININFO:4
msgid ""
"Implements the MPRIS (org.freedesktop.MediaPlayer) DBus interface for "
"controlling Exaile."
msgstr ""

#: ../plugins/jamendo/PLUGININFO:3
msgid "Jamendo"
msgstr ""

#: ../plugins/jamendo/PLUGININFO:4
msgid "Enables access to the Jamendo music catalogue."
msgstr ""

#: ../plugins/osd/PLUGININFO:4
msgid "A popup window showing information of the currently playing track."
msgstr ""

#: ../plugins/ipod/PLUGININFO:3
msgid "iPod Support"
msgstr ""

#: ../plugins/ipod/PLUGININFO:4
msgid ""
"A plugin for iPod support. Read-only for the moment, no transfer.\n"
"\n"
"Depends on python-gpod."
msgstr ""

#: ../plugins/amazoncovers/PLUGININFO:4
msgid ""
"Searches Amazon for covers\n"
"\n"
"To be able to use this plugin, an AWS API key and secret key are required."
msgstr ""

#: ../plugins/karaoke/PLUGININFO:3
msgid "Karaoke"
msgstr ""

#: ../plugins/karaoke/PLUGININFO:4
msgid "Removes voice from audio"
msgstr ""

#: ../plugins/podcasts/PLUGININFO:4
msgid "Adds Simple Podcast Support"
msgstr ""

#: ../plugins/desktopcover/PLUGININFO:4
msgid "Displays the current album cover on the desktop"
msgstr ""

#: ../plugins/helloworld/PLUGININFO:3
msgid "Hello World"
msgstr ""

#: ../plugins/helloworld/PLUGININFO:4
msgid "A simple plugin for testing the basic plugin system"
msgstr ""

#: ../plugins/multialarmclock/PLUGININFO:4
msgid ""
"Plays music at specific times and days.\n"
"\n"
"Note that when the specified time arrives, Exaile will just act like you "
"pressed the play button, so be sure you have the music you want to hear in "
"your playlist"
msgstr ""

#: ../plugins/contextinfo/PLUGININFO:3
msgid "Contextual Info"
msgstr "מידע תלוי תוכן"

#: ../plugins/contextinfo/PLUGININFO:4
msgid ""
"Show various informations about the track currently playing.\n"
"Depends: libwebkit >= 1.0.1, python-webkit >= 1.1.2, python-imaging (a.k.a. "
"PIL)"
msgstr ""
"הצג מידע מגוון על הרצועה המנוגנת כעת.\n"
"תלוי ברכיבים הבאים : libwebkit >= 1.0.1, python-webkit >= 1.1.2, python-"
"imaging"

#: ../plugins/bookmarks/PLUGININFO:4
msgid "Allows saving/resuming bookmark positions in audio files."
msgstr ""

#: ../plugins/screensaverpause/PLUGININFO:4
msgid ""
"Pauses (and optionally resumes) playback based on screensaver status.\n"
"\n"
"Requires: GNOME Screensaver or KDE Screensaver (does not support "
"XScreenSaver nor XLockMore)"
msgstr ""

#: ../plugins/lyricwiki/PLUGININFO:3
msgid "Lyrics Wiki"
msgstr ""

#: ../plugins/lyricwiki/PLUGININFO:4
msgid ""
"Plugin to fetch lyrics from lyrics.wikia.com\n"
"Depends: python-beautifulsoup"
msgstr ""

#: ../plugins/daapserver/PLUGININFO:4
msgid ""
"This plugin integrates spydaap (http://launchpad.net/spydaap) into Exaile so "
"a collection can be shared over DAAP."
msgstr ""

#: ../plugins/daapclient/PLUGININFO:4
msgid "Allows playing of DAAP music shares."
<<<<<<< HEAD
msgstr ""

#~ msgid "Close"
#~ msgstr "סגור"

#~ msgid "Close tab"
#~ msgstr "סגור לשונית"

#~ msgid "Export as..."
#~ msgstr "יצא כ..."

#~ msgid "%d KB"
#~ msgstr "%d ק\"ב"

#~ msgid "GNOME"
#~ msgstr "GNOME"

#~ msgid "ALSA"
#~ msgstr "ALSA"

#~ msgid "OSS"
#~ msgstr "OSS"

#~ msgid "PulseAudio"
#~ msgstr "PulseAudio"

#~ msgid "JACK"
#~ msgstr "JACK"

#~ msgid "AWN"
#~ msgstr "AWN"

#~ msgid "<b>General</b>"
#~ msgstr "<b>כללי</b>"

#~ msgid "Start"
#~ msgstr "התחל"

#~ msgid "Stop Playback"
#~ msgstr "עצור ניגון"

#~ msgid "Stopped"
#~ msgstr "נעצר"

#~ msgid "Window Height:"
#~ msgstr "גובה חלון:"

#~ msgid "Window Width:"
#~ msgstr "רוחב חלון:"

#~ msgid "Relay Port:"
#~ msgstr "Relay Port:"

#~ msgid "Add a directory"
#~ msgstr "הוסף תיקייה"

#~ msgid "by %s"
#~ msgstr "בביצוע האמן %s"

#~ msgid "from %s"
#~ msgstr "מתוך האלבום %s"

#~ msgid "Playing %s"
#~ msgstr "מנגן את %s"

#~ msgid "Number of Plays"
#~ msgstr "מספר השמעות"

#~ msgid ""
#~ "<b>{title}</b>\n"
#~ "{artist}\n"
#~ "on {album} - {length}"
#~ msgstr ""
#~ "<b>{title}</b>\n"
#~ "{artist}\n"
#~ "on {album} - {length}"

#~ msgid "Text Font:"
#~ msgstr "פונט:"

#~ msgid ""
#~ "Artist\n"
#~ "Album\n"
#~ "Genre - Artist\n"
#~ "Genre - Album\n"
#~ "Year - Artist\n"
#~ "Year - Album\n"
#~ "Artist - Year - Album"
#~ msgstr ""
#~ "אמן\n"
#~ "אלבום\n"
#~ "סגנון - אמן\n"
#~ "סגנון - אלבום\n"
#~ "שנה - אמן\n"
#~ "שנה - אלבום\n"
#~ "אמן - שנה - אלבום"

#~ msgid "Opacity Level:"
#~ msgstr "רמת האטימות:"

#~ msgid "Alarm Days:"
#~ msgstr "התראה בימים:"

#~ msgid " songs"
#~ msgstr " שירים"

#~ msgid "Toggle: Stop after selected track"
#~ msgstr "החלפה: עציאה לאחר הרצועה הנבחרת"

#~ msgid "%(title)s (by %(artist)s)"
#~ msgstr "%(title)s (על ידי %(artist)s)"

#~ msgid "Select File Type (By Extension)"
#~ msgstr "בחירת סוג הקובץ (לפי סיומת)"

#~ msgid "File Type"
#~ msgstr "סוג הקובץ"

#~ msgid "Extension"
#~ msgstr "הרחבה"

#~ msgid "0:00"
#~ msgstr "0:00"

#~ msgid "Add Playlist"
#~ msgstr "הוספת רשימת השמעה"

#~ msgid "Open"
#~ msgstr "פתיחה"

#~ msgid "Export"
#~ msgstr "ייצוא"

#~ msgid "No covers found"
#~ msgstr "לא נמצאו עטיפות"

#~ msgid ""
#~ "<b>Move the On Screen Display window to the location you want it to "
#~ "appear</b>"
#~ msgstr "<b>יש להזיז את חלונית תצוגת המידע למיקום המבוקש</b>"

#~ msgid "Display a progressbar in the OSD"
#~ msgstr "הצגת מד ההתקדמות בחלונית המידע"

#~ msgid ""
#~ "<b>OSD</b>\n"
#~ "Drag to the location you'd like the\n"
#~ "OSD to appear"
#~ msgstr ""
#~ "<b>חלונית המידע</b>\n"
#~ "יש לגרור אל המיקום בו תופיע\n"
#~ "חלונית המידע"

#~ msgid "Show OSD on track change"
#~ msgstr "הצגת חלון המידע עם החלפת רצועה"

#~ msgid " - "
#~ msgstr " - "

#~ msgid " + "
#~ msgstr " + "

#~ msgid "0/0 tracks"
#~ msgstr "0/0 רצועות"

#~ msgid "New Search"
#~ msgstr "חיפוש חדש"

#~ msgid "Page 1"
#~ msgstr "עמוד 1"

#~ msgid "Add device"
#~ msgstr "הוספת התקן"

#~ msgid "..."
#~ msgstr "..."

#~ msgid "Alarm:"
#~ msgstr "שעון מעורר:"

#~ msgid "Enable Fading"
#~ msgstr "אפשר דעיכה"

#~ msgid "Fading:"
#~ msgstr "דעיכה:"

#~ msgid "Maximum Volume:"
#~ msgstr "עוצמת שמע מירבית:"

#~ msgid "Minimum Volume:"
#~ msgstr "עוצמת שמע מקסימלית"

#~ msgid ""
#~ "Exaile now uses absolute URI's, please delete/rename your %s directory"
#~ msgstr ""
#~ "Exaile משתמש מעתה אך ורק בכתובות מלאות, נא למחוק/לשנות את שמה של תיקיית ה־"
#~ "%s שלך"

#~ msgid "Choose a file"
#~ msgstr "בחר קובץ"

#~ msgid "Date Added"
#~ msgstr "תאריך הוספה"

#~ msgid "Last Played"
#~ msgstr "הושמע לאחרונה"

#~ msgid "Add to Playlist"
#~ msgstr "הוסף לרשימה השמעה"

#~ msgid "Artist:"
#~ msgstr "אומן:"

#~ msgid "Album:"
#~ msgstr "אלבום:"

#~ msgid "Track Number:"
#~ msgstr "מספר רצועה:"

#~ msgid "Genre:"
#~ msgstr "ז'אנר:"

#~ msgid "Bitrate:"
#~ msgstr "קצב סיביות:"

#~ msgid "Quit"
#~ msgstr "עצור"

#~ msgid "Enter the search text"
#~ msgstr "יש להכניס טקסט לחיפוש"

#~ msgid ""
#~ "Path is already in your collection, or is a subdirectory of another path "
#~ "in your collection"
#~ msgstr "הנתיב כבר באוסף שלך, או שזהו נתיב לתת תיקיה שכבר נמצאת באוסף"

#~ msgid "Autosize"
#~ msgstr "הגדר גודל באופן אוטומטי"

#~ msgid "Clear Playlist"
#~ msgstr "נקה רשימת השמעה"

#~ msgid "Display OSD when hovering over tray icon"
#~ msgstr "הצג את ה OSD כאשר סמן העכבר חולף על פני סמל מגש המערכת"

#~ msgid "Popup"
#~ msgstr "חלון קופץ"

#~ msgid "Resizable"
#~ msgstr "גודל ניתן לשינוי"

#~ msgid "Search:"
#~ msgstr "חיפוש:"

#~ msgid "Text Color"
#~ msgstr "צבע פונט"

#~ msgid "Title:"
#~ msgstr "כותרת:"

#~ msgid "Vol:"
#~ msgstr "עוצמה:"

#~ msgid "_Close"
#~ msgstr "_סגור"

#~ msgid "Plugin Manager"
#~ msgstr "מנהל תוספים"

#~ msgid "Set rating for current song"
#~ msgstr "קבע את הדרוג של השיר המושמע"

#~ msgid "Get rating for current song"
#~ msgstr "ראה את הדרוג של השיר המושמע"

#~ msgid "Decreases the volume by VOL%"
#~ msgstr "הנמך את עוצמת השמע ב- VOL%"

#~ msgid "Increases the volume by VOL%"
#~ msgstr "הגבר את עוצמת השמע ב- VOL%"

#~ msgid "Show a popup of the currently playing track"
#~ msgstr "הצג חלון של הרצועה המושמעת"

#~ msgid "Toggle Play or Pause"
#~ msgstr "החלף מצב נגן או המתן"

#~ msgid "Print the progress inside the current track as percentage"
#~ msgstr "הדפס את ההתקדמות ברצועה הנוכחית כאחוז"

#~ msgid "Print the position inside the current track as time"
#~ msgstr "הדפס את המיקום ברצועה הנוכחית כזמן"

#~ msgid "Filter event debug output"
#~ msgstr "סנן פלט של ניפוי שגיאות"

#~ msgid "order must be a list or tuple"
#~ msgstr "סדר חייב להיות רשימה של ביטויים"

#~ msgid "Device class does not support transfer."
#~ msgstr "סוג המכשיר אינו תומך בהעברה"

#~ msgid "  New song, fetching cover."
#~ msgstr "  שיר חדש, מביא עטיפה."

#~ msgid "Plugin archive contains an unsafe path"
#~ msgstr "ארכיון התוספים (plugins) מכיל נתיב לא בטוח"

#~ msgid "A plugin with the name \"%s\" is already installed"
#~ msgstr "תוסף בשם \"%s\" כבר מותקן"

#~ msgid "Plugin archive is not in the correct format"
#~ msgstr "התצורה של ארכיון התוספים (plugins) אינה נכונה."

#~ msgid "Streaming..."
#~ msgstr "מזרים..."

#~ msgid "Buffering: 100%..."
#~ msgstr "טוען: 100%..."

#~ msgid "Save As..."
#~ msgstr "שמור בשם..."

#~ msgid "Custom playlist name:"
#~ msgstr "התאם את שם רשימת ההשמעה:"

#~ msgid "New playlist title:"
#~ msgstr "כותרת לרשימת השמעה חדשה:"

#~ msgid "Add to custom playlist"
#~ msgstr "הוסף רשימת השמעה מותאמת אישית"

#~ msgid ""
#~ "Exaile Music Player\n"
#~ "Not playing"
#~ msgstr ""
#~ "נגן המוסיקה Exaile\n"
#~ "אינו מנגן"

#~ msgid "In pause: %s"
#~ msgstr "בהמתנה: %s"

#~ msgid "_Save Changes To Playlist"
#~ msgstr "_שמור שינויים ברשימת ההשמעה"

#~ msgid "_Save As Custom Playlist"
#~ msgstr "_שמור כרשימת השמעה מותאמת אישית"

#~ msgid "_Rename Playlist"
#~ msgstr "החלף_שם לרשימת ההשמעה"

#~ msgid "Delete track"
#~ msgstr "מחק רצועה"

#~ msgid "_Close Playlist"
#~ msgstr "_סגור רשימת השמעה"

#~ msgid "C_lear All Tracks"
#~ msgstr "_נקה את כל הרצועות"

#~ msgid "Choose a file to open"
#~ msgstr "בחר קובץ לפתיחה"

#~ msgid "No track"
#~ msgstr "אין רצועה"

#~ msgid "%d covers to fetch"
#~ msgstr "%d עטיפות ליבא"

#~ msgid "Idle."
#~ msgstr "במנוחה."

#~ msgid "New custom playlist name:"
#~ msgstr "רשימת השמעה מותאמת אישית חדשה:"

#~ msgid "Add To New Playlist..."
#~ msgstr "הוסף לרשימת השמעה חדשה..."

#~ msgid ""
#~ "This will permanantly delete the selected tracks from your disk, are you "
#~ "sure you wish to continue?"
#~ msgstr ""
#~ "רצועות מסומנות אלו ימחקו לצמיתות מהדיסק שלך, האם אתה בטוח שבירצונך להמשיך?"

#~ msgid "Choose a plugin"
#~ msgstr "בחר תוסף"

#~ msgid "Remove item"
#~ msgstr "הסר פריט"

#~ msgid "Could not enable plugin: %s"
#~ msgstr "לא ניתן היה להפעיל את התוסף: %s"

#~ msgid "Could not disable plugin: %s"
#~ msgstr "לא ניתן היה לבטל את התוסף: %s"

#~ msgid "Add item"
#~ msgstr "הוסף פריט"

#~ msgid "Repeat playlist"
#~ msgstr "חזור על רשימת השמעה"

#~ msgid "Move selected item up"
#~ msgstr "העלה פריט ניבחר"

#~ msgid "Move selected item down"
#~ msgstr "הורד פריט ניבחר"

#~ msgid "Remove current track from playlist"
#~ msgstr "הסר רצועה נוכחית מרשימת ההשמעה"

#~ msgid "Date:"
#~ msgstr "תאריך:‏"

#~ msgid "Basic"
#~ msgstr "בסיסי"

#~ msgid "Dynamically add similar tracks"
#~ msgstr "הוסף רצועות דומות בצורה דינאמית"

#~ msgid "File Size:"
#~ msgstr "גודל הקובץ:"

#~ msgid "Length:"
#~ msgstr "אורך:"

#~ msgid "Details"
#~ msgstr "פרטים"

#~ msgid "Play Count:"
#~ msgstr "מונה השמעות:"

#~ msgid "Location:"
#~ msgstr "מיקום:"

#~ msgid ""
#~ "Left\n"
#~ "Right\n"
#~ "Top\n"
#~ "Bottom"
#~ msgstr ""
#~ "שמאל\n"
#~ "ימין\n"
#~ "למעלה\n"
#~ "למטה"

#~ msgid "&#xA9; 2009"
#~ msgstr "&#xA9; 2009"

#~ msgid "%(minutes)d:%(seconds)02d"
#~ msgstr "%(minutes)d:%(seconds)02d"

#~ msgid "%(playlist_count)d showing, %(collection_count)d in collection"
#~ msgstr "%(playlist_count)d מראה, %(collection_count)d באוסף"

#~ msgid " (%(queue_count)d queued)"
#~ msgstr " (%(queue_count)d בתור)"

#~ msgid "%(year)d-%(month)02d-%(day)02d"
#~ msgstr "%(year)d-%(month)02d-%(day)02d"

#~ msgid "Remove All"
#~ msgstr "הסר הכל"

#~ msgid ""
#~ "Mathias Brodala\n"
#~ "   <info@noctus.net>\n"
#~ "    Translation Manager"
#~ msgstr ""
#~ "Mathias Brodala\n"
#~ "<info@noctus.net>\n"
#~ "Translation Manager"

#~ msgid "Use alpha transparency (if supported)"
#~ msgstr "השתמש ב- alpha transparency (אם קיימת תמיכה)"

#~ msgid "Close this dialog"
#~ msgstr "סגור חלון זה"

#~ msgid ""
#~ "Normal\n"
#~ "Unified (unstable)"
#~ msgstr ""
#~ "רגיל\n"
#~ "מאוחד (לא יציב)"

#~ msgid "These options only affect the unified engine."
#~ msgstr "אפשרויות אלו משפיעות רק על המנוע המאוחד"

#~ msgid "Playback engine (requires restart): "
#~ msgstr "מנוע נגן (דרוש התחלה מחדש של התוכנה): "

#~ msgid "_Save As..."
#~ msgstr "_שמור בשם..."

#~ msgid ""
#~ "Automatic\n"
#~ "GNOME\n"
#~ "ALSA\n"
#~ "OSS\n"
#~ "PulseAudio\n"
#~ "JACK"
#~ msgstr ""
#~ "Automatic\n"
#~ "GNOME\n"
#~ "ALSA\n"
#~ "OSS\n"
#~ "PulseAudio\n"
#~ "JACK"

#~ msgid "Install plugin file"
#~ msgstr "התקן קובץ תוסף"

#~ msgid "Install a third party plugin from a file"
#~ msgstr "התקן תוסף צד שלישי מקובץ"

#~ msgid "Randomize the order of the current playlist"
#~ msgstr "ערבב את הסדר של רשימת ההשמעה הנוכחית"

#~ msgid "Start/Pause Playback"
#~ msgstr "התחל/הפסק השמעה"

#~ msgid "_Export current playlist"
#~ msgstr "_יצא רישימת השמעה נוכחית"

#~ msgid "Export current playlist..."
#~ msgstr "יצא רשימת השמעה נוכחית..."

#~ msgid "Invalid file extension, file not saved"
#~ msgstr "סיומת הקובץ שגויה, הקובץ לא נשמר"

#~ msgid "Track _properties"
#~ msgstr "מאפייני _רצועה"

#~ msgid "_Randomize Playlist"
#~ msgstr "_ערבב רשימת השמעה"

#~ msgid "_Go to Playing Track"
#~ msgstr "_עבור לרצועה המושמעת"

#~ msgid "Clear bookmarks"
#~ msgstr "נקה סימנייות"

#~ msgid "Delete bookmark"
#~ msgstr "מחק סימנייה"

#~ msgid ""
#~ "Copyright (C) 2008-2009 Adam Olsen <arolsen@gmail.com> \n"
#~ "\n"
#~ "This program is free software; you can redistribute it and/or modify\n"
#~ "it under the terms of the GNU General Public License as published by\n"
#~ "the Free Software Foundation; either version 2 of the License, or\n"
#~ "(at your option) any later version.\n"
#~ "\n"
#~ "This program is distributed in the hope that it will be useful,\n"
#~ "but WITHOUT ANY WARRANTY; without even the implied warranty of\n"
#~ "MERCHANTABILITY or FITNESS FOR A PARTICULAR PURPOSE.  See the\n"
#~ "GNU General Public License for more details.\n"
#~ "\n"
#~ "You should have received a copy of the GNU General Public License along\n"
#~ "with this program; if not, write to the Free Software Foundation, Inc.,\n"
#~ "51 Franklin Street, Fifth Floor, Boston, MA 02110-1301 USA.\n"
#~ msgstr ""
#~ "זכויות יוצרים (C) 2008-2009 Adam Olsen <arolsen@gmail.com> \n"
#~ "\n"
#~ "תוכנה זו היא תוכנה חופשית; באפשרותך להפיצה ו/או לשנותה\n"
#~ "תחת התנאים של GNU General Public License כפי שפורסמו ע\"י\n"
#~ "Free Software Foundation; או גירסה 2 של הרישיון, או\n"
#~ "(לבחירתך) כל גירסה מאוחרת יותר.\n"
#~ "\n"
#~ "תוכנה זו מופצת מתוך תיקווה שהיא תיהיה שימושית,\n"
#~ "אך ללא כל אחריות; ללא אפילו אחריות מרומזת של\n"
#~ "סחירות או התאמה לביצוע פעולה כלשהי.  עיין ב- \n"
#~ "GNU General Public License לפרטים נוספים.\n"
#~ "\n"
#~ "היית אמורלקבל עותק של ה-GNU General Public License \n"
#~ "מצורף לתוכנה זו; אם לא, כתוב אל Free Software Foundation, Inc.,\n"
#~ "51 Franklin Street, Fifth Floor, Boston, MA 02110-1301 USA.\n"

#~ msgid "Bookmark this track"
#~ msgstr "צור סימניה לרצועה זו"

#~ msgid "Restore Main Window"
#~ msgstr "שחזר חלון ראשי"

#~ msgid "Selected controls"
#~ msgstr "פקדים ניבחרים"

#~ msgid "Available controls"
#~ msgstr "פקדים זמינים"

#~ msgid " & "
#~ msgstr " & "

#~ msgid "Seeking: "
#~ msgstr "מחפש: "

#~ msgid "$title ($length)"
#~ msgstr "$title ($length)"

#~ msgid "Name - Time"
#~ msgstr "שם - זמן"

#~ msgid "Restart Playlist"
#~ msgstr "התחל רשימת השמעה מחדש"

#~ msgid "Time per Increment:"
#~ msgstr "זמן לכל תוספת:"

#~ msgid "Alarm Name:"
#~ msgstr "שם התראה:"

#~ msgid "Alarm Time:"
#~ msgstr "זמן התראה:"

#~ msgid "Artist Line:"
#~ msgstr "שורת אמן:"

#~ msgid "Album Line:"
#~ msgstr "שורת אלבום:"

#~ msgid "On Playback Start, Pause or Stop"
#~ msgstr "בעת התחלת נגינה, המתן או עצור"

#~ msgid "On Tray Icon Hover"
#~ msgstr "בעת ריחוף על סמל סרגל המשימות"

#~ msgid "Use Album Covers As Icons"
#~ msgstr "השתמש בעטיפות אלבומים כאייקונים"

#~ msgid ""
#~ "The tags \"%(title)s\", \"%(artist)s\", and \"%(album)s\" will be "
#~ "replaced by their respective values. The title will be replaced by "
#~ "\"Unknown\" if it is empty."
#~ msgstr ""
#~ "התגים \"%(title)s\", \"%(artist)s\", and \"%(album)s\" יוחלפו ע\"י הערכים "
#~ "המתאימים. הכותרת תוחלף ע\"י  \"Unknown\" אם היא ריקה."

#~ msgid "On Track Change"
#~ msgstr "בעת החלפת רצועה"

#~ msgid "Plugin to fetch lyrics from lyricwiki.org"
#~ msgstr "תוסף להורדת מילות שיר מ-lyricwiki.org"

#~ msgid "Original Date"
#~ msgstr "תאריך מקורי"

#~ msgid "Original Artist"
#~ msgstr "יוצר מקורי"

#~ msgid "Encoded By"
#~ msgstr "קודד על ידי"

#~ msgid "Select a save location"
#~ msgstr "יש לבחור מיקום לשמירה"
=======
msgstr ""
>>>>>>> 188b3494
<|MERGE_RESOLUTION|>--- conflicted
+++ resolved
@@ -1,8 +1,7 @@
-<<<<<<< HEAD
 # This Hebrew translation was edited by Oz Nahum
-# Copyright (C) 2007 Adam Olsen and Exaile development team
+# Copyright (c) 2014 Rosetta Contributors and Canonical Ltd 2014
 # This file is distributed under the same license as the Exaile Music Player.
-# Nahum Oz <nahumoz@gmail.com>, 2007.
+# FIRST AUTHOR <EMAIL@ADDRESS>, 2014.
 #
 #
 msgid ""
@@ -10,36 +9,16 @@
 "Project-Id-Version: Exaile 0.2.10\n"
 "Report-Msgid-Bugs-To: \n"
 "POT-Creation-Date: 2012-11-01 11:10+0100\n"
-"PO-Revision-Date: 2012-07-29 07:14+0000\n"
+"PO-Revision-Date: 2014-08-10 19:50+0000\n"
 "Last-Translator: Ddorda <Ddorda@ubuntu.com>\n"
 "Language-Team: Hebrew <LL@li.org>\n"
 "Language: he\n"
-=======
-# Hebrew translation for exaile
-# Copyright (c) 2014 Rosetta Contributors and Canonical Ltd 2014
-# This file is distributed under the same license as the exaile package.
-# FIRST AUTHOR <EMAIL@ADDRESS>, 2014.
-#
-msgid ""
-msgstr ""
-"Project-Id-Version: exaile\n"
-"Report-Msgid-Bugs-To: FULL NAME <EMAIL@ADDRESS>\n"
-"POT-Creation-Date: 2012-11-01 11:10+0100\n"
-"PO-Revision-Date: 2014-08-10 19:50+0000\n"
-"Last-Translator: FULL NAME <EMAIL@ADDRESS>\n"
-"Language-Team: Hebrew <he@li.org>\n"
->>>>>>> 188b3494
 "MIME-Version: 1.0\n"
 "Content-Type: text/plain; charset=UTF-8\n"
 "Content-Transfer-Encoding: 8bit\n"
 "Plural-Forms: nplurals=2; plural=n != 1;\n"
-<<<<<<< HEAD
-"X-Launchpad-Export-Date: 2012-08-28 05:26+0000\n"
-"X-Generator: Launchpad (build 15864)\n"
-=======
 "X-Launchpad-Export-Date: 2014-08-12 06:26+0000\n"
 "X-Generator: Launchpad (build 17156)\n"
->>>>>>> 188b3494
 
 #: ../xl/formatter.py:597
 #, python-format
@@ -133,12 +112,8 @@
 msgid "Usage: exaile [OPTION]... [URI]"
 msgstr ""
 
-<<<<<<< HEAD
-#: ../xl/main.py:417 ../plugins/minimode/minimode_preferences.ui.h:11
-=======
 #: ../xl/main.py:417
 #: ../plugins/minimode/minimode_preferences.ui.h:11
->>>>>>> 188b3494
 msgid "Options"
 msgstr ""
 
@@ -154,12 +129,8 @@
 msgid "Play the previous track"
 msgstr "ניגון הרצועה הקודמת"
 
-<<<<<<< HEAD
-#: ../xl/main.py:427 ../plugins/minimode/controls.py:342
-=======
 #: ../xl/main.py:427
 #: ../plugins/minimode/controls.py:342
->>>>>>> 188b3494
 #: ../plugins/minimode/controls.py:357
 msgid "Stop playback"
 msgstr "הפסק השמעה"
@@ -176,12 +147,8 @@
 msgid "Pause or resume playback"
 msgstr ""
 
-<<<<<<< HEAD
-#: ../xl/main.py:437 ../plugins/minimode/controls.py:365
-=======
 #: ../xl/main.py:437
 #: ../plugins/minimode/controls.py:365
->>>>>>> 188b3494
 msgid "Stop playback after current track"
 msgstr "הפסק השמעה אחרי הרצועה הנוכחית"
 
@@ -190,12 +157,8 @@
 msgstr ""
 
 #. TRANSLATORS: Meta variable for --add and --export-playlist
-<<<<<<< HEAD
-#: ../xl/main.py:443 ../xl/main.py:450
-=======
 #: ../xl/main.py:443
 #: ../xl/main.py:450
->>>>>>> 188b3494
 msgid "LOCATION"
 msgstr ""
 
@@ -258,13 +221,9 @@
 msgstr "הדפס את זמן ההשמעה של הרצועה הנוכחית"
 
 #. TRANSLATORS: Variable for command line options with arguments
-<<<<<<< HEAD
-#: ../xl/main.py:478 ../xl/main.py:493 ../xl/main.py:497
-=======
 #: ../xl/main.py:478
 #: ../xl/main.py:493
 #: ../xl/main.py:497
->>>>>>> 188b3494
 msgid "N"
 msgstr ""
 
@@ -330,12 +289,7 @@
 msgstr "החלף ניראות של ממשק המשתמש (אם ניתן)"
 
 #: ../xl/main.py:521
-<<<<<<< HEAD
 msgid "Start in safe mode - sometimes useful when you're running into problems"
-=======
-msgid ""
-"Start in safe mode - sometimes useful when you're running into problems"
->>>>>>> 188b3494
 msgstr "התחל במצב בטוח - לפעמים שימושי כאשר אתה ניתקל בבעיות"
 
 #: ../xl/main.py:524
@@ -354,12 +308,8 @@
 msgid "Development/Debug Options"
 msgstr ""
 
-<<<<<<< HEAD
-#: ../xl/main.py:536 ../xl/main.py:538
-=======
 #: ../xl/main.py:536
 #: ../xl/main.py:538
->>>>>>> 188b3494
 msgid "DIRECTORY"
 msgstr ""
 
@@ -541,13 +491,6 @@
 msgid "Automatic"
 msgstr "אוטומטי"
 
-<<<<<<< HEAD
-#: ../xl/player/pipe.py:340 ../xl/player/pipe.py:365 ../xl/player/pipe.py:386
-msgid "Custom"
-msgstr "הגדרות אישיות"
-
-#: ../xl/player/pipe.py:441 ../plugins/previewdevice/previewprefs.py:76
-=======
 #: ../xl/player/pipe.py:340
 #: ../xl/player/pipe.py:365
 #: ../xl/player/pipe.py:386
@@ -556,7 +499,6 @@
 
 #: ../xl/player/pipe.py:441
 #: ../plugins/previewdevice/previewprefs.py:76
->>>>>>> 188b3494
 msgid "Auto"
 msgstr ""
 
@@ -592,12 +534,8 @@
 msgid "Invalid playlist type."
 msgstr ""
 
-<<<<<<< HEAD
-#: ../xl/playlist.py:173 ../xlgui/widgets/playlist.py:335
-=======
 #: ../xl/playlist.py:173
 #: ../xlgui/widgets/playlist.py:335
->>>>>>> 188b3494
 msgid "Playlist"
 msgstr "רשימת השמעה"
 
@@ -609,12 +547,8 @@
 msgid "PLS Playlist"
 msgstr "רשימת השמעה PLS"
 
-<<<<<<< HEAD
-#: ../xl/playlist.py:517 ../xl/playlist.py:533
-=======
 #: ../xl/playlist.py:517
 #: ../xl/playlist.py:533
->>>>>>> 188b3494
 #, python-format
 msgid "Invalid format for %s."
 msgstr ""
@@ -664,30 +598,14 @@
 msgid "Dynamic by Similar _Artists"
 msgstr ""
 
-<<<<<<< HEAD
-#: ../xl/playlist.py:1824 ../xlgui/panel/playlists.py:59
-#: ../xlgui/panel/playlists.py:71 ../xlgui/panel/playlists.py:78
-=======
 #: ../xl/playlist.py:1824
 #: ../xlgui/panel/playlists.py:59
 #: ../xlgui/panel/playlists.py:71
 #: ../xlgui/panel/playlists.py:78
->>>>>>> 188b3494
 #: ../plugins/osd/osd_preferences.ui.h:7
 msgid "seconds"
 msgstr "שניות"
 
-<<<<<<< HEAD
-#: ../xl/playlist.py:1825 ../xlgui/panel/playlists.py:71
-msgid "minutes"
-msgstr "דקות"
-
-#: ../xl/playlist.py:1826 ../xlgui/panel/playlists.py:71
-msgid "hours"
-msgstr "שעות"
-
-#: ../xl/playlist.py:1827 ../xlgui/panel/playlists.py:68
-=======
 #: ../xl/playlist.py:1825
 #: ../xlgui/panel/playlists.py:71
 msgid "minutes"
@@ -700,17 +618,12 @@
 
 #: ../xl/playlist.py:1827
 #: ../xlgui/panel/playlists.py:68
->>>>>>> 188b3494
 #: ../xlgui/panel/playlists.py:71
 msgid "days"
 msgstr "ימים"
 
-<<<<<<< HEAD
-#: ../xl/playlist.py:1828 ../xlgui/panel/playlists.py:71
-=======
 #: ../xl/playlist.py:1828
 #: ../xlgui/panel/playlists.py:71
->>>>>>> 188b3494
 msgid "weeks"
 msgstr "שבועות"
 
@@ -722,17 +635,6 @@
 msgid "Enqueue"
 msgstr ""
 
-<<<<<<< HEAD
-#: ../xlgui/widgets/menuitems.py:118 ../xlgui/oldmenu.py:116
-msgid "Replace Current"
-msgstr ""
-
-#: ../xlgui/widgets/menuitems.py:122 ../xlgui/oldmenu.py:114
-msgid "Append to Current"
-msgstr "הוסף לרשימת ההשמעה הנוכחית"
-
-#: ../xlgui/widgets/menuitems.py:145 ../xlgui/properties.py:1135
-=======
 #: ../xlgui/widgets/menuitems.py:118
 #: ../xlgui/oldmenu.py:116
 msgid "Replace Current"
@@ -745,7 +647,6 @@
 
 #: ../xlgui/widgets/menuitems.py:145
 #: ../xlgui/properties.py:1135
->>>>>>> 188b3494
 msgid "Open Directory"
 msgstr ""
 
@@ -877,18 +778,12 @@
 msgid "Title"
 msgstr "כותרת"
 
-<<<<<<< HEAD
-#: ../xlgui/widgets/playlist_columns.py:232 ../xlgui/properties.py:63
-#: ../xlgui/panel/collection.py:173 ../xlgui/panel/playlists.py:234
-#: ../data/ui/widgets/tracklist_info.ui.h:2 ../plugins/cd/cdprefs.py:107
-=======
 #: ../xlgui/widgets/playlist_columns.py:232
 #: ../xlgui/properties.py:63
 #: ../xlgui/panel/collection.py:173
 #: ../xlgui/panel/playlists.py:234
 #: ../data/ui/widgets/tracklist_info.ui.h:2
 #: ../plugins/cd/cdprefs.py:107
->>>>>>> 188b3494
 #: ../plugins/minimode/minimode_preferences.py:94
 #: ../plugins/jamendo/ui/jamendo_panel.ui.h:17
 msgid "Artist"
@@ -902,18 +797,12 @@
 msgid "Composer"
 msgstr "מלחין"
 
-<<<<<<< HEAD
-#: ../xlgui/widgets/playlist_columns.py:246 ../xlgui/properties.py:64
-#: ../xlgui/panel/collection.py:176 ../xlgui/panel/playlists.py:236
-#: ../data/ui/widgets/tracklist_info.ui.h:1 ../plugins/cd/cdprefs.py:109
-=======
 #: ../xlgui/widgets/playlist_columns.py:246
 #: ../xlgui/properties.py:64
 #: ../xlgui/panel/collection.py:176
 #: ../xlgui/panel/playlists.py:236
 #: ../data/ui/widgets/tracklist_info.ui.h:1
 #: ../plugins/cd/cdprefs.py:109
->>>>>>> 188b3494
 #: ../plugins/minimode/minimode_preferences.py:96
 #: ../plugins/jamendo/ui/jamendo_panel.ui.h:18
 msgid "Album"
@@ -945,61 +834,39 @@
 msgid "Rating"
 msgstr "דירוג"
 
-<<<<<<< HEAD
-#: ../xlgui/widgets/playlist_columns.py:312 ../xlgui/properties.py:59
-=======
 #: ../xlgui/widgets/playlist_columns.py:312
 #: ../xlgui/properties.py:59
->>>>>>> 188b3494
 #: ../plugins/cd/cdprefs.py:113
 #: ../plugins/minimode/minimode_preferences.py:100
 msgid "Date"
 msgstr "תאריך"
 
-<<<<<<< HEAD
-#: ../xlgui/widgets/playlist_columns.py:318 ../xlgui/properties.py:71
-#: ../xlgui/panel/playlists.py:241 ../plugins/cd/cdprefs.py:114
-=======
 #: ../xlgui/widgets/playlist_columns.py:318
 #: ../xlgui/properties.py:71
 #: ../xlgui/panel/playlists.py:241
 #: ../plugins/cd/cdprefs.py:114
->>>>>>> 188b3494
 #: ../plugins/minimode/minimode_preferences.py:101
 msgid "Genre"
 msgstr "ז'אנר"
 
-<<<<<<< HEAD
-#: ../xlgui/widgets/playlist_columns.py:325 ../xlgui/properties.py:78
-=======
 #: ../xlgui/widgets/playlist_columns.py:325
 #: ../xlgui/properties.py:78
->>>>>>> 188b3494
 #: ../plugins/cd/cdprefs.py:115
 #: ../plugins/minimode/minimode_preferences.py:102
 msgid "Bitrate"
 msgstr "קצב סיביות"
 
-<<<<<<< HEAD
-#: ../xlgui/widgets/playlist_columns.py:332 ../xlgui/properties.py:81
-#: ../xlgui/panel/playlists.py:244 ../data/ui/collection_manager.ui.h:2
-=======
 #: ../xlgui/widgets/playlist_columns.py:332
 #: ../xlgui/properties.py:81
 #: ../xlgui/panel/playlists.py:244
 #: ../data/ui/collection_manager.ui.h:2
->>>>>>> 188b3494
 #: ../plugins/cd/cdprefs.py:116
 #: ../plugins/minimode/minimode_preferences.py:103
 msgid "Location"
 msgstr "מיקום"
 
-<<<<<<< HEAD
-#: ../xlgui/widgets/playlist_columns.py:339 ../xlgui/panel/files.py:150
-=======
 #: ../xlgui/widgets/playlist_columns.py:339
 #: ../xlgui/panel/files.py:150
->>>>>>> 188b3494
 #: ../plugins/cd/cdprefs.py:117
 #: ../plugins/minimode/minimode_preferences.py:104
 msgid "Filename"
@@ -1009,39 +876,25 @@
 msgid "Playcount"
 msgstr "מספור השמעות"
 
-<<<<<<< HEAD
-#: ../xlgui/widgets/playlist_columns.py:353 ../xlgui/properties.py:76
-#: ../xlgui/panel/playlists.py:170 ../xlgui/panel/playlists.py:245
-=======
 #: ../xlgui/widgets/playlist_columns.py:353
 #: ../xlgui/properties.py:76
 #: ../xlgui/panel/playlists.py:170
 #: ../xlgui/panel/playlists.py:245
->>>>>>> 188b3494
 #: ../plugins/cd/cdprefs.py:120
 #: ../plugins/minimode/minimode_preferences.py:107
 msgid "BPM"
 msgstr "BPM"
 
-<<<<<<< HEAD
-#: ../xlgui/widgets/playlist_columns.py:360 ../xlgui/properties.py:86
-#: ../xlgui/panel/playlists.py:243 ../plugins/cd/cdprefs.py:119
-=======
 #: ../xlgui/widgets/playlist_columns.py:360
 #: ../xlgui/properties.py:86
 #: ../xlgui/panel/playlists.py:243
 #: ../plugins/cd/cdprefs.py:119
->>>>>>> 188b3494
 #: ../plugins/minimode/minimode_preferences.py:106
 msgid "Last played"
 msgstr "נוגן אחרון"
 
-<<<<<<< HEAD
-#: ../xlgui/widgets/playlist_columns.py:366 ../xlgui/properties.py:79
-=======
 #: ../xlgui/widgets/playlist_columns.py:366
 #: ../xlgui/properties.py:79
->>>>>>> 188b3494
 #: ../xlgui/panel/playlists.py:242
 msgid "Date added"
 msgstr ""
@@ -1050,13 +903,6 @@
 msgid "Schedule"
 msgstr ""
 
-<<<<<<< HEAD
-#: ../xlgui/widgets/playlist_columns.py:491 ../xlgui/properties.py:77
-msgid "Comment"
-msgstr ""
-
-#: ../xlgui/widgets/playlist_columns.py:500 ../xlgui/panel/playlists.py:178
-=======
 #: ../xlgui/widgets/playlist_columns.py:491
 #: ../xlgui/properties.py:77
 msgid "Comment"
@@ -1064,7 +910,6 @@
 
 #: ../xlgui/widgets/playlist_columns.py:500
 #: ../xlgui/panel/playlists.py:178
->>>>>>> 188b3494
 #: ../xlgui/panel/playlists.py:246
 msgid "Grouping"
 msgstr ""
@@ -1130,12 +975,8 @@
 msgid "Requires plugins providing dynamic playlists"
 msgstr ""
 
-<<<<<<< HEAD
-#: ../xlgui/widgets/playlist.py:538 ../data/ui/playlist.ui.h:3
-=======
 #: ../xlgui/widgets/playlist.py:538
 #: ../data/ui/playlist.ui.h:3
->>>>>>> 188b3494
 msgid "Dynamically add similar tracks to the playlist"
 msgstr "הוסף בצורה דינאמית רצועות דומות לרשימת ההשמעה"
 
@@ -1260,12 +1101,8 @@
 msgid "The playlist name you entered is already in use."
 msgstr "שם רשימת ההשמעה שהכנסת כבר נימצא בשימוש"
 
-<<<<<<< HEAD
-#: ../xlgui/widgets/notebook.py:146 ../xlgui/menu.py:115
-=======
 #: ../xlgui/widgets/notebook.py:146
 #: ../xlgui/menu.py:115
->>>>>>> 188b3494
 msgid "Close Tab"
 msgstr ""
 
@@ -1641,12 +1478,8 @@
 msgid "Choose directory to export files to"
 msgstr ""
 
-<<<<<<< HEAD
-#: ../xlgui/oldmenu.py:278 ../xlgui/panel/playlists.py:1178
-=======
 #: ../xlgui/oldmenu.py:278
 #: ../xlgui/panel/playlists.py:1178
->>>>>>> 188b3494
 msgid "Are you sure you want to permanently delete the selected playlist?"
 msgstr "האם ברצונך למחוק לצמיתות את רשימת ההשמעה ?"
 
@@ -1658,12 +1491,8 @@
 msgid "Rename Playlist"
 msgstr "שינוי שם לרשימת השמעה"
 
-<<<<<<< HEAD
-#: ../xlgui/oldmenu.py:331 ../plugins/multialarmclock/malrmclk.ui.h:2
-=======
 #: ../xlgui/oldmenu.py:331
 #: ../plugins/multialarmclock/malrmclk.ui.h:2
->>>>>>> 188b3494
 msgid "Remove"
 msgstr "הסר"
 
@@ -3091,12 +2920,8 @@
 msgid "Playback progress and seeking"
 msgstr ""
 
-<<<<<<< HEAD
-#: ../plugins/grouptagger/gt_prefs.py:21 ../plugins/grouptagger/__init__.py:97
-=======
 #: ../plugins/grouptagger/gt_prefs.py:21
 #: ../plugins/grouptagger/__init__.py:97
->>>>>>> 188b3494
 #: ../plugins/grouptagger/__init__.py:114
 msgid "GroupTagger"
 msgstr ""
@@ -4594,7 +4419,6 @@
 
 #: ../plugins/daapclient/PLUGININFO:4
 msgid "Allows playing of DAAP music shares."
-<<<<<<< HEAD
 msgstr ""
 
 #~ msgid "Close"
@@ -4629,36 +4453,6 @@
 
 #~ msgid "<b>General</b>"
 #~ msgstr "<b>כללי</b>"
-
-#~ msgid "Start"
-#~ msgstr "התחל"
-
-#~ msgid "Stop Playback"
-#~ msgstr "עצור ניגון"
-
-#~ msgid "Stopped"
-#~ msgstr "נעצר"
-
-#~ msgid "Window Height:"
-#~ msgstr "גובה חלון:"
-
-#~ msgid "Window Width:"
-#~ msgstr "רוחב חלון:"
-
-#~ msgid "Relay Port:"
-#~ msgstr "Relay Port:"
-
-#~ msgid "Add a directory"
-#~ msgstr "הוסף תיקייה"
-
-#~ msgid "by %s"
-#~ msgstr "בביצוע האמן %s"
-
-#~ msgid "from %s"
-#~ msgstr "מתוך האלבום %s"
-
-#~ msgid "Playing %s"
-#~ msgstr "מנגן את %s"
 
 #~ msgid "Number of Plays"
 #~ msgstr "מספר השמעות"
@@ -4671,9 +4465,6 @@
 #~ "<b>{title}</b>\n"
 #~ "{artist}\n"
 #~ "on {album} - {length}"
-
-#~ msgid "Text Font:"
-#~ msgstr "פונט:"
 
 #~ msgid ""
 #~ "Artist\n"
@@ -4692,103 +4483,15 @@
 #~ "שנה - אלבום\n"
 #~ "אמן - שנה - אלבום"
 
-#~ msgid "Opacity Level:"
-#~ msgstr "רמת האטימות:"
-
-#~ msgid "Alarm Days:"
-#~ msgstr "התראה בימים:"
-
-#~ msgid " songs"
-#~ msgstr " שירים"
-
-#~ msgid "Toggle: Stop after selected track"
-#~ msgstr "החלפה: עציאה לאחר הרצועה הנבחרת"
-
-#~ msgid "%(title)s (by %(artist)s)"
-#~ msgstr "%(title)s (על ידי %(artist)s)"
-
-#~ msgid "Select File Type (By Extension)"
-#~ msgstr "בחירת סוג הקובץ (לפי סיומת)"
-
-#~ msgid "File Type"
-#~ msgstr "סוג הקובץ"
-
-#~ msgid "Extension"
-#~ msgstr "הרחבה"
-
-#~ msgid "0:00"
-#~ msgstr "0:00"
-
 #~ msgid "Add Playlist"
 #~ msgstr "הוספת רשימת השמעה"
 
-#~ msgid "Open"
-#~ msgstr "פתיחה"
-
-#~ msgid "Export"
-#~ msgstr "ייצוא"
-
-#~ msgid "No covers found"
-#~ msgstr "לא נמצאו עטיפות"
-
-#~ msgid ""
-#~ "<b>Move the On Screen Display window to the location you want it to "
-#~ "appear</b>"
-#~ msgstr "<b>יש להזיז את חלונית תצוגת המידע למיקום המבוקש</b>"
-
-#~ msgid "Display a progressbar in the OSD"
-#~ msgstr "הצגת מד ההתקדמות בחלונית המידע"
-
-#~ msgid ""
-#~ "<b>OSD</b>\n"
-#~ "Drag to the location you'd like the\n"
-#~ "OSD to appear"
-#~ msgstr ""
-#~ "<b>חלונית המידע</b>\n"
-#~ "יש לגרור אל המיקום בו תופיע\n"
-#~ "חלונית המידע"
-
-#~ msgid "Show OSD on track change"
-#~ msgstr "הצגת חלון המידע עם החלפת רצועה"
-
 #~ msgid " - "
 #~ msgstr " - "
 
 #~ msgid " + "
 #~ msgstr " + "
 
-#~ msgid "0/0 tracks"
-#~ msgstr "0/0 רצועות"
-
-#~ msgid "New Search"
-#~ msgstr "חיפוש חדש"
-
-#~ msgid "Page 1"
-#~ msgstr "עמוד 1"
-
-#~ msgid "Add device"
-#~ msgstr "הוספת התקן"
-
-#~ msgid "..."
-#~ msgstr "..."
-
-#~ msgid "Alarm:"
-#~ msgstr "שעון מעורר:"
-
-#~ msgid "Enable Fading"
-#~ msgstr "אפשר דעיכה"
-
-#~ msgid "Fading:"
-#~ msgstr "דעיכה:"
-
-#~ msgid "Maximum Volume:"
-#~ msgstr "עוצמת שמע מירבית:"
-
-#~ msgid "Minimum Volume:"
-#~ msgstr "עוצמת שמע מקסימלית"
-
-#~ msgid ""
-#~ "Exaile now uses absolute URI's, please delete/rename your %s directory"
 #~ msgstr ""
 #~ "Exaile משתמש מעתה אך ורק בכתובות מלאות, נא למחוק/לשנות את שמה של תיקיית ה־"
 #~ "%s שלך"
@@ -4804,231 +4507,23 @@
 
 #~ msgid "Add to Playlist"
 #~ msgstr "הוסף לרשימה השמעה"
-
-#~ msgid "Artist:"
-#~ msgstr "אומן:"
-
-#~ msgid "Album:"
-#~ msgstr "אלבום:"
-
-#~ msgid "Track Number:"
-#~ msgstr "מספר רצועה:"
-
-#~ msgid "Genre:"
-#~ msgstr "ז'אנר:"
-
-#~ msgid "Bitrate:"
-#~ msgstr "קצב סיביות:"
-
 #~ msgid "Quit"
 #~ msgstr "עצור"
 
-#~ msgid "Enter the search text"
-#~ msgstr "יש להכניס טקסט לחיפוש"
-
-#~ msgid ""
-#~ "Path is already in your collection, or is a subdirectory of another path "
-#~ "in your collection"
-#~ msgstr "הנתיב כבר באוסף שלך, או שזהו נתיב לתת תיקיה שכבר נמצאת באוסף"
-
 #~ msgid "Autosize"
 #~ msgstr "הגדר גודל באופן אוטומטי"
 
-#~ msgid "Clear Playlist"
-#~ msgstr "נקה רשימת השמעה"
-
-#~ msgid "Display OSD when hovering over tray icon"
-#~ msgstr "הצג את ה OSD כאשר סמן העכבר חולף על פני סמל מגש המערכת"
-
-#~ msgid "Popup"
-#~ msgstr "חלון קופץ"
-
 #~ msgid "Resizable"
 #~ msgstr "גודל ניתן לשינוי"
 
 #~ msgid "Search:"
 #~ msgstr "חיפוש:"
 
-#~ msgid "Text Color"
-#~ msgstr "צבע פונט"
-
-#~ msgid "Title:"
-#~ msgstr "כותרת:"
-
 #~ msgid "Vol:"
 #~ msgstr "עוצמה:"
 
-#~ msgid "_Close"
-#~ msgstr "_סגור"
-
 #~ msgid "Plugin Manager"
 #~ msgstr "מנהל תוספים"
-
-#~ msgid "Set rating for current song"
-#~ msgstr "קבע את הדרוג של השיר המושמע"
-
-#~ msgid "Get rating for current song"
-#~ msgstr "ראה את הדרוג של השיר המושמע"
-
-#~ msgid "Decreases the volume by VOL%"
-#~ msgstr "הנמך את עוצמת השמע ב- VOL%"
-
-#~ msgid "Increases the volume by VOL%"
-#~ msgstr "הגבר את עוצמת השמע ב- VOL%"
-
-#~ msgid "Show a popup of the currently playing track"
-#~ msgstr "הצג חלון של הרצועה המושמעת"
-
-#~ msgid "Toggle Play or Pause"
-#~ msgstr "החלף מצב נגן או המתן"
-
-#~ msgid "Print the progress inside the current track as percentage"
-#~ msgstr "הדפס את ההתקדמות ברצועה הנוכחית כאחוז"
-
-#~ msgid "Print the position inside the current track as time"
-#~ msgstr "הדפס את המיקום ברצועה הנוכחית כזמן"
-
-#~ msgid "Filter event debug output"
-#~ msgstr "סנן פלט של ניפוי שגיאות"
-
-#~ msgid "order must be a list or tuple"
-#~ msgstr "סדר חייב להיות רשימה של ביטויים"
-
-#~ msgid "Device class does not support transfer."
-#~ msgstr "סוג המכשיר אינו תומך בהעברה"
-
-#~ msgid "  New song, fetching cover."
-#~ msgstr "  שיר חדש, מביא עטיפה."
-
-#~ msgid "Plugin archive contains an unsafe path"
-#~ msgstr "ארכיון התוספים (plugins) מכיל נתיב לא בטוח"
-
-#~ msgid "A plugin with the name \"%s\" is already installed"
-#~ msgstr "תוסף בשם \"%s\" כבר מותקן"
-
-#~ msgid "Plugin archive is not in the correct format"
-#~ msgstr "התצורה של ארכיון התוספים (plugins) אינה נכונה."
-
-#~ msgid "Streaming..."
-#~ msgstr "מזרים..."
-
-#~ msgid "Buffering: 100%..."
-#~ msgstr "טוען: 100%..."
-
-#~ msgid "Save As..."
-#~ msgstr "שמור בשם..."
-
-#~ msgid "Custom playlist name:"
-#~ msgstr "התאם את שם רשימת ההשמעה:"
-
-#~ msgid "New playlist title:"
-#~ msgstr "כותרת לרשימת השמעה חדשה:"
-
-#~ msgid "Add to custom playlist"
-#~ msgstr "הוסף רשימת השמעה מותאמת אישית"
-
-#~ msgid ""
-#~ "Exaile Music Player\n"
-#~ "Not playing"
-#~ msgstr ""
-#~ "נגן המוסיקה Exaile\n"
-#~ "אינו מנגן"
-
-#~ msgid "In pause: %s"
-#~ msgstr "בהמתנה: %s"
-
-#~ msgid "_Save Changes To Playlist"
-#~ msgstr "_שמור שינויים ברשימת ההשמעה"
-
-#~ msgid "_Save As Custom Playlist"
-#~ msgstr "_שמור כרשימת השמעה מותאמת אישית"
-
-#~ msgid "_Rename Playlist"
-#~ msgstr "החלף_שם לרשימת ההשמעה"
-
-#~ msgid "Delete track"
-#~ msgstr "מחק רצועה"
-
-#~ msgid "_Close Playlist"
-#~ msgstr "_סגור רשימת השמעה"
-
-#~ msgid "C_lear All Tracks"
-#~ msgstr "_נקה את כל הרצועות"
-
-#~ msgid "Choose a file to open"
-#~ msgstr "בחר קובץ לפתיחה"
-
-#~ msgid "No track"
-#~ msgstr "אין רצועה"
-
-#~ msgid "%d covers to fetch"
-#~ msgstr "%d עטיפות ליבא"
-
-#~ msgid "Idle."
-#~ msgstr "במנוחה."
-
-#~ msgid "New custom playlist name:"
-#~ msgstr "רשימת השמעה מותאמת אישית חדשה:"
-
-#~ msgid "Add To New Playlist..."
-#~ msgstr "הוסף לרשימת השמעה חדשה..."
-
-#~ msgid ""
-#~ "This will permanantly delete the selected tracks from your disk, are you "
-#~ "sure you wish to continue?"
-#~ msgstr ""
-#~ "רצועות מסומנות אלו ימחקו לצמיתות מהדיסק שלך, האם אתה בטוח שבירצונך להמשיך?"
-
-#~ msgid "Choose a plugin"
-#~ msgstr "בחר תוסף"
-
-#~ msgid "Remove item"
-#~ msgstr "הסר פריט"
-
-#~ msgid "Could not enable plugin: %s"
-#~ msgstr "לא ניתן היה להפעיל את התוסף: %s"
-
-#~ msgid "Could not disable plugin: %s"
-#~ msgstr "לא ניתן היה לבטל את התוסף: %s"
-
-#~ msgid "Add item"
-#~ msgstr "הוסף פריט"
-
-#~ msgid "Repeat playlist"
-#~ msgstr "חזור על רשימת השמעה"
-
-#~ msgid "Move selected item up"
-#~ msgstr "העלה פריט ניבחר"
-
-#~ msgid "Move selected item down"
-#~ msgstr "הורד פריט ניבחר"
-
-#~ msgid "Remove current track from playlist"
-#~ msgstr "הסר רצועה נוכחית מרשימת ההשמעה"
-
-#~ msgid "Date:"
-#~ msgstr "תאריך:‏"
-
-#~ msgid "Basic"
-#~ msgstr "בסיסי"
-
-#~ msgid "Dynamically add similar tracks"
-#~ msgstr "הוסף רצועות דומות בצורה דינאמית"
-
-#~ msgid "File Size:"
-#~ msgstr "גודל הקובץ:"
-
-#~ msgid "Length:"
-#~ msgstr "אורך:"
-
-#~ msgid "Details"
-#~ msgstr "פרטים"
-
-#~ msgid "Play Count:"
-#~ msgstr "מונה השמעות:"
-
-#~ msgid "Location:"
-#~ msgstr "מיקום:"
 
 #~ msgid ""
 #~ "Left\n"
@@ -5041,38 +4536,7 @@
 #~ "למעלה\n"
 #~ "למטה"
 
-#~ msgid "&#xA9; 2009"
-#~ msgstr "&#xA9; 2009"
-
-#~ msgid "%(minutes)d:%(seconds)02d"
-#~ msgstr "%(minutes)d:%(seconds)02d"
-
-#~ msgid "%(playlist_count)d showing, %(collection_count)d in collection"
-#~ msgstr "%(playlist_count)d מראה, %(collection_count)d באוסף"
-
-#~ msgid " (%(queue_count)d queued)"
 #~ msgstr " (%(queue_count)d בתור)"
-
-#~ msgid "%(year)d-%(month)02d-%(day)02d"
-#~ msgstr "%(year)d-%(month)02d-%(day)02d"
-
-#~ msgid "Remove All"
-#~ msgstr "הסר הכל"
-
-#~ msgid ""
-#~ "Mathias Brodala\n"
-#~ "   <info@noctus.net>\n"
-#~ "    Translation Manager"
-#~ msgstr ""
-#~ "Mathias Brodala\n"
-#~ "<info@noctus.net>\n"
-#~ "Translation Manager"
-
-#~ msgid "Use alpha transparency (if supported)"
-#~ msgstr "השתמש ב- alpha transparency (אם קיימת תמיכה)"
-
-#~ msgid "Close this dialog"
-#~ msgstr "סגור חלון זה"
 
 #~ msgid ""
 #~ "Normal\n"
@@ -5080,15 +4544,6 @@
 #~ msgstr ""
 #~ "רגיל\n"
 #~ "מאוחד (לא יציב)"
-
-#~ msgid "These options only affect the unified engine."
-#~ msgstr "אפשרויות אלו משפיעות רק על המנוע המאוחד"
-
-#~ msgid "Playback engine (requires restart): "
-#~ msgstr "מנוע נגן (דרוש התחלה מחדש של התוכנה): "
-
-#~ msgid "_Save As..."
-#~ msgstr "_שמור בשם..."
 
 #~ msgid ""
 #~ "Automatic\n"
@@ -5105,142 +4560,6 @@
 #~ "PulseAudio\n"
 #~ "JACK"
 
-#~ msgid "Install plugin file"
-#~ msgstr "התקן קובץ תוסף"
-
-#~ msgid "Install a third party plugin from a file"
-#~ msgstr "התקן תוסף צד שלישי מקובץ"
-
-#~ msgid "Randomize the order of the current playlist"
-#~ msgstr "ערבב את הסדר של רשימת ההשמעה הנוכחית"
-
-#~ msgid "Start/Pause Playback"
-#~ msgstr "התחל/הפסק השמעה"
-
-#~ msgid "_Export current playlist"
-#~ msgstr "_יצא רישימת השמעה נוכחית"
-
-#~ msgid "Export current playlist..."
-#~ msgstr "יצא רשימת השמעה נוכחית..."
-
-#~ msgid "Invalid file extension, file not saved"
-#~ msgstr "סיומת הקובץ שגויה, הקובץ לא נשמר"
-
-#~ msgid "Track _properties"
-#~ msgstr "מאפייני _רצועה"
-
-#~ msgid "_Randomize Playlist"
-#~ msgstr "_ערבב רשימת השמעה"
-
-#~ msgid "_Go to Playing Track"
-#~ msgstr "_עבור לרצועה המושמעת"
-
-#~ msgid "Clear bookmarks"
-#~ msgstr "נקה סימנייות"
-
-#~ msgid "Delete bookmark"
-#~ msgstr "מחק סימנייה"
-
-#~ msgid ""
-#~ "Copyright (C) 2008-2009 Adam Olsen <arolsen@gmail.com> \n"
-#~ "\n"
-#~ "This program is free software; you can redistribute it and/or modify\n"
-#~ "it under the terms of the GNU General Public License as published by\n"
-#~ "the Free Software Foundation; either version 2 of the License, or\n"
-#~ "(at your option) any later version.\n"
-#~ "\n"
-#~ "This program is distributed in the hope that it will be useful,\n"
-#~ "but WITHOUT ANY WARRANTY; without even the implied warranty of\n"
-#~ "MERCHANTABILITY or FITNESS FOR A PARTICULAR PURPOSE.  See the\n"
-#~ "GNU General Public License for more details.\n"
-#~ "\n"
-#~ "You should have received a copy of the GNU General Public License along\n"
-#~ "with this program; if not, write to the Free Software Foundation, Inc.,\n"
-#~ "51 Franklin Street, Fifth Floor, Boston, MA 02110-1301 USA.\n"
-#~ msgstr ""
-#~ "זכויות יוצרים (C) 2008-2009 Adam Olsen <arolsen@gmail.com> \n"
-#~ "\n"
-#~ "תוכנה זו היא תוכנה חופשית; באפשרותך להפיצה ו/או לשנותה\n"
-#~ "תחת התנאים של GNU General Public License כפי שפורסמו ע\"י\n"
-#~ "Free Software Foundation; או גירסה 2 של הרישיון, או\n"
-#~ "(לבחירתך) כל גירסה מאוחרת יותר.\n"
-#~ "\n"
-#~ "תוכנה זו מופצת מתוך תיקווה שהיא תיהיה שימושית,\n"
-#~ "אך ללא כל אחריות; ללא אפילו אחריות מרומזת של\n"
-#~ "סחירות או התאמה לביצוע פעולה כלשהי.  עיין ב- \n"
-#~ "GNU General Public License לפרטים נוספים.\n"
-#~ "\n"
-#~ "היית אמורלקבל עותק של ה-GNU General Public License \n"
-#~ "מצורף לתוכנה זו; אם לא, כתוב אל Free Software Foundation, Inc.,\n"
-#~ "51 Franklin Street, Fifth Floor, Boston, MA 02110-1301 USA.\n"
-
-#~ msgid "Bookmark this track"
-#~ msgstr "צור סימניה לרצועה זו"
-
-#~ msgid "Restore Main Window"
-#~ msgstr "שחזר חלון ראשי"
-
-#~ msgid "Selected controls"
-#~ msgstr "פקדים ניבחרים"
-
-#~ msgid "Available controls"
-#~ msgstr "פקדים זמינים"
-
-#~ msgid " & "
-#~ msgstr " & "
-
-#~ msgid "Seeking: "
-#~ msgstr "מחפש: "
-
-#~ msgid "$title ($length)"
-#~ msgstr "$title ($length)"
-
-#~ msgid "Name - Time"
-#~ msgstr "שם - זמן"
-
-#~ msgid "Restart Playlist"
-#~ msgstr "התחל רשימת השמעה מחדש"
-
-#~ msgid "Time per Increment:"
-#~ msgstr "זמן לכל תוספת:"
-
-#~ msgid "Alarm Name:"
-#~ msgstr "שם התראה:"
-
-#~ msgid "Alarm Time:"
-#~ msgstr "זמן התראה:"
-
-#~ msgid "Artist Line:"
-#~ msgstr "שורת אמן:"
-
-#~ msgid "Album Line:"
-#~ msgstr "שורת אלבום:"
-
-#~ msgid "On Playback Start, Pause or Stop"
-#~ msgstr "בעת התחלת נגינה, המתן או עצור"
-
-#~ msgid "On Tray Icon Hover"
-#~ msgstr "בעת ריחוף על סמל סרגל המשימות"
-
-#~ msgid "Use Album Covers As Icons"
-#~ msgstr "השתמש בעטיפות אלבומים כאייקונים"
-
-#~ msgid ""
-#~ "The tags \"%(title)s\", \"%(artist)s\", and \"%(album)s\" will be "
-#~ "replaced by their respective values. The title will be replaced by "
-#~ "\"Unknown\" if it is empty."
-#~ msgstr ""
-#~ "התגים \"%(title)s\", \"%(artist)s\", and \"%(album)s\" יוחלפו ע\"י הערכים "
-#~ "המתאימים. הכותרת תוחלף ע\"י  \"Unknown\" אם היא ריקה."
-
-#~ msgid "On Track Change"
-#~ msgstr "בעת החלפת רצועה"
-
-#~ msgid "Plugin to fetch lyrics from lyricwiki.org"
-#~ msgstr "תוסף להורדת מילות שיר מ-lyricwiki.org"
-
-#~ msgid "Original Date"
-#~ msgstr "תאריך מקורי"
 
 #~ msgid "Original Artist"
 #~ msgstr "יוצר מקורי"
@@ -5249,7 +4568,4 @@
 #~ msgstr "קודד על ידי"
 
 #~ msgid "Select a save location"
-#~ msgstr "יש לבחור מיקום לשמירה"
-=======
-msgstr ""
->>>>>>> 188b3494
+#~ msgstr "יש לבחור מיקום לשמירה"