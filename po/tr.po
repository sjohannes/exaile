--- conflicted
+++ resolved
@@ -6,30 +6,18 @@
 msgid ""
 msgstr ""
 "Project-Id-Version: exaile\n"
-<<<<<<< HEAD
 "Report-Msgid-Bugs-To: \n"
 "POT-Creation-Date: 2012-11-01 11:10+0100\n"
-"PO-Revision-Date: 2013-11-07 01:45+0000\n"
+"PO-Revision-Date: 2014-08-10 19:50+0000\n"
 "Last-Translator: Volkan Gezer <Unknown>\n"
-=======
-"Report-Msgid-Bugs-To: FULL NAME <EMAIL@ADDRESS>\n"
-"POT-Creation-Date: 2012-11-01 11:10+0100\n"
-"PO-Revision-Date: 2014-08-10 19:50+0000\n"
-"Last-Translator: FULL NAME <EMAIL@ADDRESS>\n"
->>>>>>> 188b3494
 "Language-Team: Turkish <tr@li.org>\n"
 "Language: tr\n"
 "MIME-Version: 1.0\n"
 "Content-Type: text/plain; charset=UTF-8\n"
 "Content-Transfer-Encoding: 8bit\n"
 "Plural-Forms: nplurals=2; plural=n != 1;\n"
-<<<<<<< HEAD
-"X-Launchpad-Export-Date: 2013-11-08 06:22+0000\n"
-"X-Generator: Launchpad (build 16820)\n"
-=======
 "X-Launchpad-Export-Date: 2014-08-12 06:29+0000\n"
 "X-Generator: Launchpad (build 17156)\n"
->>>>>>> 188b3494
 
 #: ../xl/formatter.py:597
 #, python-format
@@ -123,12 +111,8 @@
 msgid "Usage: exaile [OPTION]... [URI]"
 msgstr "Kullanım: exaile [SEÇENEK]... [URI]"
 
-<<<<<<< HEAD
-#: ../xl/main.py:417 ../plugins/minimode/minimode_preferences.ui.h:11
-=======
 #: ../xl/main.py:417
 #: ../plugins/minimode/minimode_preferences.ui.h:11
->>>>>>> 188b3494
 msgid "Options"
 msgstr "Seçenekler"
 
@@ -144,12 +128,8 @@
 msgid "Play the previous track"
 msgstr "Önceki parçayı oynat"
 
-<<<<<<< HEAD
-#: ../xl/main.py:427 ../plugins/minimode/controls.py:342
-=======
 #: ../xl/main.py:427
 #: ../plugins/minimode/controls.py:342
->>>>>>> 188b3494
 #: ../plugins/minimode/controls.py:357
 msgid "Stop playback"
 msgstr "Oynatmayı durdur"
@@ -166,12 +146,8 @@
 msgid "Pause or resume playback"
 msgstr "Oynatmayı durdur veya devam et"
 
-<<<<<<< HEAD
-#: ../xl/main.py:437 ../plugins/minimode/controls.py:365
-=======
 #: ../xl/main.py:437
 #: ../plugins/minimode/controls.py:365
->>>>>>> 188b3494
 msgid "Stop playback after current track"
 msgstr "Bu parçadan sonra yürütmeyi durdur"
 
@@ -180,12 +156,8 @@
 msgstr "Koleksiyon Seçenekleri"
 
 #. TRANSLATORS: Meta variable for --add and --export-playlist
-<<<<<<< HEAD
-#: ../xl/main.py:443 ../xl/main.py:450
-=======
 #: ../xl/main.py:443
 #: ../xl/main.py:450
->>>>>>> 188b3494
 msgid "LOCATION"
 msgstr "KONUM"
 
@@ -248,13 +220,9 @@
 msgstr "Çalan parçanın uzunluğunu görüntüle"
 
 #. TRANSLATORS: Variable for command line options with arguments
-<<<<<<< HEAD
-#: ../xl/main.py:478 ../xl/main.py:493 ../xl/main.py:497
-=======
 #: ../xl/main.py:478
 #: ../xl/main.py:493
 #: ../xl/main.py:497
->>>>>>> 188b3494
 msgid "N"
 msgstr "N"
 
@@ -320,12 +288,7 @@
 msgstr "Görsel arayüzün görünürlüğünü değiştir (eğer mümkünse)"
 
 #: ../xl/main.py:521
-<<<<<<< HEAD
 msgid "Start in safe mode - sometimes useful when you're running into problems"
-=======
-msgid ""
-"Start in safe mode - sometimes useful when you're running into problems"
->>>>>>> 188b3494
 msgstr ""
 "Güvenli kipte başlat - sorunlarla karşılaştığınızda bazen kullanışlı "
 "olabilir."
@@ -348,12 +311,8 @@
 msgid "Development/Debug Options"
 msgstr "Geliştirme/Hata Ayıklama Seçenekleri"
 
-<<<<<<< HEAD
-#: ../xl/main.py:536 ../xl/main.py:538
-=======
 #: ../xl/main.py:536
 #: ../xl/main.py:538
->>>>>>> 188b3494
 msgid "DIRECTORY"
 msgstr "DİZİN"
 
@@ -537,13 +496,6 @@
 msgid "Automatic"
 msgstr "Otomatik"
 
-<<<<<<< HEAD
-#: ../xl/player/pipe.py:340 ../xl/player/pipe.py:365 ../xl/player/pipe.py:386
-msgid "Custom"
-msgstr "Özel"
-
-#: ../xl/player/pipe.py:441 ../plugins/previewdevice/previewprefs.py:76
-=======
 #: ../xl/player/pipe.py:340
 #: ../xl/player/pipe.py:365
 #: ../xl/player/pipe.py:386
@@ -552,7 +504,6 @@
 
 #: ../xl/player/pipe.py:441
 #: ../plugins/previewdevice/previewprefs.py:76
->>>>>>> 188b3494
 msgid "Auto"
 msgstr "Otomatik"
 
@@ -588,12 +539,8 @@
 msgid "Invalid playlist type."
 msgstr "Geçersiz çalma listesi türü"
 
-<<<<<<< HEAD
-#: ../xl/playlist.py:173 ../xlgui/widgets/playlist.py:335
-=======
 #: ../xl/playlist.py:173
 #: ../xlgui/widgets/playlist.py:335
->>>>>>> 188b3494
 msgid "Playlist"
 msgstr "Çalma Listesi"
 
@@ -605,12 +552,8 @@
 msgid "PLS Playlist"
 msgstr "PLS Çalma Listesi"
 
-<<<<<<< HEAD
-#: ../xl/playlist.py:517 ../xl/playlist.py:533
-=======
 #: ../xl/playlist.py:517
 #: ../xl/playlist.py:533
->>>>>>> 188b3494
 #, python-format
 msgid "Invalid format for %s."
 msgstr "%s için geçersiz biçim."
@@ -660,30 +603,14 @@
 msgid "Dynamic by Similar _Artists"
 msgstr "Benzer _Sanatçılara göre Dinamik"
 
-<<<<<<< HEAD
-#: ../xl/playlist.py:1824 ../xlgui/panel/playlists.py:59
-#: ../xlgui/panel/playlists.py:71 ../xlgui/panel/playlists.py:78
-=======
 #: ../xl/playlist.py:1824
 #: ../xlgui/panel/playlists.py:59
 #: ../xlgui/panel/playlists.py:71
 #: ../xlgui/panel/playlists.py:78
->>>>>>> 188b3494
 #: ../plugins/osd/osd_preferences.ui.h:7
 msgid "seconds"
 msgstr "saniye"
 
-<<<<<<< HEAD
-#: ../xl/playlist.py:1825 ../xlgui/panel/playlists.py:71
-msgid "minutes"
-msgstr "dakika"
-
-#: ../xl/playlist.py:1826 ../xlgui/panel/playlists.py:71
-msgid "hours"
-msgstr "saat"
-
-#: ../xl/playlist.py:1827 ../xlgui/panel/playlists.py:68
-=======
 #: ../xl/playlist.py:1825
 #: ../xlgui/panel/playlists.py:71
 msgid "minutes"
@@ -696,17 +623,12 @@
 
 #: ../xl/playlist.py:1827
 #: ../xlgui/panel/playlists.py:68
->>>>>>> 188b3494
 #: ../xlgui/panel/playlists.py:71
 msgid "days"
 msgstr "gün"
 
-<<<<<<< HEAD
-#: ../xl/playlist.py:1828 ../xlgui/panel/playlists.py:71
-=======
 #: ../xl/playlist.py:1828
 #: ../xlgui/panel/playlists.py:71
->>>>>>> 188b3494
 msgid "weeks"
 msgstr "hafta"
 
@@ -718,17 +640,6 @@
 msgid "Enqueue"
 msgstr "Sıraya Koy"
 
-<<<<<<< HEAD
-#: ../xlgui/widgets/menuitems.py:118 ../xlgui/oldmenu.py:116
-msgid "Replace Current"
-msgstr "Şimdikiyle Değiştir"
-
-#: ../xlgui/widgets/menuitems.py:122 ../xlgui/oldmenu.py:114
-msgid "Append to Current"
-msgstr "Geçerli Listeye Ekle"
-
-#: ../xlgui/widgets/menuitems.py:145 ../xlgui/properties.py:1135
-=======
 #: ../xlgui/widgets/menuitems.py:118
 #: ../xlgui/oldmenu.py:116
 msgid "Replace Current"
@@ -741,7 +652,6 @@
 
 #: ../xlgui/widgets/menuitems.py:145
 #: ../xlgui/properties.py:1135
->>>>>>> 188b3494
 msgid "Open Directory"
 msgstr "Dizini Aç"
 
@@ -874,18 +784,12 @@
 msgid "Title"
 msgstr "Başlık"
 
-<<<<<<< HEAD
-#: ../xlgui/widgets/playlist_columns.py:232 ../xlgui/properties.py:63
-#: ../xlgui/panel/collection.py:173 ../xlgui/panel/playlists.py:234
-#: ../data/ui/widgets/tracklist_info.ui.h:2 ../plugins/cd/cdprefs.py:107
-=======
 #: ../xlgui/widgets/playlist_columns.py:232
 #: ../xlgui/properties.py:63
 #: ../xlgui/panel/collection.py:173
 #: ../xlgui/panel/playlists.py:234
 #: ../data/ui/widgets/tracklist_info.ui.h:2
 #: ../plugins/cd/cdprefs.py:107
->>>>>>> 188b3494
 #: ../plugins/minimode/minimode_preferences.py:94
 #: ../plugins/jamendo/ui/jamendo_panel.ui.h:17
 msgid "Artist"
@@ -899,18 +803,12 @@
 msgid "Composer"
 msgstr "Besteci"
 
-<<<<<<< HEAD
-#: ../xlgui/widgets/playlist_columns.py:246 ../xlgui/properties.py:64
-#: ../xlgui/panel/collection.py:176 ../xlgui/panel/playlists.py:236
-#: ../data/ui/widgets/tracklist_info.ui.h:1 ../plugins/cd/cdprefs.py:109
-=======
 #: ../xlgui/widgets/playlist_columns.py:246
 #: ../xlgui/properties.py:64
 #: ../xlgui/panel/collection.py:176
 #: ../xlgui/panel/playlists.py:236
 #: ../data/ui/widgets/tracklist_info.ui.h:1
 #: ../plugins/cd/cdprefs.py:109
->>>>>>> 188b3494
 #: ../plugins/minimode/minimode_preferences.py:96
 #: ../plugins/jamendo/ui/jamendo_panel.ui.h:18
 msgid "Album"
@@ -942,61 +840,39 @@
 msgid "Rating"
 msgstr "Derecelendirme"
 
-<<<<<<< HEAD
-#: ../xlgui/widgets/playlist_columns.py:312 ../xlgui/properties.py:59
-=======
 #: ../xlgui/widgets/playlist_columns.py:312
 #: ../xlgui/properties.py:59
->>>>>>> 188b3494
 #: ../plugins/cd/cdprefs.py:113
 #: ../plugins/minimode/minimode_preferences.py:100
 msgid "Date"
 msgstr "Tarih"
 
-<<<<<<< HEAD
-#: ../xlgui/widgets/playlist_columns.py:318 ../xlgui/properties.py:71
-#: ../xlgui/panel/playlists.py:241 ../plugins/cd/cdprefs.py:114
-=======
 #: ../xlgui/widgets/playlist_columns.py:318
 #: ../xlgui/properties.py:71
 #: ../xlgui/panel/playlists.py:241
 #: ../plugins/cd/cdprefs.py:114
->>>>>>> 188b3494
 #: ../plugins/minimode/minimode_preferences.py:101
 msgid "Genre"
 msgstr "Tür"
 
-<<<<<<< HEAD
-#: ../xlgui/widgets/playlist_columns.py:325 ../xlgui/properties.py:78
-=======
 #: ../xlgui/widgets/playlist_columns.py:325
 #: ../xlgui/properties.py:78
->>>>>>> 188b3494
 #: ../plugins/cd/cdprefs.py:115
 #: ../plugins/minimode/minimode_preferences.py:102
 msgid "Bitrate"
 msgstr "Bit oranı"
 
-<<<<<<< HEAD
-#: ../xlgui/widgets/playlist_columns.py:332 ../xlgui/properties.py:81
-#: ../xlgui/panel/playlists.py:244 ../data/ui/collection_manager.ui.h:2
-=======
 #: ../xlgui/widgets/playlist_columns.py:332
 #: ../xlgui/properties.py:81
 #: ../xlgui/panel/playlists.py:244
 #: ../data/ui/collection_manager.ui.h:2
->>>>>>> 188b3494
 #: ../plugins/cd/cdprefs.py:116
 #: ../plugins/minimode/minimode_preferences.py:103
 msgid "Location"
 msgstr "Konum"
 
-<<<<<<< HEAD
-#: ../xlgui/widgets/playlist_columns.py:339 ../xlgui/panel/files.py:150
-=======
 #: ../xlgui/widgets/playlist_columns.py:339
 #: ../xlgui/panel/files.py:150
->>>>>>> 188b3494
 #: ../plugins/cd/cdprefs.py:117
 #: ../plugins/minimode/minimode_preferences.py:104
 msgid "Filename"
@@ -1006,39 +882,25 @@
 msgid "Playcount"
 msgstr "Çalma Sayısı"
 
-<<<<<<< HEAD
-#: ../xlgui/widgets/playlist_columns.py:353 ../xlgui/properties.py:76
-#: ../xlgui/panel/playlists.py:170 ../xlgui/panel/playlists.py:245
-=======
 #: ../xlgui/widgets/playlist_columns.py:353
 #: ../xlgui/properties.py:76
 #: ../xlgui/panel/playlists.py:170
 #: ../xlgui/panel/playlists.py:245
->>>>>>> 188b3494
 #: ../plugins/cd/cdprefs.py:120
 #: ../plugins/minimode/minimode_preferences.py:107
 msgid "BPM"
 msgstr "BPM"
 
-<<<<<<< HEAD
-#: ../xlgui/widgets/playlist_columns.py:360 ../xlgui/properties.py:86
-#: ../xlgui/panel/playlists.py:243 ../plugins/cd/cdprefs.py:119
-=======
 #: ../xlgui/widgets/playlist_columns.py:360
 #: ../xlgui/properties.py:86
 #: ../xlgui/panel/playlists.py:243
 #: ../plugins/cd/cdprefs.py:119
->>>>>>> 188b3494
 #: ../plugins/minimode/minimode_preferences.py:106
 msgid "Last played"
 msgstr "Son çalınan"
 
-<<<<<<< HEAD
-#: ../xlgui/widgets/playlist_columns.py:366 ../xlgui/properties.py:79
-=======
 #: ../xlgui/widgets/playlist_columns.py:366
 #: ../xlgui/properties.py:79
->>>>>>> 188b3494
 #: ../xlgui/panel/playlists.py:242
 msgid "Date added"
 msgstr "Eklendiği tarih"
@@ -1047,13 +909,6 @@
 msgid "Schedule"
 msgstr ""
 
-<<<<<<< HEAD
-#: ../xlgui/widgets/playlist_columns.py:491 ../xlgui/properties.py:77
-msgid "Comment"
-msgstr "Yorum"
-
-#: ../xlgui/widgets/playlist_columns.py:500 ../xlgui/panel/playlists.py:178
-=======
 #: ../xlgui/widgets/playlist_columns.py:491
 #: ../xlgui/properties.py:77
 msgid "Comment"
@@ -1061,7 +916,6 @@
 
 #: ../xlgui/widgets/playlist_columns.py:500
 #: ../xlgui/panel/playlists.py:178
->>>>>>> 188b3494
 #: ../xlgui/panel/playlists.py:246
 msgid "Grouping"
 msgstr "Gruplandırma"
@@ -1127,12 +981,8 @@
 msgid "Requires plugins providing dynamic playlists"
 msgstr "Dinamik oynatma listelerini sağlayan eklentiler gerektirir"
 
-<<<<<<< HEAD
-#: ../xlgui/widgets/playlist.py:538 ../data/ui/playlist.ui.h:3
-=======
 #: ../xlgui/widgets/playlist.py:538
 #: ../data/ui/playlist.ui.h:3
->>>>>>> 188b3494
 msgid "Dynamically add similar tracks to the playlist"
 msgstr "Çalma listesine benzer parça ekle"
 
@@ -1257,12 +1107,8 @@
 msgid "The playlist name you entered is already in use."
 msgstr "Girilen çalma listesi ismi şuan kullanımda."
 
-<<<<<<< HEAD
-#: ../xlgui/widgets/notebook.py:146 ../xlgui/menu.py:115
-=======
 #: ../xlgui/widgets/notebook.py:146
 #: ../xlgui/menu.py:115
->>>>>>> 188b3494
 msgid "Close Tab"
 msgstr "Sekmeyi Kapat"
 
@@ -1638,12 +1484,8 @@
 msgid "Choose directory to export files to"
 msgstr ""
 
-<<<<<<< HEAD
-#: ../xlgui/oldmenu.py:278 ../xlgui/panel/playlists.py:1178
-=======
 #: ../xlgui/oldmenu.py:278
 #: ../xlgui/panel/playlists.py:1178
->>>>>>> 188b3494
 msgid "Are you sure you want to permanently delete the selected playlist?"
 msgstr ""
 "Seçilen çalma listesini kalıcı olarak silmek istediğinize emin misiniz?"
@@ -1656,12 +1498,8 @@
 msgid "Rename Playlist"
 msgstr "Çalma Listesini Yeniden Adlandır"
 
-<<<<<<< HEAD
-#: ../xlgui/oldmenu.py:331 ../plugins/multialarmclock/malrmclk.ui.h:2
-=======
 #: ../xlgui/oldmenu.py:331
 #: ../plugins/multialarmclock/malrmclk.ui.h:2
->>>>>>> 188b3494
 msgid "Remove"
 msgstr "Kaldır"
 
@@ -2014,11 +1852,7 @@
 
 #: ../data/ui/about_dialog.ui.h:2
 msgid "&#xA9; 2009-2012"
-<<<<<<< HEAD
-msgstr "&#xA9; 2009-2012"
-=======
-msgstr ""
->>>>>>> 188b3494
+msgstr ""
 
 #: ../data/ui/about_dialog.ui.h:3
 msgid ""
@@ -3103,12 +2937,8 @@
 msgid "Playback progress and seeking"
 msgstr ""
 
-<<<<<<< HEAD
-#: ../plugins/grouptagger/gt_prefs.py:21 ../plugins/grouptagger/__init__.py:97
-=======
 #: ../plugins/grouptagger/gt_prefs.py:21
 #: ../plugins/grouptagger/__init__.py:97
->>>>>>> 188b3494
 #: ../plugins/grouptagger/__init__.py:114
 msgid "GroupTagger"
 msgstr ""
@@ -4626,111 +4456,8 @@
 msgid "Allows playing of DAAP music shares."
 msgstr ""
 
-<<<<<<< HEAD
-#~ msgid ""
-#~ "<b>Move the On Screen Display window to the location you want it to "
-#~ "appear</b>"
-#~ msgstr ""
-#~ "<b>Sanal ekran görüntüsünü görünmesini istediğiniz yere sürükleyin</b>"
-
-#~ msgid "New Search"
-#~ msgstr "Yeni Arama"
-
-#~ msgid "Opacity Level:"
-#~ msgstr "Opaklık seviyesi:"
-
-#~ msgid "Popup"
-#~ msgstr "Açılır Pencere"
-
-#~ msgid "Show OSD on track change"
-#~ msgstr "Şarkı değiştiğinde OSD göster"
-
-#~ msgid "Start"
-#~ msgstr "Başlat"
-
-#~ msgid "Stopped"
-#~ msgstr "Durduruldu"
-
-#~ msgid "Stop Playback"
-#~ msgstr "Çalmayı durdur"
-
-#~ msgid "Text Font:"
-#~ msgstr "Metin Yazı tipi"
-
-#~ msgid "Text Color"
-#~ msgstr "Metin Rengi"
-
-#~ msgid "Window Height:"
-#~ msgstr "Pencere Yüksekliği:"
-
-#~ msgid "Window Width:"
-#~ msgstr "Pencere Genişliği:"
-
-#~ msgid "_Close"
-#~ msgstr "_Kapat"
-
-#~ msgid "Alarm Days:"
-#~ msgstr "Alarm Günleri:"
-
-#~ msgid "Open"
-#~ msgstr "Aç"
-
-#~ msgid " songs"
-#~ msgstr " şarkılar"
-
-#~ msgid "%(title)s (by %(artist)s)"
-#~ msgstr "%(title)s (%(artist)s)"
-
-#~ msgid ""
-#~ "Path is already in your collection, or is a subdirectory of another path "
-#~ "in your collection"
-#~ msgstr ""
-#~ "Belirtilen yol zaten kolleksiyonunuzda var, ya da kolleksiyonunuzdaki bir "
-#~ "diğer yolun alt dizini"
-
-#~ msgid "File Type"
-#~ msgstr "Dosya Türü"
-
-#~ msgid "Extension"
-#~ msgstr "Uzantı"
-
-#~ msgid "Add a directory"
-#~ msgstr "Bir dizin ekle"
-
-#~ msgid "Export"
-#~ msgstr "Dışarı Aktar"
-
-#~ msgid "No covers found"
-#~ msgstr "Hiç kapak bulunamadı"
-
-#~ msgid "Invalid file extension, file not saved"
-#~ msgstr "Geçersiz dosya uzantısı, dosya kaydedilmedi"
-
-#~ msgid "Enter the search text"
-#~ msgstr "Arama metnini giriniz"
-
-#~ msgid ""
-#~ "<b>OSD</b>\n"
-#~ "Drag to the location you'd like the\n"
-#~ "OSD to appear"
-#~ msgstr ""
-#~ "<b>OSD</b>\n"
-#~ "OSD' yi görünmesini istediğiniz\n"
-#~ "yere sürükleyiniz"
-
-#~ msgid "Display a progressbar in the OSD"
-#~ msgstr "OSD içinde ilerleme çubuğu göster"
-
-#~ msgid "Add device"
-#~ msgstr "Aygıt Ekle"
-
-#~ msgid "0:00"
-#~ msgstr "0:00"
-
-#~ msgid "Select File Type (By Extension)"
-#~ msgstr "Dosya türünü Seçiniz (Uzantı olarak)"
-
-#~ msgid "GNOME"
+#~ msgid "&#xA9; 2009-2010"
+#~ msgstr "&#xA9; 2009-2010"
 #~ msgstr "GNOME"
 
 #~ msgid "OSS"
@@ -4745,493 +4472,17 @@
 #~ msgid "PulseAudio"
 #~ msgstr "PulseAudio"
 
-#~ msgid "Playing %s"
-#~ msgstr "Oynatılıyor %s"
-
-#~ msgid "Save Location:"
-#~ msgstr "Kaydetme Konumu:"
-
-#~ msgid "Summary"
-#~ msgstr "Özet"
-
-#~ msgid "Only album"
-#~ msgstr "Sadece albüm"
-
-#~ msgid "Only artist"
-#~ msgstr "Sadece sanatçı"
-
-#~ msgid "Both artist and album"
-#~ msgstr "Sanatçı ve albüm birlikte"
-
-#~ msgid "Restart Playlist"
-#~ msgstr "Çalma listesini yeniden başlat"
-
-#~ msgid "Name - Time"
-#~ msgstr "Ad - Süre"
-
-#~ msgid "Show a popup of the currently playing track"
-#~ msgstr "Şu an çalan parçayı açılır pencerede göster"
-
-#~ msgid "Decreases the volume by VOL%"
-#~ msgstr "Sesi VOL% karar alçaltır"
-
-#~ msgid "Increases the volume by VOL%"
-#~ msgstr "Sesi VOL% kadar yükseltir"
-
-#~ msgid "Set rating for current song"
-#~ msgstr "Çalan şarkı için değerlendirme yap"
-
-#~ msgid "Get rating for current song"
-#~ msgstr "Çalan şarkının değerlendirmesini al"
-
-#~ msgid "  New song, fetching cover."
-#~ msgstr "  Yeni parça, albüm kapağı alınıyor."
-
-#~ msgid "A plugin with the name \"%s\" is already installed"
-#~ msgstr "\"%s\" adında bir eklenti zaten kurulu"
-
-#~ msgid "Close tab"
-#~ msgstr "Sekmeyi kapat"
-
-#~ msgid "Save As..."
-#~ msgstr "Farklı Kaydet..."
-
-#~ msgid "Custom playlist name:"
-#~ msgstr "Özel çalma listesi ismi:"
-
-#~ msgid "New playlist title:"
-#~ msgstr "Yeni çalma listesi başlığı:"
-
-#~ msgid "order must be a list or tuple"
-#~ msgstr "sıra, liste veya değişkenler grubu olmalı"
-
-#~ msgid "Toggle Play or Pause"
-#~ msgstr "Oynat veya Durdur."
-
-#~ msgid "_Save As..."
-#~ msgstr "_Farklı Kaydet..."
-
-#~ msgid "Delete track"
-#~ msgstr "Parçayı Sil"
-
-#~ msgid "_Close Playlist"
-#~ msgstr "_Oynatma Listesini Kapat"
-
-#~ msgid "C_lear All Tracks"
-#~ msgstr "T_üm Parçaları Sil"
-
-#~ msgid "Device class does not support transfer."
-#~ msgstr "Aygıt sınıf aktarımını desteklemiyor."
-
-#~ msgid "Plugin archive contains an unsafe path"
-#~ msgstr "Eklenti arşivinde güvenli olmayan bir paket vat."
-
-#~ msgid "Plugin archive is not in the correct format"
-#~ msgstr "Eklenti arşivi doğru format değil."
-
-#~ msgid "Buffering: 100%..."
-#~ msgstr "Arabelleğe alınıyor: 100%..."
-
-#~ msgid "Add to custom playlist"
-#~ msgstr "Özel çalma listesi ekle."
-
-#~ msgid ""
-#~ "Exaile Music Player\n"
-#~ "Not playing"
-#~ msgstr ""
-#~ "Exaile Müzik Oynatıcı\n"
-#~ "Çalmıyor"
-
-#~ msgid "In pause: %s"
-#~ msgstr "Durduruldu: %s"
-
-#~ msgid "_Rename Playlist"
-#~ msgstr "_Çalma listesini yeniden adlandır"
-
-#~ msgid "_Save Changes To Playlist"
-#~ msgstr "_Özel listeyi kaydet"
-
-#~ msgid "_Save As Custom Playlist"
-#~ msgstr "_Özel listeyi farklı kaydet"
-
-#~ msgid "No track"
-#~ msgstr "İz yok"
-
-#~ msgid "%d covers to fetch"
-#~ msgstr "%d kapaklarını getir"
-
 #~ msgid "Export as..."
 #~ msgstr "Dışarı çıkart..."
 
-#~ msgid "Idle."
-#~ msgstr "Boş"
-
-#~ msgid "New custom playlist name:"
-#~ msgstr "Özel çalma listesi adı:"
-
-#~ msgid "Add To New Playlist..."
-#~ msgstr "Yeni çalma listesi ekle..."
-
-#~ msgid ""
-#~ "This will permanantly delete the selected tracks from your disk, are you "
-#~ "sure you wish to continue?"
-#~ msgstr ""
-#~ "Seçilen parçalar diskinizden tamamen silinecektir, devam etmek istiyor "
-#~ "musunuz?"
-
-#~ msgid "Could not enable plugin: %s"
-#~ msgstr "Eklenti aktif olamadı: %s"
-
-#~ msgid "Could not disable plugin: %s"
-#~ msgstr "Eklenti pasif olamadı: %s"
-
-#~ msgid "Remove current track from playlist"
-#~ msgstr "Mevcut parçayı çalma listesinden sil."
-
-#~ msgid "Repeat playlist"
-#~ msgstr "Çalma listesini tekrar et"
-
-#~ msgid "Track Number:"
-#~ msgstr "Parça numarası:"
-
-#~ msgid ""
-#~ "Copyright (C) 2008-2009 Adam Olsen <arolsen@gmail.com> \n"
-#~ "\n"
-#~ "This program is free software; you can redistribute it and/or modify\n"
-#~ "it under the terms of the GNU General Public License as published by\n"
-#~ "the Free Software Foundation; either version 2 of the License, or\n"
-#~ "(at your option) any later version.\n"
-#~ "\n"
-#~ "This program is distributed in the hope that it will be useful,\n"
-#~ "but WITHOUT ANY WARRANTY; without even the implied warranty of\n"
-#~ "MERCHANTABILITY or FITNESS FOR A PARTICULAR PURPOSE.  See the\n"
-#~ "GNU General Public License for more details.\n"
-#~ "\n"
-#~ "You should have received a copy of the GNU General Public License along\n"
-#~ "with this program; if not, write to the Free Software Foundation, Inc.,\n"
-#~ "51 Franklin Street, Fifth Floor, Boston, MA 02110-1301 USA.\n"
-#~ msgstr ""
-#~ "Telif Hakkı (C) 2008-2009 Adam Olsen <arolsen@gmail.com> \n"
-#~ "\n"
-#~ "Bu program ücretsiz bir yazılımdır. Özgür Yazılım Vakfı tarafından "
-#~ "yayımlanşım GNU Genel Açık Lisans koşulları altında bu programı veya "
-#~ "diğer 2 lisansı ya da isteğinize bağlı olarak sonraki versiyonu yeniden "
-#~ "yapılandırabilir ve/veya yenileyebilirsiniz. \n"
-#~ "\n"
-#~ "Bu program yararlı olması umuduyla dağıtılmıştır, ama HERHANGİ BİR "
-#~ "GARANTİSİ YOKTUR. Aynı zamanda TİCARİ veya BİR AMACA UYGUNLUK açısından "
-#~ "da garantisi yoktur. Ayrıntılar için GNU Genel Açık Lisans'a bakınız. \n"
-#~ "\n"
-#~ "Bu programla birlikte GNU Genel Açık Lisans'ın bir kopyası gelmiş olması "
-#~ "lazım. Eğer yoksa bu adrese bildiriniz: the Free Software Foundation, "
 #~ "Inc.,\n"
-#~ "\n"
-#~ "51 Franklin Street, Fifth Floor, Boston, MA 02110-1301 USA\n"
-
-#~ msgid "&#xA9; 2009"
-#~ msgstr "&#xA9; 2009"
-
-#~ msgid ""
-#~ "Mathias Brodala\n"
-#~ "   <info@noctus.net>\n"
-#~ "    Translation Manager"
-#~ msgstr ""
-#~ "Mathias Brodala\n"
-#~ "   <info@noctus.net>\n"
-#~ "    Çeviri Yöneticisi"
-
-#~ msgid "Install plugin file"
-#~ msgstr "Eklenti dosyası yükle"
-
-#~ msgid "Install a third party plugin from a file"
-#~ msgstr "Bir dosyadan üçüncü kısım eklentisi yükle"
-
-#~ msgid "These options only affect the unified engine."
-#~ msgstr "Bu seçenekler sadece birleşik motorda etkili olur."
-
-#~ msgid "Playback engine (requires restart): "
-#~ msgstr "Tekrar oynatma motoru (yeniden başlatma gerekli) "
-
-#~ msgid "0/0 tracks"
-#~ msgstr "0/0 parça"
-
-#~ msgid "Start/Pause Playback"
-#~ msgstr "Çalmayı Oynat/Durdur"
-
-#~ msgid "Track _properties"
-#~ msgstr "Parça _özellikleri"
-
-#~ msgid "_Randomize Playlist"
-#~ msgstr "_Karışık Çalma Listesi"
-
-#~ msgid "_Go to Playing Track"
-#~ msgstr "_ Çalan Parçaya Git"
-
-#~ msgid "_Export current playlist"
-#~ msgstr "_Mevcut Çalma Listesini Dışarı Çıkart"
-
-#~ msgid "Bookmark this track"
-#~ msgstr "Parçayı yer imine ekle."
-
-#~ msgid "Clear bookmarks"
-#~ msgstr "Yer imlerini temizle"
-
-#~ msgid "Restore Main Window"
-#~ msgstr "Ana Pencereyi Tekrar Yükle"
-
-#~ msgid "Selected controls"
-#~ msgstr "Seçilen Kontrol"
-
-#~ msgid "Available controls"
-#~ msgstr "Mevcut Kontrol"
-
-#~ msgid "$title ($length)"
-#~ msgstr "$title ($length)"
-
-#~ msgid "Filter event debug output"
-#~ msgstr "Hata ayıklama çıktısını olaylara göre filitrele"
-
-#~ msgid "Print the position inside the current track as time"
-#~ msgstr "Yazdırma pozisyonu şu anki parçanın zamanlamasının içindedir"
-
-#~ msgid "Export current playlist..."
-#~ msgstr "Çalma listesini dışarıya aktar..."
-
-#~ msgid "Choose a file to open"
-#~ msgstr "Açılacak dosyayı seçin"
-
-#~ msgid "Choose a plugin"
-#~ msgstr "Eklenti seçin"
-
-#~ msgid "Move selected item up"
-#~ msgstr "Seçili ögeyi yukarı taşı"
-
-#~ msgid "Move selected item down"
-#~ msgstr "Seçili ögeyi aşağı taşı"
-
-#~ msgid "Remove item"
-#~ msgstr "Ögeyi kaldır"
-
-#~ msgid "Add item"
-#~ msgstr "Öge ekle"
-
-#~ msgid "Dynamically add similar tracks"
-#~ msgstr "Benzer parçaları dinamik olarak ekle."
-
-#~ msgid "Page 1"
-#~ msgstr "Sayfa 1"
-
-#~ msgid "Clear Playlist"
-#~ msgstr "Parça Listesini Temizle"
-
-#~ msgid "..."
-#~ msgstr "..."
-
-#~ msgid "Close this dialog"
-#~ msgstr "Bu iletişim kutusunu kapat"
-
-#~ msgid "Remove All"
-#~ msgstr "Tümünü Sil"
-
-#~ msgid "Delete bookmark"
-#~ msgstr "Yer imi sil"
-
-#~ msgid "Alarm:"
-#~ msgstr "Alarm:"
-
-#~ msgid "Seeking: "
-#~ msgstr "Aranıyor: "
-
-#~ msgid "Alarm Name:"
-#~ msgstr "Alarm İsmi:"
-
-#~ msgid "Alarm Time:"
-#~ msgstr "Alarm Zamanı:"
-
-#~ msgid "Minimum Volume:"
-#~ msgstr "Minimım Ses Düzeyi:"
-
-#~ msgid "Maximum Volume:"
-#~ msgstr "Maximum Ses Düzeyi:"
-
-#~ msgid "Secret Key:"
-#~ msgstr "Gizli Key:"
-
-#~ msgid "API Key:"
-#~ msgstr "API Anahtarı:"
-
-#~ msgid "Display window decorations"
-#~ msgstr "Pencere dekarasyonunu göster"
-
-#~ msgid "iPod support"
-#~ msgstr "İpod desteği"
-
-#~ msgid "Plugin to fetch lyrics from lyricwiki.org"
-#~ msgstr "Lyricwiki.org 'dan şarkı sözü getiren bir eklenti"
-
-#~ msgid "%(playlist_count)d showing, %(collection_count)d in collection"
-#~ msgstr "%(collection_count)d koleksiyonunda %(playlist_count)d oynatılıyor."
-
-#~ msgid "%(year)d-%(month)02d-%(day)02d"
-#~ msgstr "%(year)d-%(month)02d-%(day)02d"
-
-#~ msgid "Use alpha transparency (if supported)"
-#~ msgstr "Alfa şeffaflığını kullan (Eğer destekleniyorsa)"
-
-#~ msgid " & "
-#~ msgstr " & "
-
-#~ msgid "Enable Fading"
-#~ msgstr "Solmayı aktif et"
-
-#~ msgid "Fading:"
-#~ msgstr "Solma"
-
-#~ msgid "Use Media Icons For Pause, Stop and Resume"
-#~ msgstr "Duraklatmak, Durdurmak ve Oynatmak için Medya Simgelerini Kullan"
-
-#~ msgid ""
-#~ "To sign up for an Amazon AWS account and get \n"
-#~ "this information visit http://aws.amazon.com/"
-#~ msgstr ""
-#~ "Bir Amazon AWS hesabı aç ve bilgi için\n"
-#~ "http://aws.amazon.com/ ziyaret edin."
-
-#~ msgid ""
-#~ "The tags \"%(title)s\", \"%(artist)s\", and \"%(album)s\" will be "
-#~ "replaced by their respective values. The title will be replaced by "
-#~ "\"Unknown\" if it is empty."
-#~ msgstr ""
-#~ "\"%(title)s\", \"%(artist)s\", and \"%(album)s\" etiketleri kendi "
-#~ "değerleri ile değişecek. Eğer başlık boş bırakılırsa \"Bilinmeyen\" "
 #~ "olacak."
-
-#~ msgid "Artist Line:"
-#~ msgstr "Sanatçı Satırı:"
-
-#~ msgid "Album Line:"
-#~ msgstr "Albüm Satırı:"
-
-#~ msgid "On Track Change"
-#~ msgstr "Parça Değişikliği"
-
-#~ msgid "On Playback Start, Pause or Stop"
-#~ msgstr "Oynatmayı Başlat, Duraklat veya Durdur"
-
-#~ msgid "Streaming..."
-#~ msgstr "Yayın alınıyor..."
-
-#~ msgid "from %s"
-#~ msgstr "%s albümünden"
-
-#~ msgid "Randomize the order of the current playlist"
-#~ msgstr "Parça listesinin düzenini rastgele karıştır."
-
 #~ msgid "%d KB"
 #~ msgstr "%d KB"
 
-#~ msgid "Toggle: Stop after selected track"
-#~ msgstr "Seçili şarkıdan sonra dur"
-
-#~ msgid "Use Album Covers As Icons"
-#~ msgstr "Albüm Kapaklarını Simge Olarak Kullan"
-
-#~ msgid "Terminal Opacity:"
-#~ msgstr "Uçbirim Şeffaflığı"
-
-#~ msgid "A plugin for iPod support"
-#~ msgstr "iPod desteği için bir eklenti"
-
-#~ msgid "Tag Covers"
-#~ msgstr "Albüm Kapaklarını Etiketle"
-
-#~ msgid "Track title format:"
-#~ msgstr "Parça başlık formatı:"
-
-#~ msgid "Print the progress inside the current track as percentage"
-#~ msgstr "Şu andaki parçanın ilerlemesini yüzde olarak yazdır"
-
-#~ msgid "AWN"
-#~ msgstr "AWN"
-
-#~ msgid "When GUI is Focused"
-#~ msgstr "Kullanıcı Arayüzü Odaklandığında"
-
-#~ msgctxt "yes"
-#~ msgid "Friday"
-#~ msgstr "Cuma"
-
-#~ msgctxt "yes"
-#~ msgid "Tuesday"
-#~ msgstr "Salı"
-
-#~ msgctxt "yes"
-#~ msgid "Monday"
-#~ msgstr "Pazartesi"
-
-#~ msgctxt "yes"
-#~ msgid "Saturday"
-#~ msgstr "Cumartesi"
-
-#~ msgctxt "yes"
-#~ msgid "Sunday"
-#~ msgstr "Pazar"
-
-#~ msgctxt "yes"
-#~ msgid "Thursday"
-#~ msgstr "Perşembe"
-
-#~ msgctxt "yes"
-#~ msgid "Wednesday"
-#~ msgstr "Çarşamba"
-
-#~ msgid "Secret key:"
-#~ msgstr "Özel anahtar:"
-
-#~ msgid "Awn"
-#~ msgstr "Awn"
-
-#~ msgid "Clear"
-#~ msgstr "Temizle"
-
-#~ msgid "Close"
-#~ msgstr "Kapat"
-
-#~ msgctxt "yes"
-#~ msgid "Minimum volume:"
-#~ msgstr "En düşük ses seviyesi:"
-
-#~ msgctxt "yes"
-#~ msgid "Maximum volume:"
-#~ msgstr "En yüksek ses seviyesi:"
-
-#~ msgid "Location:"
-#~ msgstr "Konum:"
-
-#~ msgid "Bitrate:"
-#~ msgstr "Akış Hızı:"
-
-#~ msgid "Genre:"
-#~ msgstr "Tür:"
-
-#~ msgid "Pauses/resumes playback on screensaver start/stop"
-#~ msgstr ""
-#~ "Ekran koruyucu başladığında/durduğunda çalma işlemini Durdurur/devam eder"
-
 #~ msgid "&#xA9; 2009-2010"
 #~ msgstr "&#xA9; 2009-2010"
 
-#~ msgctxt "yes"
-#~ msgid "Increment:"
-#~ msgstr "Artış:"
-
-#~ msgctxt "yes"
-#~ msgid "Use Fading"
-#~ msgstr "Şarkı bitiminde sesi azaltarak geçiş yap"
 
 #~ msgid "by %s"
-#~ msgstr "%s tarafından"
-=======
-#~ msgid "&#xA9; 2009-2010"
-#~ msgstr "&#xA9; 2009-2010"
->>>>>>> 188b3494
+#~ msgstr "%s tarafından"