--- conflicted
+++ resolved
@@ -1,43 +1,23 @@
-<<<<<<< HEAD
 # Traditional Chinese translation for exaile
-# Copyright (c) 2009 Rosetta Contributors and Canonical Ltd 2009
-# This file is distributed under the same license as the exaile package.
-# FIRST AUTHOR <EMAIL@ADDRESS>, 2009.
-=======
-# Chinese (Traditional) translation for exaile
 # Copyright (c) 2014 Rosetta Contributors and Canonical Ltd 2014
 # This file is distributed under the same license as the exaile package.
 # FIRST AUTHOR <EMAIL@ADDRESS>, 2014.
->>>>>>> 188b3494
 #
 msgid ""
 msgstr ""
 "Project-Id-Version: exaile\n"
-<<<<<<< HEAD
 "Report-Msgid-Bugs-To: \n"
 "POT-Creation-Date: 2012-11-01 11:10+0100\n"
-"PO-Revision-Date: 2012-10-11 03:11+0000\n"
+"PO-Revision-Date: 2014-08-10 19:50+0000\n"
 "Last-Translator: Elmaz Yu <Unknown>\n"
 "Language-Team: Traditional Chinese <zh_TW@li.org>\n"
 "Language: \n"
-=======
-"Report-Msgid-Bugs-To: FULL NAME <EMAIL@ADDRESS>\n"
-"POT-Creation-Date: 2012-11-01 11:10+0100\n"
-"PO-Revision-Date: 2014-08-10 19:50+0000\n"
-"Last-Translator: FULL NAME <EMAIL@ADDRESS>\n"
-"Language-Team: Chinese (Traditional) <zh_TW@li.org>\n"
->>>>>>> 188b3494
 "MIME-Version: 1.0\n"
 "Content-Type: text/plain; charset=UTF-8\n"
 "Content-Transfer-Encoding: 8bit\n"
 "Plural-Forms: nplurals=1; plural=0;\n"
-<<<<<<< HEAD
-"X-Launchpad-Export-Date: 2012-10-12 04:38+0000\n"
-"X-Generator: Launchpad (build 16130)\n"
-=======
 "X-Launchpad-Export-Date: 2014-08-12 06:31+0000\n"
 "X-Generator: Launchpad (build 17156)\n"
->>>>>>> 188b3494
 
 #: ../xl/formatter.py:597
 #, python-format
@@ -127,12 +107,8 @@
 msgid "Usage: exaile [OPTION]... [URI]"
 msgstr "用法： exaile [OPTION]... [URI]"
 
-<<<<<<< HEAD
-#: ../xl/main.py:417 ../plugins/minimode/minimode_preferences.ui.h:11
-=======
 #: ../xl/main.py:417
 #: ../plugins/minimode/minimode_preferences.ui.h:11
->>>>>>> 188b3494
 msgid "Options"
 msgstr "選項"
 
@@ -148,12 +124,8 @@
 msgid "Play the previous track"
 msgstr "播放上一首歌曲"
 
-<<<<<<< HEAD
-#: ../xl/main.py:427 ../plugins/minimode/controls.py:342
-=======
 #: ../xl/main.py:427
 #: ../plugins/minimode/controls.py:342
->>>>>>> 188b3494
 #: ../plugins/minimode/controls.py:357
 msgid "Stop playback"
 msgstr "停止播放"
@@ -170,12 +142,8 @@
 msgid "Pause or resume playback"
 msgstr "暫停/回復播放"
 
-<<<<<<< HEAD
-#: ../xl/main.py:437 ../plugins/minimode/controls.py:365
-=======
 #: ../xl/main.py:437
 #: ../plugins/minimode/controls.py:365
->>>>>>> 188b3494
 msgid "Stop playback after current track"
 msgstr "在目前歌曲之後，停止播放"
 
@@ -184,12 +152,8 @@
 msgstr "音樂庫選項"
 
 #. TRANSLATORS: Meta variable for --add and --export-playlist
-<<<<<<< HEAD
-#: ../xl/main.py:443 ../xl/main.py:450
-=======
 #: ../xl/main.py:443
 #: ../xl/main.py:450
->>>>>>> 188b3494
 msgid "LOCATION"
 msgstr "LOCATION"
 
@@ -252,13 +216,9 @@
 msgstr "顯示目前歌曲的長度"
 
 #. TRANSLATORS: Variable for command line options with arguments
-<<<<<<< HEAD
-#: ../xl/main.py:478 ../xl/main.py:493 ../xl/main.py:497
-=======
 #: ../xl/main.py:478
 #: ../xl/main.py:493
 #: ../xl/main.py:497
->>>>>>> 188b3494
 msgid "N"
 msgstr ""
 
@@ -324,12 +284,7 @@
 msgstr "切換介面能見度（若可以的話）"
 
 #: ../xl/main.py:521
-<<<<<<< HEAD
 msgid "Start in safe mode - sometimes useful when you're running into problems"
-=======
-msgid ""
-"Start in safe mode - sometimes useful when you're running into problems"
->>>>>>> 188b3494
 msgstr "在安全模式下啟動 - 當您發生麻煩時有時候很有用"
 
 #: ../xl/main.py:524
@@ -348,12 +303,8 @@
 msgid "Development/Debug Options"
 msgstr "開發/除錯選項"
 
-<<<<<<< HEAD
-#: ../xl/main.py:536 ../xl/main.py:538
-=======
 #: ../xl/main.py:536
 #: ../xl/main.py:538
->>>>>>> 188b3494
 msgid "DIRECTORY"
 msgstr "目錄"
 
@@ -533,13 +484,6 @@
 msgid "Automatic"
 msgstr "自動"
 
-<<<<<<< HEAD
-#: ../xl/player/pipe.py:340 ../xl/player/pipe.py:365 ../xl/player/pipe.py:386
-msgid "Custom"
-msgstr "自訂"
-
-#: ../xl/player/pipe.py:441 ../plugins/previewdevice/previewprefs.py:76
-=======
 #: ../xl/player/pipe.py:340
 #: ../xl/player/pipe.py:365
 #: ../xl/player/pipe.py:386
@@ -548,7 +492,6 @@
 
 #: ../xl/player/pipe.py:441
 #: ../plugins/previewdevice/previewprefs.py:76
->>>>>>> 188b3494
 msgid "Auto"
 msgstr "自動"
 
@@ -564,13 +507,8 @@
 "status: %(status)s, title: %(title)s, artist: %(artist)s, album: %(album)s, "
 "length: %(length)s, position: %(progress)s%% [%(position)s]"
 msgstr ""
-<<<<<<< HEAD
-"狀態： %(status)s, 標題： %(title)s, 演出者： %(artist)s, 專輯： %(album)s, "
+"狀態： %(status)s, 標題： %(title)s, 演出者： %(artist)s, 專輯： %(album)s, 長度： "
 "長度： %(length)s, 位置： %(progress)s%% [%(position)s]"
-=======
-"狀態： %(status)s, 標題： %(title)s, 演出者： %(artist)s, 專輯： %(album)s, 長度： "
-"%(length)s, 位置： %(progress)s%% [%(position)s]"
->>>>>>> 188b3494
 
 #: ../xl/settings.py:103
 msgid "Settings version is newer than current."
@@ -589,12 +527,8 @@
 msgid "Invalid playlist type."
 msgstr "播放清單類型不正確。"
 
-<<<<<<< HEAD
-#: ../xl/playlist.py:173 ../xlgui/widgets/playlist.py:335
-=======
 #: ../xl/playlist.py:173
 #: ../xlgui/widgets/playlist.py:335
->>>>>>> 188b3494
 msgid "Playlist"
 msgstr "播放清單"
 
@@ -606,12 +540,8 @@
 msgid "PLS Playlist"
 msgstr "PLS 播放清單"
 
-<<<<<<< HEAD
-#: ../xl/playlist.py:517 ../xl/playlist.py:533
-=======
 #: ../xl/playlist.py:517
 #: ../xl/playlist.py:533
->>>>>>> 188b3494
 #, python-format
 msgid "Invalid format for %s."
 msgstr "%s的格式不正確。"
@@ -661,30 +591,14 @@
 msgid "Dynamic by Similar _Artists"
 msgstr ""
 
-<<<<<<< HEAD
-#: ../xl/playlist.py:1824 ../xlgui/panel/playlists.py:59
-#: ../xlgui/panel/playlists.py:71 ../xlgui/panel/playlists.py:78
-=======
 #: ../xl/playlist.py:1824
 #: ../xlgui/panel/playlists.py:59
 #: ../xlgui/panel/playlists.py:71
 #: ../xlgui/panel/playlists.py:78
->>>>>>> 188b3494
 #: ../plugins/osd/osd_preferences.ui.h:7
 msgid "seconds"
 msgstr "秒"
 
-<<<<<<< HEAD
-#: ../xl/playlist.py:1825 ../xlgui/panel/playlists.py:71
-msgid "minutes"
-msgstr "分鐘"
-
-#: ../xl/playlist.py:1826 ../xlgui/panel/playlists.py:71
-msgid "hours"
-msgstr "小時"
-
-#: ../xl/playlist.py:1827 ../xlgui/panel/playlists.py:68
-=======
 #: ../xl/playlist.py:1825
 #: ../xlgui/panel/playlists.py:71
 msgid "minutes"
@@ -697,17 +611,12 @@
 
 #: ../xl/playlist.py:1827
 #: ../xlgui/panel/playlists.py:68
->>>>>>> 188b3494
 #: ../xlgui/panel/playlists.py:71
 msgid "days"
 msgstr "天"
 
-<<<<<<< HEAD
-#: ../xl/playlist.py:1828 ../xlgui/panel/playlists.py:71
-=======
 #: ../xl/playlist.py:1828
 #: ../xlgui/panel/playlists.py:71
->>>>>>> 188b3494
 msgid "weeks"
 msgstr "星期"
 
@@ -719,17 +628,6 @@
 msgid "Enqueue"
 msgstr "加入佇列"
 
-<<<<<<< HEAD
-#: ../xlgui/widgets/menuitems.py:118 ../xlgui/oldmenu.py:116
-msgid "Replace Current"
-msgstr "取代現有的"
-
-#: ../xlgui/widgets/menuitems.py:122 ../xlgui/oldmenu.py:114
-msgid "Append to Current"
-msgstr "附加於目前之後"
-
-#: ../xlgui/widgets/menuitems.py:145 ../xlgui/properties.py:1135
-=======
 #: ../xlgui/widgets/menuitems.py:118
 #: ../xlgui/oldmenu.py:116
 msgid "Replace Current"
@@ -742,7 +640,6 @@
 
 #: ../xlgui/widgets/menuitems.py:145
 #: ../xlgui/properties.py:1135
->>>>>>> 188b3494
 msgid "Open Directory"
 msgstr "開啟目錄"
 
@@ -877,18 +774,12 @@
 msgid "Title"
 msgstr "標題"
 
-<<<<<<< HEAD
-#: ../xlgui/widgets/playlist_columns.py:232 ../xlgui/properties.py:63
-#: ../xlgui/panel/collection.py:173 ../xlgui/panel/playlists.py:234
-#: ../data/ui/widgets/tracklist_info.ui.h:2 ../plugins/cd/cdprefs.py:107
-=======
 #: ../xlgui/widgets/playlist_columns.py:232
 #: ../xlgui/properties.py:63
 #: ../xlgui/panel/collection.py:173
 #: ../xlgui/panel/playlists.py:234
 #: ../data/ui/widgets/tracklist_info.ui.h:2
 #: ../plugins/cd/cdprefs.py:107
->>>>>>> 188b3494
 #: ../plugins/minimode/minimode_preferences.py:94
 #: ../plugins/jamendo/ui/jamendo_panel.ui.h:17
 msgid "Artist"
@@ -902,18 +793,12 @@
 msgid "Composer"
 msgstr "作曲者"
 
-<<<<<<< HEAD
-#: ../xlgui/widgets/playlist_columns.py:246 ../xlgui/properties.py:64
-#: ../xlgui/panel/collection.py:176 ../xlgui/panel/playlists.py:236
-#: ../data/ui/widgets/tracklist_info.ui.h:1 ../plugins/cd/cdprefs.py:109
-=======
 #: ../xlgui/widgets/playlist_columns.py:246
 #: ../xlgui/properties.py:64
 #: ../xlgui/panel/collection.py:176
 #: ../xlgui/panel/playlists.py:236
 #: ../data/ui/widgets/tracklist_info.ui.h:1
 #: ../plugins/cd/cdprefs.py:109
->>>>>>> 188b3494
 #: ../plugins/minimode/minimode_preferences.py:96
 #: ../plugins/jamendo/ui/jamendo_panel.ui.h:18
 msgid "Album"
@@ -945,61 +830,39 @@
 msgid "Rating"
 msgstr "評價"
 
-<<<<<<< HEAD
-#: ../xlgui/widgets/playlist_columns.py:312 ../xlgui/properties.py:59
-=======
 #: ../xlgui/widgets/playlist_columns.py:312
 #: ../xlgui/properties.py:59
->>>>>>> 188b3494
 #: ../plugins/cd/cdprefs.py:113
 #: ../plugins/minimode/minimode_preferences.py:100
 msgid "Date"
 msgstr "日期"
 
-<<<<<<< HEAD
-#: ../xlgui/widgets/playlist_columns.py:318 ../xlgui/properties.py:71
-#: ../xlgui/panel/playlists.py:241 ../plugins/cd/cdprefs.py:114
-=======
 #: ../xlgui/widgets/playlist_columns.py:318
 #: ../xlgui/properties.py:71
 #: ../xlgui/panel/playlists.py:241
 #: ../plugins/cd/cdprefs.py:114
->>>>>>> 188b3494
 #: ../plugins/minimode/minimode_preferences.py:101
 msgid "Genre"
 msgstr "曲風"
 
-<<<<<<< HEAD
-#: ../xlgui/widgets/playlist_columns.py:325 ../xlgui/properties.py:78
-=======
 #: ../xlgui/widgets/playlist_columns.py:325
 #: ../xlgui/properties.py:78
->>>>>>> 188b3494
 #: ../plugins/cd/cdprefs.py:115
 #: ../plugins/minimode/minimode_preferences.py:102
 msgid "Bitrate"
 msgstr "位元率"
 
-<<<<<<< HEAD
-#: ../xlgui/widgets/playlist_columns.py:332 ../xlgui/properties.py:81
-#: ../xlgui/panel/playlists.py:244 ../data/ui/collection_manager.ui.h:2
-=======
 #: ../xlgui/widgets/playlist_columns.py:332
 #: ../xlgui/properties.py:81
 #: ../xlgui/panel/playlists.py:244
 #: ../data/ui/collection_manager.ui.h:2
->>>>>>> 188b3494
 #: ../plugins/cd/cdprefs.py:116
 #: ../plugins/minimode/minimode_preferences.py:103
 msgid "Location"
 msgstr "位置"
 
-<<<<<<< HEAD
-#: ../xlgui/widgets/playlist_columns.py:339 ../xlgui/panel/files.py:150
-=======
 #: ../xlgui/widgets/playlist_columns.py:339
 #: ../xlgui/panel/files.py:150
->>>>>>> 188b3494
 #: ../plugins/cd/cdprefs.py:117
 #: ../plugins/minimode/minimode_preferences.py:104
 msgid "Filename"
@@ -1009,39 +872,25 @@
 msgid "Playcount"
 msgstr "播放次數"
 
-<<<<<<< HEAD
-#: ../xlgui/widgets/playlist_columns.py:353 ../xlgui/properties.py:76
-#: ../xlgui/panel/playlists.py:170 ../xlgui/panel/playlists.py:245
-=======
 #: ../xlgui/widgets/playlist_columns.py:353
 #: ../xlgui/properties.py:76
 #: ../xlgui/panel/playlists.py:170
 #: ../xlgui/panel/playlists.py:245
->>>>>>> 188b3494
 #: ../plugins/cd/cdprefs.py:120
 #: ../plugins/minimode/minimode_preferences.py:107
 msgid "BPM"
 msgstr "BPM"
 
-<<<<<<< HEAD
-#: ../xlgui/widgets/playlist_columns.py:360 ../xlgui/properties.py:86
-#: ../xlgui/panel/playlists.py:243 ../plugins/cd/cdprefs.py:119
-=======
 #: ../xlgui/widgets/playlist_columns.py:360
 #: ../xlgui/properties.py:86
 #: ../xlgui/panel/playlists.py:243
 #: ../plugins/cd/cdprefs.py:119
->>>>>>> 188b3494
 #: ../plugins/minimode/minimode_preferences.py:106
 msgid "Last played"
 msgstr "上一次播放"
 
-<<<<<<< HEAD
-#: ../xlgui/widgets/playlist_columns.py:366 ../xlgui/properties.py:79
-=======
 #: ../xlgui/widgets/playlist_columns.py:366
 #: ../xlgui/properties.py:79
->>>>>>> 188b3494
 #: ../xlgui/panel/playlists.py:242
 msgid "Date added"
 msgstr "加入時間"
@@ -1050,13 +899,6 @@
 msgid "Schedule"
 msgstr "排定時間"
 
-<<<<<<< HEAD
-#: ../xlgui/widgets/playlist_columns.py:491 ../xlgui/properties.py:77
-msgid "Comment"
-msgstr "評論"
-
-#: ../xlgui/widgets/playlist_columns.py:500 ../xlgui/panel/playlists.py:178
-=======
 #: ../xlgui/widgets/playlist_columns.py:491
 #: ../xlgui/properties.py:77
 msgid "Comment"
@@ -1064,7 +906,6 @@
 
 #: ../xlgui/widgets/playlist_columns.py:500
 #: ../xlgui/panel/playlists.py:178
->>>>>>> 188b3494
 #: ../xlgui/panel/playlists.py:246
 msgid "Grouping"
 msgstr "分組"
@@ -1130,12 +971,8 @@
 msgid "Requires plugins providing dynamic playlists"
 msgstr "需要提供動態播放清單的插件"
 
-<<<<<<< HEAD
-#: ../xlgui/widgets/playlist.py:538 ../data/ui/playlist.ui.h:3
-=======
 #: ../xlgui/widgets/playlist.py:538
 #: ../data/ui/playlist.ui.h:3
->>>>>>> 188b3494
 msgid "Dynamically add similar tracks to the playlist"
 msgstr "動態加入相似歌曲至播放清單"
 
@@ -1260,12 +1097,8 @@
 msgid "The playlist name you entered is already in use."
 msgstr "您輸入的播放清單名稱已經在使用中。"
 
-<<<<<<< HEAD
-#: ../xlgui/widgets/notebook.py:146 ../xlgui/menu.py:115
-=======
 #: ../xlgui/widgets/notebook.py:146
 #: ../xlgui/menu.py:115
->>>>>>> 188b3494
 msgid "Close Tab"
 msgstr "關閉標籤"
 
@@ -1643,12 +1476,8 @@
 msgid "Choose directory to export files to"
 msgstr "選擇檔案匯出的存放目錄"
 
-<<<<<<< HEAD
-#: ../xlgui/oldmenu.py:278 ../xlgui/panel/playlists.py:1178
-=======
 #: ../xlgui/oldmenu.py:278
 #: ../xlgui/panel/playlists.py:1178
->>>>>>> 188b3494
 msgid "Are you sure you want to permanently delete the selected playlist?"
 msgstr "您確定要永久刪除選定的播放清單？"
 
@@ -1660,12 +1489,8 @@
 msgid "Rename Playlist"
 msgstr "重新命名播放清單"
 
-<<<<<<< HEAD
-#: ../xlgui/oldmenu.py:331 ../plugins/multialarmclock/malrmclk.ui.h:2
-=======
 #: ../xlgui/oldmenu.py:331
 #: ../plugins/multialarmclock/malrmclk.ui.h:2
->>>>>>> 188b3494
 msgid "Remove"
 msgstr "移除"
 
@@ -2016,11 +1841,7 @@
 
 #: ../data/ui/about_dialog.ui.h:2
 msgid "&#xA9; 2009-2012"
-<<<<<<< HEAD
-msgstr "&#xA9; 2009-2012"
-=======
-msgstr ""
->>>>>>> 188b3494
+msgstr ""
 
 #: ../data/ui/about_dialog.ui.h:3
 msgid ""
@@ -2376,13 +2197,9 @@
 "When using a menu item to add/replace tracks on the playlist, start playback "
 "if there is track currently playing. This option was the default behavior "
 "before Exaile 0.3.3"
-<<<<<<< HEAD
-msgstr ""
+msgstr "當使用一個選單項目添加或替換在播放清單中的歌曲時，開始播放，如果是目前正在播放的歌曲。這個選項是預設行為在Exaile 0.3.3 之前"
 "當使用一個選單項目添加或替換在播放清單中的歌曲時，開始播放，如果是目前正在播"
 "放的歌曲。這個選項是預設行為在Exaile 0.3.3 之前"
-=======
-msgstr "當使用一個選單項目添加或替換在播放清單中的歌曲時，開始播放，如果是目前正在播放的歌曲。這個選項是預設行為在Exaile 0.3.3 之前"
->>>>>>> 188b3494
 
 #: ../data/ui/preferences/playlists.ui.h:7
 msgid "Queue tracks by default instead of playing them"
@@ -3090,12 +2907,8 @@
 msgid "Playback progress and seeking"
 msgstr ""
 
-<<<<<<< HEAD
-#: ../plugins/grouptagger/gt_prefs.py:21 ../plugins/grouptagger/__init__.py:97
-=======
 #: ../plugins/grouptagger/gt_prefs.py:21
 #: ../plugins/grouptagger/__init__.py:97
->>>>>>> 188b3494
 #: ../plugins/grouptagger/__init__.py:114
 msgid "GroupTagger"
 msgstr ""
@@ -3698,13 +3511,8 @@
 "replaced by their respective values. The title will be replaced by \"Unknown"
 "\" if it is empty.</i>"
 msgstr ""
-<<<<<<< HEAD
-"<i>標籤 \"%(title)s\"，\"%(artist)s\"，和 \"%(album)s\" 取而代之的將是它們各"
-"自的值。標題將取代為“未知”，如果它是空的。</i>"
-=======
 "<i>標籤 \"%(title)s\"，\"%(artist)s\"，和 \"%(album)s\" "
 "取而代之的將是它們各自的值。標題將取代為“未知”，如果它是空的。</i>"
->>>>>>> 188b3494
 
 #: ../plugins/notifyosd/notifyosdprefs_pane.ui.h:13
 #: ../plugins/notify/notifyprefs_pane.ui.h:2
@@ -4199,12 +4007,8 @@
 msgid ""
 "Adds support for controlling Exaile via GNOME's multimedia key system. "
 "Compatible with GNOME >= 2.20.x"
-<<<<<<< HEAD
-msgstr ""
+msgstr "透過 GNOME 多媒體鍵系統對控制 Exaile 增加支援。相容於 GNOME 版本 >= 2.20.x"
 "透過 GNOME 多媒體鍵系統對控制 Exaile 增加支援。相容於 GNOME 版本 >= 2.20.x"
-=======
-msgstr "透過 GNOME 多媒體鍵系統對控制 Exaile 增加支援。相容於 GNOME 版本 >= 2.20.x"
->>>>>>> 188b3494
 
 #: ../plugins/gnomemmkeys/PLUGININFO:5
 #: ../plugins/xkeys/PLUGININFO:5
@@ -4434,14 +4238,10 @@
 "Depends: python-notify\n"
 "Recommends: notify-osd"
 msgstr ""
-<<<<<<< HEAD
-"當歌曲播放/回復/停止時這個插件會顯示氣泡式通知圖示，與歌曲封面或是一個媒體圖"
-"示來指出最後的動作。\n"
-=======
 "當歌曲播放/回復/停止時這個插件會顯示氣泡式通知圖示，與歌曲封面或是一個媒體圖示來指出最後的動作。\n"
->>>>>>> 188b3494
 "\n"
 "需求套件：python-notify\n"
+"建議套件：notify-osd"
 "建議套件：notify-osd"
 
 #: ../plugins/ipconsole/PLUGININFO:4
@@ -4639,9 +4439,8 @@
 msgid "Allows playing of DAAP music shares."
 msgstr ""
 
-<<<<<<< HEAD
-#~ msgid "Clear"
-#~ msgstr "清除"
+#~ msgid "&#xA9; 2009-2010"
+#~ msgstr "&#xA9; 2009-2010"
 
 #~ msgid "Close"
 #~ msgstr "關閉"
@@ -4678,508 +4477,19 @@
 
 #~ msgid "API Key:"
 #~ msgstr "API 金鑰："
-
-#~ msgid "Opacity Level:"
-#~ msgstr "透明度:"
-
-#~ msgid "Playing %s"
-#~ msgstr "正在播放 %s"
-
-#~ msgid "Add a directory"
-#~ msgstr "新增資料夾"
-
-#~ msgid "%(title)s (by %(artist)s)"
-#~ msgstr "%(title)s (由 %(artist)s演出)"
-
-#~ msgid "Stopped"
-#~ msgstr "已停止"
-
-#~ msgid "No covers found"
-#~ msgstr "沒有找到封面圖像"
-
-#~ msgid "Enter the search text"
-#~ msgstr "輸入搜尋字串"
-
-#~ msgid "Toggle Play or Pause"
-#~ msgstr "切換播放或暫停"
-
 #~ msgid "Exaile"
 #~ msgstr "Exaile"
 
-#~ msgid "Show a popup of the currently playing track"
-#~ msgstr "顯示目前播放音軌的彈出式說明"
-
-#~ msgid "Print the position inside the current track as time"
-#~ msgstr "在目前音軌中以時間顯示現在位置"
-
-#~ msgid "Print the progress inside the current track as percentage"
-#~ msgstr "在目前音軌中以百分比顯示現在進度"
-
-#~ msgid "Set rating for current song"
-#~ msgstr "設定目前歌曲的評價"
-
-#~ msgid "Get rating for current song"
-#~ msgstr "取得目前歌曲的評價"
-
-#~ msgid "Decreases the volume by VOL%"
-#~ msgstr "降低音量 VOL%"
-
-#~ msgid "Increases the volume by VOL%"
-#~ msgstr "增加音量 VOL%"
-
-#~ msgid "Filter event debug output"
-#~ msgstr "過濾事件除錯訊息"
-
-#~ msgid "Plugin archive contains an unsafe path"
-#~ msgstr "擴充套件檔案包含一個不安全的路徑"
-
-#~ msgid "Device class does not support transfer."
-#~ msgstr "裝置類別不支援傳輸。"
-
-#~ msgid "Streaming..."
-#~ msgstr "串流中..."
-
-#~ msgid "%(minutes)d:%(seconds)02d"
-#~ msgstr "%(minutes)d:%(seconds)02d"
-
-#~ msgid "New playlist title:"
-#~ msgstr "新播放清單標題："
-
-#~ msgid "0:00"
-#~ msgstr "0:00"
-
-#~ msgid ""
-#~ "Exaile Music Player\n"
-#~ "Not playing"
-#~ msgstr ""
-#~ "Exaile 音樂播放器\n"
-#~ "未播放"
-
-#~ msgid "Save As..."
-#~ msgstr "另存為..."
-
-#~ msgid "Custom playlist name:"
-#~ msgstr "自訂播放清單名稱："
-
-#~ msgid "by %s"
-#~ msgstr "由 %s"
-
-#~ msgid "Add to custom playlist"
-#~ msgstr "加入至自訂播放清單"
-
-#~ msgid "In pause: %s"
-#~ msgstr "暫停中：%s"
-
-#~ msgid "from %s"
-#~ msgstr "從 %s"
-
-#~ msgid "_Save As..."
-#~ msgstr "另存新檔 (_S)..."
-
-#~ msgid "_Save Changes To Playlist"
-#~ msgstr "儲存修改至播放清單 (_S)"
-
-#~ msgid "_Close Playlist"
-#~ msgstr "關閉播放清單 (_C)"
-
-#~ msgid "C_lear All Tracks"
-#~ msgstr "清除全部音軌 (_L)"
-
-#~ msgid "_Save As Custom Playlist"
-#~ msgstr "另存為自訂播放清單 (_S)"
-
-#~ msgid "Delete track"
-#~ msgstr "刪除音軌"
-
-#~ msgid "Export"
-#~ msgstr "匯出"
-
-#~ msgid "Open"
-#~ msgstr "開啟"
-
-#~ msgid "Start"
-#~ msgstr "開始"
-
-#~ msgid "Choose a file to open"
-#~ msgstr "選擇要開啟的檔案"
-
-#~ msgid "Invalid file extension, file not saved"
-#~ msgstr "無效的副檔名，檔案未儲存"
-
-#~ msgid "Export current playlist..."
-#~ msgstr "匯出目前的播放清單..."
-
-#~ msgid "Extension"
-#~ msgstr "副檔名"
-
-#~ msgid " songs"
-#~ msgstr " 曲目"
-
-#~ msgid "%(year)d-%(month)02d-%(day)02d"
-#~ msgstr "%(year)d-%(month)02d-%(day)02d"
-
-#~ msgid "New custom playlist name:"
-#~ msgstr "新的自訂播放清單名稱："
-
-#~ msgid "Add To New Playlist..."
-#~ msgstr "加入新播放清單..."
-
-#~ msgid "Idle."
-#~ msgstr "閒置"
-
-#~ msgid ""
-#~ "This will permanantly delete the selected tracks from your disk, are you "
-#~ "sure you wish to continue?"
-#~ msgstr "這將會永遠地從您的磁碟中刪除選取的音軌，您確要繼續？"
-
-#~ msgid "Choose a plugin"
-#~ msgstr "選擇一個擴充套件"
-
-#~ msgid "Could not enable plugin: %s"
-#~ msgstr "無法啟用擴充套件：%s"
-
-#~ msgid "Could not disable plugin: %s"
-#~ msgstr "無法停用擴充套件：%s"
-
-#~ msgid "Remove current track from playlist"
-#~ msgstr "從播放清單中移除目前音軌"
-
-#~ msgid "Move selected item up"
-#~ msgstr "將所選取的項目上移"
-
-#~ msgid "Move selected item down"
-#~ msgstr "將所選取的項目下移"
-
-#~ msgid "Remove item"
-#~ msgstr "移除項目"
-
-#~ msgid "Repeat playlist"
-#~ msgstr "重複播放清單"
-
-#~ msgid "Dynamically add similar tracks"
-#~ msgstr "動態加入相似音軌"
-
-#~ msgid "Add device"
-#~ msgstr "新增裝置"
-
-#~ msgid "..."
-#~ msgstr "..."
-
-#~ msgid "New Search"
-#~ msgstr "新搜尋"
-
-#~ msgid "Album:"
-#~ msgstr "專輯："
-
-#~ msgid "File Size:"
-#~ msgstr "檔案大小："
-
-#~ msgid "Length:"
-#~ msgstr "長度："
-
-#~ msgid "Basic"
-#~ msgstr "基本"
-
-#~ msgid "Date:"
-#~ msgstr "日期："
-
-#~ msgid "Details"
-#~ msgstr "詳細資料"
-
-#~ msgid "Play Count:"
-#~ msgstr "播放次數："
-
-#~ msgid "Bitrate:"
-#~ msgstr "位元率："
-
-#~ msgid "Genre:"
-#~ msgstr "類型："
-
-#~ msgid "Location:"
-#~ msgstr "位置："
-
-#~ msgid "&#xA9; 2009"
-#~ msgstr "&#xA9; 2009"
-
-#~ msgid ""
-#~ "Mathias Brodala\n"
-#~ "   <info@noctus.net>\n"
-#~ "    Translation Manager"
-#~ msgstr ""
-#~ "Mathias Brodala\n"
-#~ "   <info@noctus.net>\n"
-#~ "    翻譯經理"
-
-#~ msgid "Track Number:"
-#~ msgstr "音軌號碼："
-
-#~ msgid "Title:"
-#~ msgstr "標題："
-
-#~ msgid "Popup"
-#~ msgstr "彈出視窗"
-
-#~ msgid "_Close"
-#~ msgstr "關閉 (_C)"
-
-#~ msgid "Display a progressbar in the OSD"
-#~ msgstr "在螢幕訊息中顯示進度列"
-
 #~ msgid "Display OSD when hovering over tray icon"
 #~ msgstr "游標移到系統列圖示時顯示螢幕訊息"
 
-#~ msgid ""
-#~ "<b>Move the On Screen Display window to the location you want it to "
-#~ "appear</b>"
-#~ msgstr "<b>移動螢幕訊息視窗至您想要出現的位置。</b>"
-
-#~ msgid ""
-#~ "<b>OSD</b>\n"
-#~ "Drag to the location you'd like the\n"
-#~ "OSD to appear"
-#~ msgstr ""
-#~ "<b>螢幕訊息</b>\n"
-#~ "拖放螢幕訊息至您\n"
-#~ "喜歡的位置"
-
-#~ msgid "Remove All"
-#~ msgstr "全部移除"
-
-#~ msgid "Window Height:"
-#~ msgstr "視窗高度："
-
-#~ msgid "Window Width:"
-#~ msgstr "視窗寬度："
-
-#~ msgid "Close this dialog"
-#~ msgstr "關閉對話框"
-
-#~ msgid "Text Font:"
-#~ msgstr "文字字型："
-
-#~ msgid "Text Color"
-#~ msgstr "文字顏色"
-
-#~ msgid "Playback engine (requires restart): "
-#~ msgstr "播放引擎（需要重新啟動）： "
-
-#~ msgid "Install a third party plugin from a file"
-#~ msgstr "從檔案安裝第三方擴充套件"
-
-#~ msgid "Install plugin file"
-#~ msgstr "安裝擴充套件檔案"
-
-#~ msgid "0/0 tracks"
-#~ msgstr "0/0 音軌"
-
-#~ msgid "Clear Playlist"
-#~ msgstr "清除播放清單"
-
-#~ msgid "Track _properties"
-#~ msgstr "音軌屬性 (_P)"
-
-#~ msgid "Randomize the order of the current playlist"
-#~ msgstr "隨機排列目前的播放清單順序"
-
-#~ msgid "Page 1"
-#~ msgstr "第 1 頁"
-
-#~ msgid "Start/Pause Playback"
-#~ msgstr "開始/暫停播放"
-
-#~ msgid "_Go to Playing Track"
-#~ msgstr "前往至播放中音軌 (_G)"
-
-#~ msgid "_Export current playlist"
-#~ msgstr "匯出目前播放清單 (_E)"
-
-#~ msgid "_Randomize Playlist"
-#~ msgstr "隨機排列播放清單 (_R)"
-
-#~ msgid "Clear bookmarks"
-#~ msgstr "清除書籤"
-
-#~ msgid "Delete bookmark"
-#~ msgstr "刪除書籤"
-
-#~ msgid "Restore Main Window"
-#~ msgstr "恢復主視窗"
-
-#~ msgid "Stop Playback"
-#~ msgstr "停止播放"
-
-#~ msgid "Available controls"
-#~ msgstr "可用控制"
-
-#~ msgid "$title ($length)"
-#~ msgstr "$title ($length)"
-
-#~ msgid " & "
-#~ msgstr " & "
-
-#~ msgid "Seeking: "
-#~ msgstr "搜尋： "
-
 #~ msgid "Alarm Days:"
 #~ msgstr "警報日："
 
-#~ msgid "Streamripper can only record streams."
-#~ msgstr "串流擷取只能錄製串流。"
-
-#~ msgid "Name - Time"
-#~ msgstr "名稱 - 時間"
-
-#~ msgid "Minimum Volume:"
-#~ msgstr "最小音量："
-
-#~ msgid "Enable Fading"
-#~ msgstr "啟用淡出"
-
-#~ msgid "Fading:"
-#~ msgstr "淡出："
-
-#~ msgid "Maximum Volume:"
-#~ msgstr "最大音量："
-
-#~ msgid "Restart Playlist"
-#~ msgstr "重新啟動播放清單"
-
-#~ msgid "Artist Line:"
-#~ msgstr "表演者列："
-
-#~ msgid "Album Line:"
-#~ msgstr "專輯列："
-
-#~ msgid "On Track Change"
-#~ msgstr "在音軌變換時"
-
-#~ msgid "On Playback Start, Pause or Stop"
-#~ msgstr "在播放開始、暫停或停止時"
-
-#~ msgid ""
-#~ "To sign up for an Amazon AWS account and get \n"
-#~ "this information visit http://aws.amazon.com/"
-#~ msgstr ""
-#~ "註冊一個 Amazon AWS 帳號並取得 \n"
-#~ "此資訊請參閱 http://aws.amazon.com/"
-
-#~ msgid "Secret Key:"
-#~ msgstr "私密金鑰："
-
-#~ msgid "Use Album Covers As Icons"
-#~ msgstr "使用專輯封面作為圖示"
-
-#~ msgid "Use Media Icons For Pause, Stop and Resume"
-#~ msgstr "使用媒體圖示作為暫停、停止和回復"
-
-#~ msgid "Only artist"
-#~ msgstr "只有表演者"
-
-#~ msgid "Summary"
-#~ msgstr "總結"
-
-#~ msgid "Both artist and album"
-#~ msgstr "表演者與專輯兩者"
-
-#~ msgid "Only album"
-#~ msgstr "只有專輯"
-
-#~ msgid "Save Location:"
-#~ msgstr "儲存位置："
-
-#~ msgid "Relay Port:"
-#~ msgstr "中繼連接埠："
-
-#~ msgid "Track title format:"
-#~ msgstr "音軌標題格式："
-
-#~ msgid "Terminal Opacity:"
-#~ msgstr "終端機不透明度："
-
-#~ msgid "Display window decorations"
-#~ msgstr "顯示視窗裝飾"
-
-#~ msgid "Last.fm Dynamic Search"
-#~ msgstr "Last.fm 動態搜尋"
-
-#~ msgid "iPod support"
-#~ msgstr "iPod 支援"
-
-#~ msgid "A plugin for iPod support"
-#~ msgstr "iPod 支援擴充套件"
-
-#~ msgid "Tag Covers"
-#~ msgstr "標籤封面"
-
-#~ msgid "Searches track tags for covers"
-#~ msgstr "搜尋音軌標籤封面"
-
-#~ msgid "%d covers to fetch"
-#~ msgstr "%d 封面待取回"
-
 #~ msgid "Date Added"
 #~ msgstr "加入時間"
 
-#~ msgid "Buffering: 100%..."
-#~ msgstr "緩衝中：100%..."
-
-#~ msgid "Toggle: Stop after selected track"
-#~ msgstr "切換：在選定的音軌後停止"
-
-#~ msgid "File Type"
-#~ msgstr "檔案類型"
-
-#~ msgid "Search:"
-#~ msgstr "搜尋："
-
-#~ msgid "Creates an MPRIS D-Bus object to control Exaile"
-#~ msgstr "建立一個 MPRIS D-Bus 物件以控制 Exaile"
-
-#~ msgid "No track"
-#~ msgstr "無歌曲"
-
-#~ msgid "Show OSD on track change"
-#~ msgstr "當歌曲改變時顯示螢幕訊息"
-
-#~ msgid "Plugin archive is not in the correct format"
-#~ msgstr "擴充套件檔案的格式錯誤"
-
-#~ msgid "Select File Type (By Extension)"
-#~ msgstr "選擇檔案型式(由副檔名)"
-
-#~ msgid "Add item"
-#~ msgstr "新增項目"
-
-#~ msgid "A plugin with the name \"%s\" is already installed"
-#~ msgstr "擴充套件「%s」已安裝"
-
-#~ msgid "%(playlist_count)d showing, %(collection_count)d in collection"
-#~ msgstr "%(playlist_count)d 顯示， %(collection_count)d 在收藏"
-
-#~ msgid "Use alpha transparency (if supported)"
-#~ msgstr "使用 alpha 透明度(若有提供支援)"
-
-#~ msgid "Bookmark this track"
-#~ msgstr "將此音軌加入書籤"
-
-#~ msgid "_Rename Playlist"
-#~ msgstr "重新命名播放清單 (_R)"
-
-#~ msgid "  New song, fetching cover."
-#~ msgstr "  新曲目，讀取封面中。"
-
-#~ msgid ""
-#~ "Path is already in your collection, or is a subdirectory of another path "
-#~ "in your collection"
-#~ msgstr "路徑已經存在於您的收藏中，或是您收藏中其它路徑的子目錄"
-
-#~ msgid ""
-#~ "Left\n"
-#~ "Right\n"
-#~ "Top\n"
 #~ "Bottom"
-#~ msgstr ""
-#~ "左\n"
 #~ "右\n"
 #~ "上\n"
 #~ "下"
@@ -5249,8 +4559,4 @@
 #~ msgstr "演出者："
 
 #~ msgid "Original Artist"
-#~ msgstr "原演出者"
-=======
-#~ msgid "&#xA9; 2009-2010"
-#~ msgstr "&#xA9; 2009-2010"
->>>>>>> 188b3494
+#~ msgstr "原演出者"