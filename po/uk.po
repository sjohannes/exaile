--- conflicted
+++ resolved
@@ -1,46 +1,26 @@
 # Ukrainian translation for exaile
-<<<<<<< HEAD
-# Copyright (c) 2010 Rosetta Contributors and Canonical Ltd 2010
-# This file is distributed under the same license as the exaile package.
-# FIRST AUTHOR <EMAIL@ADDRESS>, 2010.
-# Kenji <kenji@3g.ua>, 2010.
-# Sergiy Gavrylov <sergiovana@bigmir.net>, 2010.
-=======
 # Copyright (c) 2014 Rosetta Contributors and Canonical Ltd 2014
 # This file is distributed under the same license as the exaile package.
 # FIRST AUTHOR <EMAIL@ADDRESS>, 2014.
->>>>>>> 188b3494
+# Kenji <kenji@3g.ua>, 2010.
+# Sergiy Gavrylov <sergiovana@bigmir.net>, 2010.
 #
 msgid ""
 msgstr ""
 "Project-Id-Version: exaile\n"
-<<<<<<< HEAD
 "Report-Msgid-Bugs-To: \n"
 "POT-Creation-Date: 2012-11-01 11:10+0100\n"
-"PO-Revision-Date: 2012-07-29 07:19+0000\n"
+"PO-Revision-Date: 2014-08-10 19:50+0000\n"
 "Last-Translator: Sergiy Gavrylov <sergiovana@bigmir.net>\n"
-=======
-"Report-Msgid-Bugs-To: FULL NAME <EMAIL@ADDRESS>\n"
-"POT-Creation-Date: 2012-11-01 11:10+0100\n"
-"PO-Revision-Date: 2014-08-10 19:50+0000\n"
-"Last-Translator: FULL NAME <EMAIL@ADDRESS>\n"
->>>>>>> 188b3494
 "Language-Team: Ukrainian <uk@li.org>\n"
 "Language: uk\n"
 "MIME-Version: 1.0\n"
 "Content-Type: text/plain; charset=UTF-8\n"
 "Content-Transfer-Encoding: 8bit\n"
-<<<<<<< HEAD
 "Plural-Forms: nplurals=3; plural=n%10==1 && n%100!=11 ? 0 : n%10>=2 && n"
 "%10<=4 && (n%100<10 || n%100>=20) ? 1 : 2;\n"
-"X-Launchpad-Export-Date: 2012-08-28 05:29+0000\n"
-"X-Generator: Launchpad (build 15864)\n"
-=======
-"Plural-Forms: nplurals=3; plural=n%10==1 && n%100!=11 ? 0 : n%10>=2 && "
-"n%10<=4 && (n%100<10 || n%100>=20) ? 1 : 2;\n"
 "X-Launchpad-Export-Date: 2014-08-12 06:30+0000\n"
 "X-Generator: Launchpad (build 17156)\n"
->>>>>>> 188b3494
 
 #: ../xl/formatter.py:597
 #, python-format
@@ -138,12 +118,8 @@
 msgid "Usage: exaile [OPTION]... [URI]"
 msgstr "Використання: exaile [OPTION]... [URI]"
 
-<<<<<<< HEAD
-#: ../xl/main.py:417 ../plugins/minimode/minimode_preferences.ui.h:11
-=======
 #: ../xl/main.py:417
 #: ../plugins/minimode/minimode_preferences.ui.h:11
->>>>>>> 188b3494
 msgid "Options"
 msgstr "Параметри"
 
@@ -159,12 +135,8 @@
 msgid "Play the previous track"
 msgstr "Відтворити попередню доріжку"
 
-<<<<<<< HEAD
-#: ../xl/main.py:427 ../plugins/minimode/controls.py:342
-=======
 #: ../xl/main.py:427
 #: ../plugins/minimode/controls.py:342
->>>>>>> 188b3494
 #: ../plugins/minimode/controls.py:357
 msgid "Stop playback"
 msgstr "Зупинити відтворення"
@@ -181,12 +153,8 @@
 msgid "Pause or resume playback"
 msgstr "Призупинити або відновити відтворення"
 
-<<<<<<< HEAD
-#: ../xl/main.py:437 ../plugins/minimode/controls.py:365
-=======
 #: ../xl/main.py:437
 #: ../plugins/minimode/controls.py:365
->>>>>>> 188b3494
 msgid "Stop playback after current track"
 msgstr "Зупинити відтворення після поточної доріжки"
 
@@ -195,12 +163,8 @@
 msgstr "Параметри збірки"
 
 #. TRANSLATORS: Meta variable for --add and --export-playlist
-<<<<<<< HEAD
-#: ../xl/main.py:443 ../xl/main.py:450
-=======
 #: ../xl/main.py:443
 #: ../xl/main.py:450
->>>>>>> 188b3494
 msgid "LOCATION"
 msgstr "АДРЕСА"
 
@@ -263,13 +227,9 @@
 msgstr "Показувати тривалість поточної композиції"
 
 #. TRANSLATORS: Variable for command line options with arguments
-<<<<<<< HEAD
-#: ../xl/main.py:478 ../xl/main.py:493 ../xl/main.py:497
-=======
 #: ../xl/main.py:478
 #: ../xl/main.py:493
 #: ../xl/main.py:497
->>>>>>> 188b3494
 msgid "N"
 msgstr "N"
 
@@ -335,15 +295,9 @@
 msgstr "Змінити видимість ГІП (якщо можливо)"
 
 #: ../xl/main.py:521
-<<<<<<< HEAD
+#: ../xl/main.py:524
 msgid "Start in safe mode - sometimes useful when you're running into problems"
 msgstr "Запускати у безпечному режимі — іноді корисно, якщо виникають проблеми"
-=======
-msgid ""
-"Start in safe mode - sometimes useful when you're running into problems"
-msgstr ""
-"Запускати у безпечному режимі — іноді корисно, якщо виникають проблеми"
->>>>>>> 188b3494
 
 #: ../xl/main.py:524
 msgid "Force import of old data from version 0.2.x (Overwrites current data)"
@@ -363,12 +317,8 @@
 msgid "Development/Debug Options"
 msgstr "Параметри розробки та налагодження"
 
-<<<<<<< HEAD
-#: ../xl/main.py:536 ../xl/main.py:538
-=======
 #: ../xl/main.py:536
 #: ../xl/main.py:538
->>>>>>> 188b3494
 msgid "DIRECTORY"
 msgstr "КАТАЛОГ"
 
@@ -549,13 +499,6 @@
 msgid "Automatic"
 msgstr "Автоматично"
 
-<<<<<<< HEAD
-#: ../xl/player/pipe.py:340 ../xl/player/pipe.py:365 ../xl/player/pipe.py:386
-msgid "Custom"
-msgstr "Довільно"
-
-#: ../xl/player/pipe.py:441 ../plugins/previewdevice/previewprefs.py:76
-=======
 #: ../xl/player/pipe.py:340
 #: ../xl/player/pipe.py:365
 #: ../xl/player/pipe.py:386
@@ -564,7 +507,6 @@
 
 #: ../xl/player/pipe.py:441
 #: ../plugins/previewdevice/previewprefs.py:76
->>>>>>> 188b3494
 msgid "Auto"
 msgstr ""
 
@@ -600,12 +542,8 @@
 msgid "Invalid playlist type."
 msgstr "Недопустимий тип списку відтворення."
 
-<<<<<<< HEAD
-#: ../xl/playlist.py:173 ../xlgui/widgets/playlist.py:335
-=======
 #: ../xl/playlist.py:173
 #: ../xlgui/widgets/playlist.py:335
->>>>>>> 188b3494
 msgid "Playlist"
 msgstr "Список відтворення"
 
@@ -617,12 +555,8 @@
 msgid "PLS Playlist"
 msgstr "Список відтворення PLS"
 
-<<<<<<< HEAD
-#: ../xl/playlist.py:517 ../xl/playlist.py:533
-=======
 #: ../xl/playlist.py:517
 #: ../xl/playlist.py:533
->>>>>>> 188b3494
 #, python-format
 msgid "Invalid format for %s."
 msgstr "Неправильний формат %s."
@@ -672,30 +606,14 @@
 msgid "Dynamic by Similar _Artists"
 msgstr "Динаміка за схожим _виконавцем"
 
-<<<<<<< HEAD
-#: ../xl/playlist.py:1824 ../xlgui/panel/playlists.py:59
-#: ../xlgui/panel/playlists.py:71 ../xlgui/panel/playlists.py:78
-=======
 #: ../xl/playlist.py:1824
 #: ../xlgui/panel/playlists.py:59
 #: ../xlgui/panel/playlists.py:71
 #: ../xlgui/panel/playlists.py:78
->>>>>>> 188b3494
 #: ../plugins/osd/osd_preferences.ui.h:7
 msgid "seconds"
 msgstr "секунд"
 
-<<<<<<< HEAD
-#: ../xl/playlist.py:1825 ../xlgui/panel/playlists.py:71
-msgid "minutes"
-msgstr "хвилин"
-
-#: ../xl/playlist.py:1826 ../xlgui/panel/playlists.py:71
-msgid "hours"
-msgstr "години"
-
-#: ../xl/playlist.py:1827 ../xlgui/panel/playlists.py:68
-=======
 #: ../xl/playlist.py:1825
 #: ../xlgui/panel/playlists.py:71
 msgid "minutes"
@@ -708,17 +626,12 @@
 
 #: ../xl/playlist.py:1827
 #: ../xlgui/panel/playlists.py:68
->>>>>>> 188b3494
 #: ../xlgui/panel/playlists.py:71
 msgid "days"
 msgstr "днів"
 
-<<<<<<< HEAD
-#: ../xl/playlist.py:1828 ../xlgui/panel/playlists.py:71
-=======
 #: ../xl/playlist.py:1828
 #: ../xlgui/panel/playlists.py:71
->>>>>>> 188b3494
 msgid "weeks"
 msgstr "тижнiв"
 
@@ -730,17 +643,6 @@
 msgid "Enqueue"
 msgstr "Поставити в чергу"
 
-<<<<<<< HEAD
-#: ../xlgui/widgets/menuitems.py:118 ../xlgui/oldmenu.py:116
-msgid "Replace Current"
-msgstr "Замінити поточний"
-
-#: ../xlgui/widgets/menuitems.py:122 ../xlgui/oldmenu.py:114
-msgid "Append to Current"
-msgstr "Додати до поточного"
-
-#: ../xlgui/widgets/menuitems.py:145 ../xlgui/properties.py:1135
-=======
 #: ../xlgui/widgets/menuitems.py:118
 #: ../xlgui/oldmenu.py:116
 msgid "Replace Current"
@@ -753,7 +655,6 @@
 
 #: ../xlgui/widgets/menuitems.py:145
 #: ../xlgui/properties.py:1135
->>>>>>> 188b3494
 msgid "Open Directory"
 msgstr "Відкрити каталог"
 
@@ -888,18 +789,12 @@
 msgid "Title"
 msgstr "Назва"
 
-<<<<<<< HEAD
-#: ../xlgui/widgets/playlist_columns.py:232 ../xlgui/properties.py:63
-#: ../xlgui/panel/collection.py:173 ../xlgui/panel/playlists.py:234
-#: ../data/ui/widgets/tracklist_info.ui.h:2 ../plugins/cd/cdprefs.py:107
-=======
 #: ../xlgui/widgets/playlist_columns.py:232
 #: ../xlgui/properties.py:63
 #: ../xlgui/panel/collection.py:173
 #: ../xlgui/panel/playlists.py:234
 #: ../data/ui/widgets/tracklist_info.ui.h:2
 #: ../plugins/cd/cdprefs.py:107
->>>>>>> 188b3494
 #: ../plugins/minimode/minimode_preferences.py:94
 #: ../plugins/jamendo/ui/jamendo_panel.ui.h:17
 msgid "Artist"
@@ -913,18 +808,12 @@
 msgid "Composer"
 msgstr "Композитор"
 
-<<<<<<< HEAD
-#: ../xlgui/widgets/playlist_columns.py:246 ../xlgui/properties.py:64
-#: ../xlgui/panel/collection.py:176 ../xlgui/panel/playlists.py:236
-#: ../data/ui/widgets/tracklist_info.ui.h:1 ../plugins/cd/cdprefs.py:109
-=======
 #: ../xlgui/widgets/playlist_columns.py:246
 #: ../xlgui/properties.py:64
 #: ../xlgui/panel/collection.py:176
 #: ../xlgui/panel/playlists.py:236
 #: ../data/ui/widgets/tracklist_info.ui.h:1
 #: ../plugins/cd/cdprefs.py:109
->>>>>>> 188b3494
 #: ../plugins/minimode/minimode_preferences.py:96
 #: ../plugins/jamendo/ui/jamendo_panel.ui.h:18
 msgid "Album"
@@ -956,61 +845,39 @@
 msgid "Rating"
 msgstr "Рейтинг"
 
-<<<<<<< HEAD
-#: ../xlgui/widgets/playlist_columns.py:312 ../xlgui/properties.py:59
-=======
 #: ../xlgui/widgets/playlist_columns.py:312
 #: ../xlgui/properties.py:59
->>>>>>> 188b3494
 #: ../plugins/cd/cdprefs.py:113
 #: ../plugins/minimode/minimode_preferences.py:100
 msgid "Date"
 msgstr "Дата"
 
-<<<<<<< HEAD
-#: ../xlgui/widgets/playlist_columns.py:318 ../xlgui/properties.py:71
-#: ../xlgui/panel/playlists.py:241 ../plugins/cd/cdprefs.py:114
-=======
 #: ../xlgui/widgets/playlist_columns.py:318
 #: ../xlgui/properties.py:71
 #: ../xlgui/panel/playlists.py:241
 #: ../plugins/cd/cdprefs.py:114
->>>>>>> 188b3494
 #: ../plugins/minimode/minimode_preferences.py:101
 msgid "Genre"
 msgstr "Жанр"
 
-<<<<<<< HEAD
-#: ../xlgui/widgets/playlist_columns.py:325 ../xlgui/properties.py:78
-=======
 #: ../xlgui/widgets/playlist_columns.py:325
 #: ../xlgui/properties.py:78
->>>>>>> 188b3494
 #: ../plugins/cd/cdprefs.py:115
 #: ../plugins/minimode/minimode_preferences.py:102
 msgid "Bitrate"
 msgstr "Бітова швидкість"
 
-<<<<<<< HEAD
-#: ../xlgui/widgets/playlist_columns.py:332 ../xlgui/properties.py:81
-#: ../xlgui/panel/playlists.py:244 ../data/ui/collection_manager.ui.h:2
-=======
 #: ../xlgui/widgets/playlist_columns.py:332
 #: ../xlgui/properties.py:81
 #: ../xlgui/panel/playlists.py:244
 #: ../data/ui/collection_manager.ui.h:2
->>>>>>> 188b3494
 #: ../plugins/cd/cdprefs.py:116
 #: ../plugins/minimode/minimode_preferences.py:103
 msgid "Location"
 msgstr "Розташування"
 
-<<<<<<< HEAD
-#: ../xlgui/widgets/playlist_columns.py:339 ../xlgui/panel/files.py:150
-=======
 #: ../xlgui/widgets/playlist_columns.py:339
 #: ../xlgui/panel/files.py:150
->>>>>>> 188b3494
 #: ../plugins/cd/cdprefs.py:117
 #: ../plugins/minimode/minimode_preferences.py:104
 msgid "Filename"
@@ -1020,39 +887,25 @@
 msgid "Playcount"
 msgstr "Кількість відтворень"
 
-<<<<<<< HEAD
-#: ../xlgui/widgets/playlist_columns.py:353 ../xlgui/properties.py:76
-#: ../xlgui/panel/playlists.py:170 ../xlgui/panel/playlists.py:245
-=======
 #: ../xlgui/widgets/playlist_columns.py:353
 #: ../xlgui/properties.py:76
 #: ../xlgui/panel/playlists.py:170
 #: ../xlgui/panel/playlists.py:245
->>>>>>> 188b3494
 #: ../plugins/cd/cdprefs.py:120
 #: ../plugins/minimode/minimode_preferences.py:107
 msgid "BPM"
 msgstr "Бітів за хвилину"
 
-<<<<<<< HEAD
-#: ../xlgui/widgets/playlist_columns.py:360 ../xlgui/properties.py:86
-#: ../xlgui/panel/playlists.py:243 ../plugins/cd/cdprefs.py:119
-=======
 #: ../xlgui/widgets/playlist_columns.py:360
 #: ../xlgui/properties.py:86
 #: ../xlgui/panel/playlists.py:243
 #: ../plugins/cd/cdprefs.py:119
->>>>>>> 188b3494
 #: ../plugins/minimode/minimode_preferences.py:106
 msgid "Last played"
 msgstr "Останнє відтворення"
 
-<<<<<<< HEAD
-#: ../xlgui/widgets/playlist_columns.py:366 ../xlgui/properties.py:79
-=======
 #: ../xlgui/widgets/playlist_columns.py:366
 #: ../xlgui/properties.py:79
->>>>>>> 188b3494
 #: ../xlgui/panel/playlists.py:242
 msgid "Date added"
 msgstr "Дата додавання"
@@ -1061,13 +914,6 @@
 msgid "Schedule"
 msgstr ""
 
-<<<<<<< HEAD
-#: ../xlgui/widgets/playlist_columns.py:491 ../xlgui/properties.py:77
-msgid "Comment"
-msgstr ""
-
-#: ../xlgui/widgets/playlist_columns.py:500 ../xlgui/panel/playlists.py:178
-=======
 #: ../xlgui/widgets/playlist_columns.py:491
 #: ../xlgui/properties.py:77
 msgid "Comment"
@@ -1075,7 +921,6 @@
 
 #: ../xlgui/widgets/playlist_columns.py:500
 #: ../xlgui/panel/playlists.py:178
->>>>>>> 188b3494
 #: ../xlgui/panel/playlists.py:246
 msgid "Grouping"
 msgstr ""
@@ -1141,12 +986,8 @@
 msgid "Requires plugins providing dynamic playlists"
 msgstr "Потребує модулів для підтримки динамічних списків відтворення"
 
-<<<<<<< HEAD
-#: ../xlgui/widgets/playlist.py:538 ../data/ui/playlist.ui.h:3
-=======
 #: ../xlgui/widgets/playlist.py:538
 #: ../data/ui/playlist.ui.h:3
->>>>>>> 188b3494
 msgid "Dynamically add similar tracks to the playlist"
 msgstr "Додавати схожі композиції до списку відтворення"
 
@@ -1271,12 +1112,8 @@
 msgid "The playlist name you entered is already in use."
 msgstr "Назва списку, яку ви ввели, вже використовується."
 
-<<<<<<< HEAD
-#: ../xlgui/widgets/notebook.py:146 ../xlgui/menu.py:115
-=======
 #: ../xlgui/widgets/notebook.py:146
 #: ../xlgui/menu.py:115
->>>>>>> 188b3494
 msgid "Close Tab"
 msgstr "Закрити вкладку"
 
@@ -1652,12 +1489,8 @@
 msgid "Choose directory to export files to"
 msgstr ""
 
-<<<<<<< HEAD
-#: ../xlgui/oldmenu.py:278 ../xlgui/panel/playlists.py:1178
-=======
 #: ../xlgui/oldmenu.py:278
 #: ../xlgui/panel/playlists.py:1178
->>>>>>> 188b3494
 msgid "Are you sure you want to permanently delete the selected playlist?"
 msgstr "Вилучити назавжди вибрані списки відтворення?"
 
@@ -1669,12 +1502,8 @@
 msgid "Rename Playlist"
 msgstr "Перейменувати список відтворення"
 
-<<<<<<< HEAD
-#: ../xlgui/oldmenu.py:331 ../plugins/multialarmclock/malrmclk.ui.h:2
-=======
 #: ../xlgui/oldmenu.py:331
 #: ../plugins/multialarmclock/malrmclk.ui.h:2
->>>>>>> 188b3494
 msgid "Remove"
 msgstr "Вилучити"
 
@@ -2027,11 +1856,7 @@
 
 #: ../data/ui/about_dialog.ui.h:2
 msgid "&#xA9; 2009-2012"
-<<<<<<< HEAD
-msgstr "&#xA9; 2009-2012"
-=======
-msgstr ""
->>>>>>> 188b3494
+msgstr ""
 
 #: ../data/ui/about_dialog.ui.h:3
 msgid ""
@@ -3120,12 +2945,8 @@
 msgid "Playback progress and seeking"
 msgstr "Поступ відтворення та пошук"
 
-<<<<<<< HEAD
-#: ../plugins/grouptagger/gt_prefs.py:21 ../plugins/grouptagger/__init__.py:97
-=======
 #: ../plugins/grouptagger/gt_prefs.py:21
 #: ../plugins/grouptagger/__init__.py:97
->>>>>>> 188b3494
 #: ../plugins/grouptagger/__init__.py:114
 msgid "GroupTagger"
 msgstr ""
@@ -4702,9 +4523,8 @@
 msgid "Allows playing of DAAP music shares."
 msgstr "Дає змогу прослуховувати спільну музику через DAAP."
 
-<<<<<<< HEAD
-#~ msgid "Clear"
-#~ msgstr "Очистити"
+#~ msgid "&#xA9; 2009-2010"
+#~ msgstr "&#xA9; 2009-2010"
 
 #~ msgid "Close"
 #~ msgstr "Закрити"
@@ -4801,9 +4621,6 @@
 
 #~ msgid "Autosize"
 #~ msgstr "Авторозмір"
-
-#~ msgid "New Search"
-#~ msgstr "Новий пошук"
 
 #~ msgid ""
 #~ "<b>{title}</b>\n"
@@ -4814,244 +4631,32 @@
 #~ "{artist}\n"
 #~ "з {album} - {length}"
 
-#~ msgid "Opacity Level:"
-#~ msgstr "Рівень прозорості:"
-
-#~ msgid "Stopped"
-#~ msgstr "Зупинено"
-
-#~ msgid "Text Font:"
-#~ msgstr "Шрифт тексту:"
-
-#~ msgid "Text Color"
-#~ msgstr "Колір тексту"
-
-#~ msgid "_Close"
-#~ msgstr "_Закрити"
-
-#~ msgid "Window Height:"
-#~ msgstr "Висота вікна:"
-
-#~ msgid "Window Width:"
-#~ msgstr "Ширина вікна:"
-
-#~ msgid "Buffering: 100%..."
-#~ msgstr "Буферизація: 100%..."
-
-#~ msgid "0:00"
-#~ msgstr "0:00"
-
-#~ msgid "No covers found"
-#~ msgstr "Обкладинок не знайдено"
-
-#~ msgid "Enter the search text"
-#~ msgstr "Введіть текст для пошуку"
-
 #~ msgid "Add to Playlist"
 #~ msgstr "Додати до списку відтворення"
 
 #~ msgid "Add Playlist"
 #~ msgstr "Додати список відтворення"
 
-#~ msgid "0/0 tracks"
-#~ msgstr "0/0 доріжок"
-
-#~ msgid "Add device"
-#~ msgstr "Додати пристрій"
-
 #~ msgid "LastFM Radio"
 #~ msgstr "Радіо LastFM"
 
-#~ msgid "Toggle Play or Pause"
-#~ msgstr "Грати/Пауза"
-
-#~ msgid "Set rating for current song"
-#~ msgstr "Оцінити поточний трек"
-
-#~ msgid "Get rating for current song"
-#~ msgstr "Запитати оцінку поточоного треку"
-
-#~ msgid "  New song, fetching cover."
-#~ msgstr "  Новий трек! Завантажується обкладинка."
-
-#~ msgid "Toggle: Stop after selected track"
-#~ msgstr "Зупинити після завершення вибраного треку"
-
-#~ msgid "Export"
-#~ msgstr "Експортувати"
-
-#~ msgid "Open"
-#~ msgstr "Вiдкрити"
-
 #~ msgid "Quit"
 #~ msgstr "Вийти"
 
-#~ msgid "Choose a plugin"
-#~ msgstr "Оберiть доповнення"
-
-#~ msgid "Minimum Volume:"
-#~ msgstr "Мiнiмальна гучнiсть"
-
-#~ msgid "Name - Time"
-#~ msgstr "Назва - Час"
-
-#~ msgid "Maximum Volume:"
-#~ msgstr "Максимальна гучнiсть"
-
 #~ msgid " - "
 #~ msgstr " - "
 
 #~ msgid " + "
 #~ msgstr " + "
 
-#~ msgid "Streamripper can only record streams."
-#~ msgstr "Streamripper може записувати тiльки потоки."
-
-#~ msgid ""
 #~ "Exaile now uses absolute URI's, please delete/rename your %s directory"
 #~ msgstr ""
 #~ "Exaile тепер використовує абсолютні URL, будь-ласка, видаліть/"
 #~ "переіменуйте ваш каталог %s"
 
-#~ msgid "Playing %s"
-#~ msgstr "Відтворюється %s"
-
-#~ msgid "Show a popup of the currently playing track"
-#~ msgstr "Показувати зринаюче повідомлення про поточну композицію"
-
-#~ msgid "from %s"
-#~ msgstr "з альбому %s"
-
-#~ msgid "Decreases the volume by VOL%"
-#~ msgstr "Зменшує гучність на VOL%"
-
-#~ msgid "Increases the volume by VOL%"
-#~ msgstr "Збільшує гучність на VOL%"
-
-#~ msgid "Filter event debug output"
-#~ msgstr "Фільтрувати виведення відлагоджування подій"
-
-#~ msgid "Print the position inside the current track as time"
-#~ msgstr "Показувати поточну позицію відтворювання у вигляді часу"
-
-#~ msgid "Print the progress inside the current track as percentage"
-#~ msgstr "Показувати поточну позицію відтворювання у процентному вигляді"
-
-#~ msgid "order must be a list or tuple"
-#~ msgstr "порядок мусить бути списком або кортежем"
-
-#~ msgid "Device class does not support transfer."
-#~ msgstr "Клас пристрою не підтримує передавання."
-
-#~ msgid "Streaming..."
-#~ msgstr "Потокова трансляція..."
-
-#~ msgid "%(minutes)d:%(seconds)02d"
-#~ msgstr "%(minutes)d:%(seconds)02d"
-
-#~ msgid "New playlist title:"
-#~ msgstr "Нова назва списку відтворення:"
-
-#~ msgid "Add to custom playlist"
-#~ msgstr "Додати до поточного списку відтворення"
-
-#~ msgid "In pause: %s"
-#~ msgstr "Призупинено: %s"
-
-#~ msgid "Save As..."
-#~ msgstr "Зберегти як..."
-
 #~ msgid " (%(queue_count)d queued)"
 #~ msgstr " (%(queue_count)d додано до черги)"
 
-#~ msgid "_Save As..."
-#~ msgstr "_Зберегти як..."
-
-#~ msgid "_Save Changes To Playlist"
-#~ msgstr "_Зберегти зміни до списку відтворення"
-
-#~ msgid "_Save As Custom Playlist"
-#~ msgstr "_Зберегти як поточний список відтворення"
-
-#~ msgid "Delete track"
-#~ msgstr "Видалити композицію"
-
-#~ msgid "%d covers to fetch"
-#~ msgstr "%d обкладинок для завантаження"
-
-#~ msgid "Extension"
-#~ msgstr "Розширення"
-
-#~ msgid "Export current playlist..."
-#~ msgstr "Експортувати поточний список відтворення..."
-
-#~ msgid "%(year)d-%(month)02d-%(day)02d"
-#~ msgstr "%(year)d-%(month)02d-%(day)02d"
-
-#~ msgid "New custom playlist name:"
-#~ msgstr "Нова власна назва списку відтворення:"
-
-#~ msgid "Add To New Playlist..."
-#~ msgstr "Додати до нового списку відтворення..."
-
-#~ msgid "Idle."
-#~ msgstr "Бездіяльність."
-
-#~ msgid "Remove item"
-#~ msgstr "Вилучити елемент"
-
-#~ msgid "Could not enable plugin: %s"
-#~ msgstr "Не вжається увімкнути плагін: %s"
-
-#~ msgid "Could not disable plugin: %s"
-#~ msgstr "Не вдається вимкнути плагін: %s"
-
-#~ msgid "Add item"
-#~ msgstr "Додати елемент"
-
-#~ msgid "Move selected item down"
-#~ msgstr "Пересунути вибраний елемент вниз"
-
-#~ msgid "Remove current track from playlist"
-#~ msgstr "Видалити поточну композицію зі списку відтворювання"
-
-#~ msgid "..."
-#~ msgstr "..."
-
-#~ msgid "Dynamically add similar tracks"
-#~ msgstr "Динамічно додавати схожі композиції"
-
-#~ msgid "File Size:"
-#~ msgstr "Розмір файлу:"
-
-#~ msgid "Length:"
-#~ msgstr "Тривалість:"
-
-#~ msgid "Basic"
-#~ msgstr "Базове"
-
-#~ msgid "Date:"
-#~ msgstr "Дата:"
-
-#~ msgid "Details"
-#~ msgstr "Подробиці"
-
-#~ msgid "Bitrate:"
-#~ msgstr "Бітрейт:"
-
-#~ msgid "Genre:"
-#~ msgstr "Жанр:"
-
-#~ msgid "Album:"
-#~ msgstr "Альбом:"
-
-#~ msgid "Artist:"
-#~ msgstr "Виконавець:"
-
-#~ msgid "Title:"
-#~ msgstr "Назва:"
-
-#~ msgid ""
 #~ "Left\n"
 #~ "Right\n"
 #~ "Top\n"
@@ -5061,48 +4666,6 @@
 #~ "Справа\n"
 #~ "Зверху\n"
 #~ "Знизу"
-
-#~ msgid ""
-#~ "Copyright (C) 2008-2009 Adam Olsen <arolsen@gmail.com> \n"
-#~ "\n"
-#~ "This program is free software; you can redistribute it and/or modify\n"
-#~ "it under the terms of the GNU General Public License as published by\n"
-#~ "the Free Software Foundation; either version 2 of the License, or\n"
-#~ "(at your option) any later version.\n"
-#~ "\n"
-#~ "This program is distributed in the hope that it will be useful,\n"
-#~ "but WITHOUT ANY WARRANTY; without even the implied warranty of\n"
-#~ "MERCHANTABILITY or FITNESS FOR A PARTICULAR PURPOSE.  See the\n"
-#~ "GNU General Public License for more details.\n"
-#~ "\n"
-#~ "You should have received a copy of the GNU General Public License along\n"
-#~ "with this program; if not, write to the Free Software Foundation, Inc.,\n"
-#~ "51 Franklin Street, Fifth Floor, Boston, MA 02110-1301 USA.\n"
-#~ msgstr ""
-#~ "Copyright (C) 2008-2009 Adam Olsen <arolsen@gmail.com> \n"
-#~ "\n"
-#~ "This program is free software; you can redistribute it and/or modify\n"
-#~ "it under the terms of the GNU General Public License as published by\n"
-#~ "the Free Software Foundation; either version 2 of the License, or\n"
-#~ "(at your option) any later version.\n"
-#~ "\n"
-#~ "This program is distributed in the hope that it will be useful,\n"
-#~ "but WITHOUT ANY WARRANTY; without even the implied warranty of\n"
-#~ "MERCHANTABILITY or FITNESS FOR A PARTICULAR PURPOSE.  See the\n"
-#~ "GNU General Public License for more details.\n"
-#~ "\n"
-#~ "You should have received a copy of the GNU General Public License along\n"
-#~ "with this program; if not, write to the Free Software Foundation, Inc.,\n"
-#~ "51 Franklin Street, Fifth Floor, Boston, MA 02110-1301 USA.\n"
-
-#~ msgid "&#xA9; 2009"
-#~ msgstr "&#xA9; 2009"
-
-#~ msgid "Play Count:"
-#~ msgstr "Кількість відтворень:"
-
-#~ msgid "Remove All"
-#~ msgstr "Вилучити все"
 
 #~ msgid ""
 #~ "Automatic\n"
@@ -5120,20 +4683,6 @@
 #~ "JACK"
 
 #~ msgid ""
-#~ "<b>OSD</b>\n"
-#~ "Drag to the location you'd like the\n"
-#~ "OSD to appear"
-#~ msgstr ""
-#~ "<b>OSD</b>\n"
-#~ "Пересуньте це вікно у те місце екрану,\n"
-#~ "де ви хочете бачити OSD"
-
-#~ msgid "Use alpha transparency (if supported)"
-#~ msgstr "Використовувати прозорість (якщо підтримується)"
-
-#~ msgid "Close this dialog"
-#~ msgstr "Закрити це вікно"
-
 #~ msgid ""
 #~ "Normal\n"
 #~ "Unified (unstable)"
@@ -5141,27 +4690,6 @@
 #~ "Нормальный\n"
 #~ "Універсальний (нестабільно)"
 
-#~ msgid "These options only affect the unified engine."
-#~ msgstr "Ці налаштування впливають лише на універсальний модуль відтворення."
-
-#~ msgid "Page 1"
-#~ msgstr "Сторінка 1"
-
-#~ msgid "Install plugin file"
-#~ msgstr "Встановити файл плагіну"
-
-#~ msgid "Track _properties"
-#~ msgstr "Властивості _композиції"
-
-#~ msgid "_Go to Playing Track"
-#~ msgstr "_Перейти до відтворюваної композиції"
-
-#~ msgid "_Export current playlist"
-#~ msgstr "_Експорт поточного списку відтворювання"
-
-#~ msgid "Start/Pause Playback"
-#~ msgstr "Почати/Призупинити відтворювання"
-
 #~ msgid "Original Date"
 #~ msgstr "Дата оригіналу"
 
@@ -5174,148 +4702,7 @@
 #~ msgid "Last Played"
 #~ msgstr "Востаннє відтворювалося"
 
-#~ msgid " & "
-#~ msgstr " & "
-
-#~ msgid ""
-#~ "Exaile Music Player\n"
-#~ "Not playing"
-#~ msgstr ""
-#~ "Музикальний програвач Exaile\n"
-#~ "Нічого не відтворюється"
-
-#~ msgid "Plugin archive is not in the correct format"
-#~ msgstr "Некоректний формат архіву модуля"
-
-#~ msgid "A plugin with the name \"%s\" is already installed"
-#~ msgstr "Модуль \"%s\" вже встановлений"
-
-#~ msgid "Plugin archive contains an unsafe path"
-#~ msgstr "Архів модуля містить ненадійний шлях"
-
-#~ msgid "Custom playlist name:"
-#~ msgstr "Назва спеціального списку відтворення:"
-
-#~ msgid "%(title)s (by %(artist)s)"
-#~ msgstr "%(title)s (by %(artist)s)"
-
-#~ msgid "_Rename Playlist"
-#~ msgstr "Пе_рейменувати список відтворення"
-
-#~ msgid "C_lear All Tracks"
-#~ msgstr "Ви_лучити усі доріжки"
-
-#~ msgid "_Close Playlist"
-#~ msgstr "Закрити _список відтворення"
-
-#~ msgid "Start"
-#~ msgstr "Запуск"
-
-#~ msgid "No track"
-#~ msgstr "Немає доріжки"
-
-#~ msgid "Invalid file extension, file not saved"
-#~ msgstr "Неправильне розширення файла; файл не збережено"
-
-#~ msgid "Choose a file to open"
-#~ msgstr "Виберіть файл, щоб відкрити"
-
-#~ msgid "%(playlist_count)d showing, %(collection_count)d in collection"
-#~ msgstr "%(playlist_count)d показано, %(collection_count)d в збірці"
-
-#~ msgid "Select File Type (By Extension)"
-#~ msgstr "Вибрати тип файла (за розширенням)"
-
-#~ msgid "File Type"
-#~ msgstr "Тип файла"
-
-#~ msgid "Move selected item up"
-#~ msgstr "Пересунути вибраний елемент вверх"
-
-#~ msgid ""
-#~ "Path is already in your collection, or is a subdirectory of another path "
-#~ "in your collection"
-#~ msgstr "Такий каталог вже є у фонотеці, або це підкаталог іншого каталогу"
-
-#~ msgid ""
-#~ "This will permanantly delete the selected tracks from your disk, are you "
-#~ "sure you wish to continue?"
-#~ msgstr ""
-#~ "Ця дія назавжди вилучить виділені доріжки з диска. Ви впевнені, "
 #~ "продовжити?"
-
-#~ msgid "Repeat playlist"
-#~ msgstr "Повторювати список відтворення"
-
-#~ msgid "Clear Playlist"
-#~ msgstr "Очистити список відтворення"
-
-#~ msgid "Randomize the order of the current playlist"
-#~ msgstr "Випадково перемішати доріжки у чинному списку відтворення"
-
-#~ msgid "_Randomize Playlist"
-#~ msgstr "_Випадковий список відтворення"
-
-#~ msgid ""
-#~ "<b>Move the On Screen Display window to the location you want it to "
-#~ "appear</b>"
-#~ msgstr ""
-#~ "<b>Розташуйте вікно з повідомленням про композицію в бажаному місці</b>"
-
-#~ msgid "Display OSD when hovering over tray icon"
-#~ msgstr "Показувати OSD, коли вказівник наведений на значок в лотку"
-
-#~ msgid "Display a progressbar in the OSD"
-#~ msgstr "Показувати рядок поступу у вікні OSD"
-
-#~ msgid "Show OSD on track change"
-#~ msgstr "Показувати OSD під час зміни композиції"
-
-#~ msgid "Install a third party plugin from a file"
-#~ msgstr "Встановити сторонній модуль з файла"
-
-#~ msgid "Playback engine (requires restart): "
-#~ msgstr "Рушій відтворення (потрібен перезапуск): "
-
-#~ msgid ""
-#~ "Mathias Brodala\n"
-#~ "   <info@noctus.net>\n"
-#~ "    Translation Manager"
-#~ msgstr ""
-#~ "Mathias Brodala\n"
-#~ "   <info@noctus.net>\n"
-#~ "    Керування перекладами"
-
-#~ msgid "Stop Playback"
-#~ msgstr "Зупини відтворення"
-
-#~ msgid "Seeking: "
-#~ msgstr "Шукати: "
-
-#~ msgid "Alarm:"
-#~ msgstr "Нагадування:"
-
-#~ msgid "Fading:"
-#~ msgstr "Затухання:"
-
-#~ msgid ""
-#~ "Adds support for playing audio CDs.\n"
-#~ "Requires python-cddb to look up tags."
-#~ msgstr ""
-#~ "Додає підтримку для відтворення аудіо CD.\n"
-#~ "Для пошуку позначок потрібно python-cddb."
-
-#~ msgid "Creates an MPRIS D-Bus object to control Exaile"
-#~ msgstr "Створює об’єкт MPRIS D-Bus для керування Exaile"
-
-#~ msgid "A plugin for iPod support"
-#~ msgstr "Модуль для підтримки iPod"
-
-#~ msgid "Pauses/resumes playback on screensaver start/stop"
-#~ msgstr ""
-#~ "Призупиняє та відновлює відтворення під час активації та деактивації "
-#~ "зберігача екрана"
-
 #~ msgid ""
 #~ "Artist\n"
 #~ "Album\n"
@@ -5336,12 +4723,6 @@
 #~ msgid "Exaile"
 #~ msgstr "Exaile"
 
-#~ msgid "Location:"
-#~ msgstr "Розташування:"
-
-#~ msgid "Popup"
-#~ msgstr "Виринаюче вікно"
-
 #~ msgid "Resizable"
 #~ msgstr "Зі змінюваними розмірами"
 
@@ -5351,9 +4732,6 @@
 #~ msgid "Vol:"
 #~ msgstr "Гучність:"
 
-#~ msgid "Alarm Days:"
-#~ msgstr "Дні нагадування:"
-
 #~ msgid "Select a save location"
 #~ msgstr "Вибрати місце для збереження"
 
@@ -5369,15 +4747,6 @@
 #~ msgid "Loved Tracks"
 #~ msgstr "Улюблені композиції"
 
-#~ msgid "Relay Port:"
-#~ msgstr "Порт ретрансляції:"
-
-#~ msgid " songs"
-#~ msgstr " творів"
-
-#~ msgid "Add a directory"
-#~ msgstr "Додати теку"
-
 #~ msgid "Choose a file"
 #~ msgstr "Виберіть файл"
 
@@ -5390,138 +4759,27 @@
 #~ msgid "Original Artist"
 #~ msgstr "Початковий виконавець"
 
-#~ msgid "Track Number:"
-#~ msgstr "Номер доріжки:"
-
-#~ msgid "Plugin Manager"
 #~ msgstr "Менеджер модулів"
 
-#~ msgid "by %s"
-#~ msgstr "виконує %s"
-
-#~ msgid "Import"
-#~ msgstr "Імпорт"
 
 #~ msgid "Number of Plays"
 #~ msgstr "Кількість відтворень"
-
-#~ msgid "Bookmark this track"
-#~ msgstr "Додати трек в закладки"
-
-#~ msgid "Clear bookmarks"
-#~ msgstr "Очистити закладки"
-
-#~ msgid "Delete bookmark"
-#~ msgstr "Видалити закладку"
-
-#~ msgid "Only album"
-#~ msgstr "Тільки альбом"
-
-#~ msgid "Use Album Covers As Icons"
-#~ msgstr "Використовувати обкладинку альбому як іконку"
-
-#~ msgid "Summary"
-#~ msgstr "Підсумок"
-
 #~ msgid "<b>Position</b>"
 #~ msgstr "<b>Розташування</b>"
 
-#~ msgid "Only artist"
-#~ msgstr "Тільки виконавець"
-
-#~ msgid "Both artist and album"
-#~ msgstr "Виконавець і альбом"
-
-#~ msgid "Terminal Opacity:"
-#~ msgstr "Прозорість вікна:"
-
 #~ msgid "Center vertically"
 #~ msgstr "Центрувати вертикально"
 
 #~ msgid "Center horizontally"
 #~ msgstr "Центрувати горизонтально"
 
-#~ msgid "Restart Playlist"
-#~ msgstr "Перезавантажити плейлист"
-
-#~ msgid "Alarm Time:"
-#~ msgstr "Час сигналу:"
-
-#~ msgid "Restore Main Window"
-#~ msgstr "Відновити головне вікно"
-
-#~ msgid "$title ($length)"
-#~ msgstr "$title ($length)"
-
-#~ msgid "Alarm Name:"
-#~ msgstr "Назва будильника:"
-
 #~ msgid "MPRIS"
 #~ msgstr "MPRIS"
 
-#~ msgid "Last.fm Dynamic Search"
-#~ msgstr "Динамічний пошук Last.fm"
-
-#~ msgid ""
-#~ "To sign up for an Amazon AWS account and get \n"
-#~ "this information visit http://aws.amazon.com/"
-#~ msgstr ""
-#~ "Щоб отримати обліковий запис Amazon AWS \n"
-#~ "та отримати необхідну інформацію, відвідайте \n"
-#~ "http://aws.amazon.com/"
-
-#~ msgid "Secret Key:"
-#~ msgstr "Секретний ключ:"
-
-#~ msgid "Track title format:"
-#~ msgstr "Формат назви доріжки:"
-
-#~ msgid "Display window decorations"
-#~ msgstr "Відображати оформлення вікна"
-
-#~ msgid "Plugin to fetch lyrics from lyricwiki.org"
-#~ msgstr "Доповнення для отримання слів доріжки із lyrics.wikia.com"
-
-#~ msgid "Tag Covers"
-#~ msgstr "Теги обгортки"
-
-#~ msgid "Searches track tags for covers"
-#~ msgstr "Шукати обгортки альбомів у тегах доріжок"
-
-#~ msgid "iPod support"
-#~ msgstr "Підтримка iPod"
-
-#~ msgid "Enable Fading"
-#~ msgstr "Дозволити згасання"
-
-#~ msgid "Available controls"
-#~ msgstr "Доступні налаштування"
-
-#~ msgid "Selected controls"
-#~ msgstr "Обрані регулювання"
-
-#~ msgid "Album Line:"
-#~ msgstr "Рядок альбому"
-
-#~ msgid "Artist Line:"
-#~ msgstr "Рядок виконавця"
-
-#~ msgid ""
-#~ "The tags \"%(title)s\", \"%(artist)s\", and \"%(album)s\" will be "
-#~ "replaced by their respective values. The title will be replaced by "
-#~ "\"Unknown\" if it is empty."
-#~ msgstr ""
-#~ "Теги \"%(title)s\", \"%(artist)s\" та \"%(album)s\" будуть замінені на "
-#~ "відповідні значення. При відсутності назви доріжки вона буде іменована в "
-#~ "\"Невідомо\"."
 
 #~ msgid ""
 #~ "Show various informations about the track currently playing.\n"
 #~ "Depends: libwebkit >= 1.0.1, python-webkit >= 1.1.2"
 #~ msgstr ""
 #~ "Відображати інформацію про поточну доріжку.\n"
-#~ "Залежності: libwebkit >= 1.0.1, python-webkit >= 1.1.2"
-=======
-#~ msgid "&#xA9; 2009-2010"
-#~ msgstr "&#xA9; 2009-2010"
->>>>>>> 188b3494
+#~ "Залежності: libwebkit >= 1.0.1, python-webkit >= 1.1.2"