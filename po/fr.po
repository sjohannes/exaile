# French translation for exaile
<<<<<<< HEAD
# Copyright (c) 2010 Rosetta Contributors and Canonical Ltd 2010
# This file is distributed under the same license as the exaile package.
# FIRST AUTHOR <EMAIL@ADDRESS>, 2010.
=======
# Copyright (c) 2014 Rosetta Contributors and Canonical Ltd 2014
# This file is distributed under the same license as the exaile package.
# FIRST AUTHOR <EMAIL@ADDRESS>, 2014.
>>>>>>> 188b3494
#
msgid ""
msgstr ""
"Project-Id-Version: exaile\n"
<<<<<<< HEAD
"Report-Msgid-Bugs-To: \n"
"POT-Creation-Date: 2012-11-01 11:10+0100\n"
"PO-Revision-Date: 2014-07-26 13:46+0000\n"
"Last-Translator: Bernard Opic <bernard@opic.fr>\n"
=======
"Report-Msgid-Bugs-To: FULL NAME <EMAIL@ADDRESS>\n"
"POT-Creation-Date: 2012-11-01 11:10+0100\n"
"PO-Revision-Date: 2014-08-10 19:50+0000\n"
"Last-Translator: FULL NAME <EMAIL@ADDRESS>\n"
>>>>>>> 188b3494
"Language-Team: French <fr@li.org>\n"
"Language: fr\n"
"MIME-Version: 1.0\n"
"Content-Type: text/plain; charset=UTF-8\n"
"Content-Transfer-Encoding: 8bit\n"
"Plural-Forms: nplurals=2; plural=n > 1;\n"
<<<<<<< HEAD
"X-Launchpad-Export-Date: 2014-07-27 05:59+0000\n"
"X-Generator: Launchpad (build 17131)\n"
=======
"X-Launchpad-Export-Date: 2014-08-12 06:25+0000\n"
"X-Generator: Launchpad (build 17156)\n"
>>>>>>> 188b3494

#: ../xl/formatter.py:597
#, python-format
msgid "%d day, "
msgid_plural "%d days, "
msgstr[0] "%d jour, "
msgstr[1] "%d jours, "

#: ../xl/formatter.py:599
#, python-format
msgid "%d hour, "
msgid_plural "%d hours, "
msgstr[0] "%d heure, "
msgstr[1] "%d heures, "

#: ../xl/formatter.py:600
#, python-format
msgid "%d minute, "
msgid_plural "%d minutes, "
msgstr[0] "%d minute, "
msgstr[1] "%d minutes, "

#: ../xl/formatter.py:601
#, python-format
msgid "%d second"
msgid_plural "%d seconds"
msgstr[0] "%d seconde"
msgstr[1] "%d secondes"

#. TRANSLATORS: Short form of an amount of days
#: ../xl/formatter.py:606
#, python-format
msgid "%dd, "
msgstr "%dd, "

#. TRANSLATORS: Short form of an amount of hours
#: ../xl/formatter.py:609
#, python-format
msgid "%dh, "
msgstr "%dh, "

#. TRANSLATORS: Short form of an amount of minutes
#: ../xl/formatter.py:611
#, python-format
msgid "%dm, "
msgstr "%dm, "

#. TRANSLATORS: Short form of an amount of seconds
#: ../xl/formatter.py:613
#, python-format
msgid "%ds"
msgstr "%ds"

#. TRANSLATORS: Short form of an amount of days
#: ../xl/formatter.py:618
#, python-format
msgid "%dd "
msgstr "%dd "

#. TRANSLATORS: Time duration (hours:minutes:seconds)
#: ../xl/formatter.py:621
#, python-format
msgid "%d:%02d:%02d"
msgstr "%d:%02d:%02d"

#. TRANSLATORS: Time duration (minutes:seconds)
#: ../xl/formatter.py:625
#, python-format
msgid "%d:%02d"
msgstr "%d:%02d"

#. TRANSLATORS: Indicates that a track has never been played before
#: ../xl/formatter.py:691
#: ../xl/formatter.py:696
msgid "Never"
msgstr "Jamais"

#: ../xl/formatter.py:702
msgid "Today"
msgstr "Aujourd'hui"

#: ../xl/formatter.py:704
msgid "Yesterday"
msgstr "Hier"

#: ../xl/main.py:201
msgid "Failed to migrate from 0.2.14"
msgstr "La migration depuis 0.2.14 a échoué"

#: ../xl/main.py:416
msgid "Usage: exaile [OPTION]... [URI]"
msgstr "Usage : exaile [OPTION]... [URI]"

<<<<<<< HEAD
#: ../xl/main.py:417 ../plugins/minimode/minimode_preferences.ui.h:11
=======
#: ../xl/main.py:417
#: ../plugins/minimode/minimode_preferences.ui.h:11
>>>>>>> 188b3494
msgid "Options"
msgstr "Options"

#: ../xl/main.py:421
msgid "Playback Options"
msgstr "Options de lecture"

#: ../xl/main.py:423
msgid "Play the next track"
msgstr "Lire la piste suivante"

#: ../xl/main.py:425
msgid "Play the previous track"
msgstr "Revenir à la piste précédente"

<<<<<<< HEAD
#: ../xl/main.py:427 ../plugins/minimode/controls.py:342
=======
#: ../xl/main.py:427
#: ../plugins/minimode/controls.py:342
>>>>>>> 188b3494
#: ../plugins/minimode/controls.py:357
msgid "Stop playback"
msgstr "Arrêter la lecture"

#: ../xl/main.py:429
msgid "Play"
msgstr "Lire"

#: ../xl/main.py:431
msgid "Pause"
msgstr "Pause"

#: ../xl/main.py:434
msgid "Pause or resume playback"
msgstr "Mettre en pause ou reprendre la lecture"

<<<<<<< HEAD
#: ../xl/main.py:437 ../plugins/minimode/controls.py:365
=======
#: ../xl/main.py:437
#: ../plugins/minimode/controls.py:365
>>>>>>> 188b3494
msgid "Stop playback after current track"
msgstr "Arrêter la lecture après la piste actuelle"

#: ../xl/main.py:440
msgid "Collection Options"
msgstr "Options de la médiathèque"

#. TRANSLATORS: Meta variable for --add and --export-playlist
<<<<<<< HEAD
#: ../xl/main.py:443 ../xl/main.py:450
=======
#: ../xl/main.py:443
#: ../xl/main.py:450
>>>>>>> 188b3494
msgid "LOCATION"
msgstr "EMPLACEMENT"

#: ../xl/main.py:443
msgid "Add tracks from LOCATION to the collection"
msgstr "Ajoute les pistes à la médiathèque depuis EMPLACEMENT"

#: ../xl/main.py:447
msgid "Playlist Options"
msgstr "Options de la liste de lecture"

#: ../xl/main.py:451
msgid "Exports the current playlist to LOCATION"
msgstr "Exporte la liste de lecture courante vers EMPLACEMENT"

#: ../xl/main.py:454
msgid "Track Options"
msgstr "Options de la piste"

#: ../xl/main.py:456
msgid "Query player"
msgstr "Vérifier si le lecteur est lancé"

#. TRANSLATORS: Meta variable for --format-query
#: ../xl/main.py:459
msgid "FORMAT"
msgstr "FORMAT"

#: ../xl/main.py:460
msgid "Retrieves the current playback state and track information as FORMAT"
msgstr ""
"Récupère l'état de lecture en cours et les informations sur la piste comme "
"FORMAT"

#. TRANSLATORS: Meta variable for --format-query-tags
#: ../xl/main.py:463
msgid "TAGS"
msgstr "ÉTIQUETTES"

#: ../xl/main.py:464
msgid "TAGS to retrieve from the current track, use with --format-query"
msgstr ""
"ÉTIQUETTES à récupérer de la piste actuelle, s'utilise avec --format-query"

#: ../xl/main.py:467
msgid "Show a popup with data of the current track"
msgstr "Afficher une fenêtre avec les informations de la piste courante"

#: ../xl/main.py:469
msgid "Print the title of current track"
msgstr "Afficher le titre de la piste en cours de lecture"

#: ../xl/main.py:471
msgid "Print the album of current track"
msgstr "Afficher l'album de la piste en cours"

#: ../xl/main.py:473
msgid "Print the artist of current track"
msgstr "Afficher l'artiste de la piste en cours"

#: ../xl/main.py:475
msgid "Print the length of current track"
msgstr "Afficher la durée de la piste en cours"

#. TRANSLATORS: Variable for command line options with arguments
<<<<<<< HEAD
#: ../xl/main.py:478 ../xl/main.py:493 ../xl/main.py:497
=======
#: ../xl/main.py:478
#: ../xl/main.py:493
#: ../xl/main.py:497
>>>>>>> 188b3494
msgid "N"
msgstr "N"

#: ../xl/main.py:479
msgid "Set rating for current track to N%"
msgstr "Définir la note pour la piste actuelle à N%"

#: ../xl/main.py:481
msgid "Get rating for current track"
msgstr "Obtenir la note de la piste actuelle"

#: ../xl/main.py:484
msgid "Print the current playback position as time"
msgstr "Afficher la position de lecture en temps"

#: ../xl/main.py:486
msgid "Print the current playback progress as percentage"
msgstr "Afficher la progression de lecture en pourcentage"

#: ../xl/main.py:490
msgid "Volume Options"
msgstr "Options du volume"

#: ../xl/main.py:494
msgid "Increases the volume by N%"
msgstr "Augmente le volume de %N"

#. TRANSLATORS: Meta variable for --increase-vol and--decrease-vol
#: ../xl/main.py:499
msgid "Decreases the volume by N%"
msgstr "Diminue le volume de %N"

#: ../xl/main.py:502
msgid "Mutes or unmutes the volume"
msgstr "Rend le volume muet ou non muet"

#: ../xl/main.py:504
msgid "Print the current volume percentage"
msgstr "Afficher le pourcentage actuel du volume"

#: ../xl/main.py:507
msgid "Other Options"
msgstr "Autres options"

#: ../xl/main.py:509
msgid "Start new instance"
msgstr "Démarrer une nouvelle instance"

#: ../xl/main.py:511
msgid "Show this help message and exit"
msgstr "Afficher ce message d'aide et quitter"

#: ../xl/main.py:513
msgid "Show program's version number and exit."
msgstr "Afficher le numéro de version de l'application et quitter."

#: ../xl/main.py:516
msgid "Start minimized (to tray, if possible)"
msgstr "Démarrer minimisé (si possible dans la zone de notification)"

#: ../xl/main.py:519
msgid "Toggle visibility of the GUI (if possible)"
msgstr "Afficher ou cacher l'interface graphique (si possible)"

#: ../xl/main.py:521
<<<<<<< HEAD
msgid "Start in safe mode - sometimes useful when you're running into problems"
=======
msgid ""
"Start in safe mode - sometimes useful when you're running into problems"
>>>>>>> 188b3494
msgstr ""
"Démarrer en mode sans échec - utile quand vous rencontrez des problèmes"

#: ../xl/main.py:524
msgid "Force import of old data from version 0.2.x (Overwrites current data)"
msgstr ""
"Forcer la récupération des données des versions 0.2.x (Écrase les données "
"actuelles)"

#: ../xl/main.py:527
msgid "Do not import old data from version 0.2.x"
msgstr "Ne pas importer les données des versions 0.2.x"

#: ../xl/main.py:530
msgid "Make control options like --play start Exaile if it is not running"
msgstr ""
"Faire que les options de contrôle telles que --play lancent Exaile s'il ne "
"l'est pas"

#: ../xl/main.py:534
msgid "Development/Debug Options"
msgstr "Options de Développement/Debuggage"

<<<<<<< HEAD
#: ../xl/main.py:536 ../xl/main.py:538
=======
#: ../xl/main.py:536
#: ../xl/main.py:538
>>>>>>> 188b3494
msgid "DIRECTORY"
msgstr "RÉPERTOIRE"

#: ../xl/main.py:536
msgid "Set data directory"
msgstr "Définir le répertoire de données"

#: ../xl/main.py:538
msgid "Set data and config directory"
msgstr "Paramétrer le répertoire des données et des configurations"

#: ../xl/main.py:540
msgid "MODULE"
msgstr "MODULE"

#: ../xl/main.py:541
msgid "Limit log output to MODULE"
msgstr "Limiter les logs à MODULE"

#: ../xl/main.py:543
msgid "LEVEL"
msgstr "NIVEAU"

#: ../xl/main.py:544
msgid "Limit log output to LEVEL"
msgstr "Limiter les logs à NIVEAU"

#: ../xl/main.py:547
msgid "Show debugging output"
msgstr "Afficher la sortie de débogage"

#: ../xl/main.py:549
msgid "Enable debugging of xl.event. Generates LOTS of output"
msgstr ""
"Activer le débogage de xl.event. Génére une grande quantité de données de "
"sortie"

#: ../xl/main.py:552
msgid "Add thread name to logging messages."
msgstr "Ajouter le nom du thread aux messages de journalisation."

#: ../xl/main.py:555
msgid "TYPE"
msgstr "TYPE"

#: ../xl/main.py:556
msgid "Limit xl.event debug to output of TYPE"
msgstr "Limiter la sortie de débogage de xl . event au TYPE"

#: ../xl/main.py:558
msgid "Reduce level of output"
msgstr "Diminuer la quantité de sortie écran"

#: ../xl/main.py:562
msgid "Disable D-Bus support"
msgstr "Désactiver la prise en charge de D-Bus"

#: ../xl/main.py:564
msgid "Disable HAL support."
msgstr "Désactiver la prise en charge de HAL"

#: ../xl/main.py:580
msgid "Entire Library"
msgstr "Bibliothèque entière"

#: ../xl/main.py:586
#, python-format
msgid "Random %d"
msgstr "%d aléatoirement"

#: ../xl/main.py:594
#, python-format
msgid "Rating > %d"
msgstr "Note > %d"

#: ../xl/main.py:695
msgid ""
"Exaile is not yet finished loading. Perhaps you should listen for the "
"exaile_loaded signal?"
msgstr ""
"Exaile n'a pas encore fini de se charger. Peut-être devriez-vous vous "
"connecter au signal exaile_loaded ?"

#: ../xl/covers.py:466
#: ../data/ui/trackproperties_dialog.ui.h:6
msgid "Tags"
msgstr "Tags"

#: ../xl/covers.py:505
msgid "Local file"
msgstr "Fichier local"

#: ../xl/plugins.py:94
msgid "Plugin archive is not in the correct format."
msgstr "L'archive du greffon n'est pas dans le bon format."

#: ../xl/plugins.py:101
#, python-format
msgid "A plugin with the name \"%s\" is already installed."
msgstr "Un greffon du nom de « %s » est déjà installé."

#: ../xl/plugins.py:106
msgid "Plugin archive contains an unsafe path."
msgstr "L'archive du greffon contient un chemin non sûr."

#: ../xl/trax/trackdb.py:167
msgid "You did not specify a location to load the db from"
msgstr ""
"Vous navez pas spécifié d'emplacement depuis lequel charger la base de "
"données"

#: ../xl/trax/trackdb.py:248
msgid "You did not specify a location to save the db"
msgstr ""
"Vous n'avez pas précisé d'emplacement pour sauvegarder la base de données"

#: ../xl/trax/track.py:65
#: ../xlgui/widgets/info.py:431
msgid "Various Artists"
msgstr "Artistes variés"

#. TRANSLATORS: title of a track if it is unknown
#: ../xl/trax/track.py:66
#: ../plugins/notifyosd/__init__.py:71
msgid "Unknown"
msgstr "Inconnu"

#. TRANSLATORS: String multiple tag values will be joined by
#: ../xl/trax/track.py:68
msgid " / "
msgstr " / "

#. TRANSLATORS: Bitrate (k here is short for kbps).
#: ../xl/trax/track.py:585
#: ../xl/trax/track.py:647
#, python-format
msgid "%dk"
msgstr "%dk"

#: ../xl/transcoder.py:56
msgid ""
"Vorbis is an open source, lossy audio codec with high quality output at a "
"lower file size than MP3."
msgstr ""
"Vorbis est un codec audio open-source avec perte, offrant une grande qualité "
"d'écoute pour des fichiers de taille inférieure à des MP3."

#: ../xl/transcoder.py:66
msgid ""
"Free Lossless Audio Codec (FLAC) is an open source codec that compresses but "
"does not degrade audio quality."
msgstr ""
"Free Lossless Audio Codec (FLAC) est un codec audio open-source qui "
"compresse sans perte de qualité audio."

#: ../xl/transcoder.py:78
msgid ""
"Apple's proprietary lossy audio format that achieves better sound quality "
"than MP3 at lower bitrates."
msgstr ""
"Format audio propriétaire d'Apple avec perte de données, qui fournit une "
"meilleure qualité de son que le MP3 à des débits inférieurs."

#: ../xl/transcoder.py:89
msgid ""
"A proprietary and older, but also popular, lossy audio format. VBR gives "
"higher quality than CBR, but may be incompatible with some players."
msgstr ""
"Un format audio avec perte plus ancien, propriétaire mais toujours "
"populaire. Un débit variable (VBR) donne une meilleure qualité qu'un débit "
"constant (CBR) mais peut être incompatible avec certains lecteurs."

#: ../xl/transcoder.py:100
msgid ""
"A proprietary and older, but also popular, lossy audio format. CBR gives "
"less quality than VBR, but is compatible with any player."
msgstr ""
"Un format audio avec perte plus ancien, propriétaire mais toujours "
"populaire. Un débit constant (CBR) donne une moins bonne qualité qu'un débit "
"variable (VBR) mais est compatible avec tous les lecteurs."

#: ../xl/transcoder.py:111
msgid "A very fast Free lossless audio format with good compression."
msgstr ""
"Un format audio libre sans perte très rapide avec un bon taux de compression."

#: ../xl/player/pipe.py:311
msgid "Automatic"
msgstr "Automatique"

<<<<<<< HEAD
#: ../xl/player/pipe.py:340 ../xl/player/pipe.py:365 ../xl/player/pipe.py:386
msgid "Custom"
msgstr "Personnalisé"

#: ../xl/player/pipe.py:441 ../plugins/previewdevice/previewprefs.py:76
=======
#: ../xl/player/pipe.py:340
#: ../xl/player/pipe.py:365
#: ../xl/player/pipe.py:386
msgid "Custom"
msgstr "Personnalisé"

#: ../xl/player/pipe.py:441
#: ../plugins/previewdevice/previewprefs.py:76
>>>>>>> 188b3494
msgid "Auto"
msgstr "Automatique"

#: ../xl/xldbus.py:117
#: ../xl/xldbus.py:496
#: ../plugins/lyricsviewer/__init__.py:243
msgid "Not playing."
msgstr "Pas de lecture en cours."

#: ../xl/xldbus.py:498
#, python-format
msgid ""
"status: %(status)s, title: %(title)s, artist: %(artist)s, album: %(album)s, "
"length: %(length)s, position: %(progress)s%% [%(position)s]"
msgstr ""
"état : %(status)s, titre : %(title)s, artiste : %(artist)s, album : "
"%(album)s, durée : %(length)s, position : %(progress)s%% [%(position)s]"

#: ../xl/settings.py:103
msgid "Settings version is newer than current."
msgstr ""
"La version des paramètres est plus récente que la version actuelle d'Exaile."

#: ../xl/settings.py:247
msgid "We don't know how to store that kind of setting: "
msgstr "Nous ne savons pas comment stocker ce genre de paramètre : "

#: ../xl/settings.py:275
msgid "An Unknown type of setting was found!"
msgstr "Un paramètre de type inconnu a été trouvé !"

#: ../xl/playlist.py:152
#: ../xl/playlist.py:166
msgid "Invalid playlist type."
msgstr "Type de liste de lecture invalide ."

<<<<<<< HEAD
#: ../xl/playlist.py:173 ../xlgui/widgets/playlist.py:335
=======
#: ../xl/playlist.py:173
#: ../xlgui/widgets/playlist.py:335
>>>>>>> 188b3494
msgid "Playlist"
msgstr "Liste de lecture"

#: ../xl/playlist.py:322
msgid "M3U Playlist"
msgstr "Liste de lecture M3U"

#: ../xl/playlist.py:423
msgid "PLS Playlist"
msgstr "Liste de lecture PLS"

<<<<<<< HEAD
#: ../xl/playlist.py:517 ../xl/playlist.py:533
=======
#: ../xl/playlist.py:517
#: ../xl/playlist.py:533
>>>>>>> 188b3494
#, python-format
msgid "Invalid format for %s."
msgstr "Format invalide pour %s."

#: ../xl/playlist.py:528
#, python-format
msgid "Unsupported version %(version)s for %(type)s"
msgstr "Version %(version)s non prise en charge pour %(type)s"

#: ../xl/playlist.py:588
msgid "ASX Playlist"
msgstr "Liste de lecture ASX"

#: ../xl/playlist.py:759
msgid "XSPF Playlist"
msgstr "Liste de lecture XSPF"

#: ../xl/playlist.py:874
msgid "Shuffle _Off"
msgstr "_Non Aléatoire"

#: ../xl/playlist.py:875
msgid "Shuffle _Tracks"
msgstr "Aléatoire par _Piste"

#: ../xl/playlist.py:875
msgid "Shuffle _Albums"
msgstr "Aléatoire par _Album"

#: ../xl/playlist.py:879
msgid "Repeat _Off"
msgstr "Lecture en boucle _Désactivée"

#: ../xl/playlist.py:879
msgid "Repeat _All"
msgstr "_Tout Répéter"

#: ../xl/playlist.py:879
msgid "Repeat O_ne"
msgstr "Répéter U_ne"

#: ../xl/playlist.py:883
msgid "Dynamic _Off"
msgstr "Lecture dynamique _désactivée"

#: ../xl/playlist.py:883
msgid "Dynamic by Similar _Artists"
msgstr "Lecture dynamique par _artistes similaires"

<<<<<<< HEAD
#: ../xl/playlist.py:1824 ../xlgui/panel/playlists.py:59
#: ../xlgui/panel/playlists.py:71 ../xlgui/panel/playlists.py:78
=======
#: ../xl/playlist.py:1824
#: ../xlgui/panel/playlists.py:59
#: ../xlgui/panel/playlists.py:71
#: ../xlgui/panel/playlists.py:78
>>>>>>> 188b3494
#: ../plugins/osd/osd_preferences.ui.h:7
msgid "seconds"
msgstr "secondes"

<<<<<<< HEAD
#: ../xl/playlist.py:1825 ../xlgui/panel/playlists.py:71
msgid "minutes"
msgstr "minutes"

#: ../xl/playlist.py:1826 ../xlgui/panel/playlists.py:71
msgid "hours"
msgstr "heures"

#: ../xl/playlist.py:1827 ../xlgui/panel/playlists.py:68
=======
#: ../xl/playlist.py:1825
#: ../xlgui/panel/playlists.py:71
msgid "minutes"
msgstr "minutes"

#: ../xl/playlist.py:1826
#: ../xlgui/panel/playlists.py:71
msgid "hours"
msgstr "heures"

#: ../xl/playlist.py:1827
#: ../xlgui/panel/playlists.py:68
>>>>>>> 188b3494
#: ../xlgui/panel/playlists.py:71
msgid "days"
msgstr "jour(s)"

<<<<<<< HEAD
#: ../xl/playlist.py:1828 ../xlgui/panel/playlists.py:71
=======
#: ../xl/playlist.py:1828
#: ../xlgui/panel/playlists.py:71
>>>>>>> 188b3494
msgid "weeks"
msgstr "semaines"

#: ../xl/lyrics.py:305
msgid "Local"
msgstr "Local"

#: ../xlgui/widgets/menuitems.py:96
msgid "Enqueue"
msgstr "Mettre en file d'attente"

<<<<<<< HEAD
#: ../xlgui/widgets/menuitems.py:118 ../xlgui/oldmenu.py:116
msgid "Replace Current"
msgstr "Remplacer l'actuel"

#: ../xlgui/widgets/menuitems.py:122 ../xlgui/oldmenu.py:114
msgid "Append to Current"
msgstr "Ajouter à la liste de lecture en cours"

#: ../xlgui/widgets/menuitems.py:145 ../xlgui/properties.py:1135
=======
#: ../xlgui/widgets/menuitems.py:118
#: ../xlgui/oldmenu.py:116
msgid "Replace Current"
msgstr "Remplacer l'actuel"

#: ../xlgui/widgets/menuitems.py:122
#: ../xlgui/oldmenu.py:114
msgid "Append to Current"
msgstr "Ajouter à la liste de lecture en cours"

#: ../xlgui/widgets/menuitems.py:145
#: ../xlgui/properties.py:1135
>>>>>>> 188b3494
msgid "Open Directory"
msgstr "Ouvrir le répertoire"

#: ../xlgui/widgets/menuitems.py:167
msgid ""
"The files cannot be moved to the Trash. Delete them permanently from the "
"disk?"
msgstr ""
"Ces fichiers ne peuvent pas être mis à la corbeille. Voulez-vous les "
"supprimer définitivement ?"

#: ../xlgui/widgets/menuitems.py:182
msgid "Move to Trash"
msgstr "Mettre à la corbeille"

#: ../xlgui/widgets/menuitems.py:193
msgid "_Show Playing Track"
msgstr "Montrer la piste en cour_s de lecture"

#: ../xlgui/widgets/filter.py:62
#: ../xlgui/panel/radio.py:200
msgid "Name:"
msgstr "Nom :"

#: ../xlgui/widgets/filter.py:76
msgid "Match any of the criteria"
msgstr "Correspondance avec n'importe lequel des critères"

#: ../xlgui/widgets/filter.py:78
msgid "Randomize results"
msgstr "Trier les résultats aléatoirement"

#: ../xlgui/widgets/filter.py:94
msgid "Limit to: "
msgstr "Limiter à : "

#: ../xlgui/widgets/filter.py:104
msgid " tracks"
msgstr " pistes"

#: ../xlgui/widgets/playback.py:95
#: ../xlgui/widgets/info.py:71
msgid "Not Playing"
msgstr "Pas de lecture en cours"

#: ../xlgui/widgets/playback.py:744
#, python-format
msgid "Seeking: %s"
msgstr "Recherche de : %s"

#: ../xlgui/widgets/playback.py:1020
msgid "Move"
msgstr "Déplacer"

#: ../xlgui/widgets/playback.py:1166
msgid "New Marker"
msgstr "Nouveau marqueur"

#: ../xlgui/widgets/playback.py:1265
msgid "Muted"
msgstr "Muet"

#. TRANSLATORS: Volume percentage
#: ../xlgui/widgets/playback.py:1271
#, python-format
msgid "%d%%"
msgstr "%d%%"

#: ../xlgui/widgets/playback.py:1274
msgid "Full Volume"
msgstr "Volume maximum"

#: ../xlgui/widgets/info.py:65
msgid ""
"<span size=\"x-large\" weight=\"bold\">$title</span>\n"
"by $artist\n"
"from $album"
msgstr ""
"<span size=\"x-large\" weight=\"bold\">$title</span>\n"
"par $artist\n"
"de $album"

#: ../xlgui/widgets/info.py:426
msgid "Various"
msgstr "Divers"

#: ../xlgui/widgets/info.py:445
#, python-format
msgid "%(track_count)d in total (%(total_duration)s)"
msgstr "%(track_count)d sur un total de (%(total_duration)s)"

#: ../xlgui/widgets/info.py:602
#, python-format
msgid "%d in collection"
msgstr "%d dans la collection"

#: ../xlgui/widgets/info.py:624
#: ../xlgui/widgets/info.py:631
#, python-format
msgid "%d showing"
msgstr "%d affiché"

#: ../xlgui/widgets/info.py:628
#: ../xlgui/widgets/info.py:635
#, python-format
msgid "%d selected"
msgstr "%d sélectionné(s)"

#: ../xlgui/widgets/queue.py:87
msgid "Queue"
msgstr "Mettre en file d'attente"

#: ../xlgui/widgets/queue.py:89
#, python-format
msgid "Queue (%d)"
msgstr "File d'attente (%d)"

#. TRANSLATORS: Title of the track number column
#: ../xlgui/widgets/playlist_columns.py:217
#: ../xlgui/panel/flatplaylist.py:100
msgid "#"
msgstr "N°"

#: ../xlgui/widgets/playlist_columns.py:218
msgid "Track Number"
msgstr "Numéro de piste"

#: ../xlgui/widgets/playlist_columns.py:225
#: ../xlgui/properties.py:69
#: ../xlgui/panel/flatplaylist.py:108
#: ../xlgui/panel/playlists.py:235
#: ../plugins/cd/cdprefs.py:106
#: ../plugins/minimode/minimode_preferences.py:93
msgid "Title"
msgstr "Titre"

<<<<<<< HEAD
#: ../xlgui/widgets/playlist_columns.py:232 ../xlgui/properties.py:63
#: ../xlgui/panel/collection.py:173 ../xlgui/panel/playlists.py:234
#: ../data/ui/widgets/tracklist_info.ui.h:2 ../plugins/cd/cdprefs.py:107
=======
#: ../xlgui/widgets/playlist_columns.py:232
#: ../xlgui/properties.py:63
#: ../xlgui/panel/collection.py:173
#: ../xlgui/panel/playlists.py:234
#: ../data/ui/widgets/tracklist_info.ui.h:2
#: ../plugins/cd/cdprefs.py:107
>>>>>>> 188b3494
#: ../plugins/minimode/minimode_preferences.py:94
#: ../plugins/jamendo/ui/jamendo_panel.ui.h:17
msgid "Artist"
msgstr "Artiste"

#: ../xlgui/widgets/playlist_columns.py:239
#: ../xlgui/properties.py:72
#: ../data/ui/trackproperties_dialog_cover_row.ui.h:12
#: ../plugins/cd/cdprefs.py:108
#: ../plugins/minimode/minimode_preferences.py:95
msgid "Composer"
msgstr "Compositeur"

<<<<<<< HEAD
#: ../xlgui/widgets/playlist_columns.py:246 ../xlgui/properties.py:64
#: ../xlgui/panel/collection.py:176 ../xlgui/panel/playlists.py:236
#: ../data/ui/widgets/tracklist_info.ui.h:1 ../plugins/cd/cdprefs.py:109
=======
#: ../xlgui/widgets/playlist_columns.py:246
#: ../xlgui/properties.py:64
#: ../xlgui/panel/collection.py:176
#: ../xlgui/panel/playlists.py:236
#: ../data/ui/widgets/tracklist_info.ui.h:1
#: ../plugins/cd/cdprefs.py:109
>>>>>>> 188b3494
#: ../plugins/minimode/minimode_preferences.py:96
#: ../plugins/jamendo/ui/jamendo_panel.ui.h:18
msgid "Album"
msgstr "Album"

#: ../xlgui/widgets/playlist_columns.py:253
#: ../xlgui/properties.py:80
#: ../xlgui/panel/playlists.py:237
#: ../plugins/cd/cdprefs.py:110
#: ../plugins/minimode/minimode_preferences.py:97
msgid "Length"
msgstr "Durée"

#: ../xlgui/widgets/playlist_columns.py:260
#: ../xlgui/properties.py:75
msgid "Disc"
msgstr "Disque"

#: ../xlgui/widgets/playlist_columns.py:261
msgid "Disc Number"
msgstr "Numéro de disque"

#: ../xlgui/widgets/playlist_columns.py:268
#: ../xlgui/panel/playlists.py:238
#: ../plugins/cd/cdprefs.py:112
#: ../plugins/minimode/minimode_preferences.py:99
#: ../plugins/minimode/controls.py:527
#: ../plugins/jamendo/ui/jamendo_panel.ui.h:9
msgid "Rating"
msgstr "Note"

<<<<<<< HEAD
#: ../xlgui/widgets/playlist_columns.py:312 ../xlgui/properties.py:59
=======
#: ../xlgui/widgets/playlist_columns.py:312
#: ../xlgui/properties.py:59
>>>>>>> 188b3494
#: ../plugins/cd/cdprefs.py:113
#: ../plugins/minimode/minimode_preferences.py:100
msgid "Date"
msgstr "Date"

<<<<<<< HEAD
#: ../xlgui/widgets/playlist_columns.py:318 ../xlgui/properties.py:71
#: ../xlgui/panel/playlists.py:241 ../plugins/cd/cdprefs.py:114
=======
#: ../xlgui/widgets/playlist_columns.py:318
#: ../xlgui/properties.py:71
#: ../xlgui/panel/playlists.py:241
#: ../plugins/cd/cdprefs.py:114
>>>>>>> 188b3494
#: ../plugins/minimode/minimode_preferences.py:101
msgid "Genre"
msgstr "Genre"

<<<<<<< HEAD
#: ../xlgui/widgets/playlist_columns.py:325 ../xlgui/properties.py:78
=======
#: ../xlgui/widgets/playlist_columns.py:325
#: ../xlgui/properties.py:78
>>>>>>> 188b3494
#: ../plugins/cd/cdprefs.py:115
#: ../plugins/minimode/minimode_preferences.py:102
msgid "Bitrate"
msgstr "Débit"

<<<<<<< HEAD
#: ../xlgui/widgets/playlist_columns.py:332 ../xlgui/properties.py:81
#: ../xlgui/panel/playlists.py:244 ../data/ui/collection_manager.ui.h:2
=======
#: ../xlgui/widgets/playlist_columns.py:332
#: ../xlgui/properties.py:81
#: ../xlgui/panel/playlists.py:244
#: ../data/ui/collection_manager.ui.h:2
>>>>>>> 188b3494
#: ../plugins/cd/cdprefs.py:116
#: ../plugins/minimode/minimode_preferences.py:103
msgid "Location"
msgstr "Emplacement"

<<<<<<< HEAD
#: ../xlgui/widgets/playlist_columns.py:339 ../xlgui/panel/files.py:150
=======
#: ../xlgui/widgets/playlist_columns.py:339
#: ../xlgui/panel/files.py:150
>>>>>>> 188b3494
#: ../plugins/cd/cdprefs.py:117
#: ../plugins/minimode/minimode_preferences.py:104
msgid "Filename"
msgstr "Nom du fichier"

#: ../xlgui/widgets/playlist_columns.py:346
msgid "Playcount"
msgstr "Nombre de lectures"

<<<<<<< HEAD
#: ../xlgui/widgets/playlist_columns.py:353 ../xlgui/properties.py:76
#: ../xlgui/panel/playlists.py:170 ../xlgui/panel/playlists.py:245
=======
#: ../xlgui/widgets/playlist_columns.py:353
#: ../xlgui/properties.py:76
#: ../xlgui/panel/playlists.py:170
#: ../xlgui/panel/playlists.py:245
>>>>>>> 188b3494
#: ../plugins/cd/cdprefs.py:120
#: ../plugins/minimode/minimode_preferences.py:107
msgid "BPM"
msgstr "BPM"

<<<<<<< HEAD
#: ../xlgui/widgets/playlist_columns.py:360 ../xlgui/properties.py:86
#: ../xlgui/panel/playlists.py:243 ../plugins/cd/cdprefs.py:119
=======
#: ../xlgui/widgets/playlist_columns.py:360
#: ../xlgui/properties.py:86
#: ../xlgui/panel/playlists.py:243
#: ../plugins/cd/cdprefs.py:119
>>>>>>> 188b3494
#: ../plugins/minimode/minimode_preferences.py:106
msgid "Last played"
msgstr "Dernière écoute"

<<<<<<< HEAD
#: ../xlgui/widgets/playlist_columns.py:366 ../xlgui/properties.py:79
=======
#: ../xlgui/widgets/playlist_columns.py:366
#: ../xlgui/properties.py:79
>>>>>>> 188b3494
#: ../xlgui/panel/playlists.py:242
msgid "Date added"
msgstr "Date d'ajout"

#: ../xlgui/widgets/playlist_columns.py:372
msgid "Schedule"
msgstr "Planning"

<<<<<<< HEAD
#: ../xlgui/widgets/playlist_columns.py:491 ../xlgui/properties.py:77
msgid "Comment"
msgstr "Commentaire"

#: ../xlgui/widgets/playlist_columns.py:500 ../xlgui/panel/playlists.py:178
=======
#: ../xlgui/widgets/playlist_columns.py:491
#: ../xlgui/properties.py:77
msgid "Comment"
msgstr "Commentaire"

#: ../xlgui/widgets/playlist_columns.py:500
#: ../xlgui/panel/playlists.py:178
>>>>>>> 188b3494
#: ../xlgui/panel/playlists.py:246
msgid "Grouping"
msgstr "Regroupement"

#: ../xlgui/widgets/playlist_columns.py:619
msgid "_Resizable"
msgstr "_Redimensionnable"

#: ../xlgui/widgets/playlist_columns.py:624
msgid "_Autosize"
msgstr "Taille _automatique"

#: ../xlgui/widgets/rating.py:261
msgid "Rating:"
msgstr "Note :"

#: ../xlgui/widgets/playlist.py:129
msgid "Shuffle"
msgstr "Lecture aléatoire"

#: ../xlgui/widgets/playlist.py:133
msgid "Repeat"
msgstr "Répéter"

#: ../xlgui/widgets/playlist.py:137
msgid "Dynamic"
msgstr "Dynamique"

#: ../xlgui/widgets/playlist.py:152
msgid "Remove Current Track From Playlist"
msgstr "Supprimer la piste en cours de la liste de lecture"

#: ../xlgui/widgets/playlist.py:182
msgid "Randomize Playlist"
msgstr "Rendre la liste de lecture aléatoire"

#: ../xlgui/widgets/playlist.py:185
msgid "Randomize Selection"
msgstr "Sélection aléatoire"

#: ../xlgui/widgets/playlist.py:206
#: ../xlgui/oldmenu.py:188
#: ../xlgui/playlist.py:76
#: ../xlgui/panel/radio.py:435
#: ../plugins/droptrayicon/__init__.py:288
msgid "New Playlist"
msgstr "Nouvelle liste de lecture"

#: ../xlgui/widgets/playlist.py:226
#: ../xlgui/oldmenu.py:244
msgid "Rename"
msgstr "Renommer"

#: ../xlgui/widgets/playlist.py:266
msgid "Stop Playback After This Track"
msgstr "Arrêter la lecture après ce titre"

#: ../xlgui/widgets/playlist.py:273
msgid "Continue Playback After This Track"
msgstr "Continuer la lecture après cette piste"

#: ../xlgui/widgets/playlist.py:534
msgid "Requires plugins providing dynamic playlists"
msgstr "Nécessite des plugins fournissant des listes de lecture dynamiques"

<<<<<<< HEAD
#: ../xlgui/widgets/playlist.py:538 ../data/ui/playlist.ui.h:3
=======
#: ../xlgui/widgets/playlist.py:538
#: ../data/ui/playlist.ui.h:3
>>>>>>> 188b3494
msgid "Dynamically add similar tracks to the playlist"
msgstr "Ajouter dynamiquement des pistes similaires à la liste de lecture"

#: ../xlgui/widgets/dialogs.py:283
msgid "Enter the URL to open"
msgstr "Entrez l'URL à ouvrir"

#: ../xlgui/widgets/dialogs.py:284
msgid "Open URL"
msgstr "Ouvrir une URL"

#: ../xlgui/widgets/dialogs.py:552
msgid "Select File Type (by Extension)"
msgstr "Sélectionnez le type de fichier (par son extension)"

#: ../xlgui/widgets/dialogs.py:608
msgid "Choose Media to Open"
msgstr "Choisissez un fichier à ouvrir"

#: ../xlgui/widgets/dialogs.py:619
msgid "Supported Files"
msgstr "Formats pris en charge"

#: ../xlgui/widgets/dialogs.py:621
msgid "Music Files"
msgstr "Fichiers musicaux"

#: ../xlgui/widgets/dialogs.py:623
#: ../xlgui/widgets/dialogs.py:781
msgid "Playlist Files"
msgstr "Fichiers de listes de lecture"

#: ../xlgui/widgets/dialogs.py:625
#: ../xlgui/widgets/dialogs.py:783
#: ../xlgui/preferences/plugin.py:201
msgid "All Files"
msgstr "Tous les fichiers"

#: ../xlgui/widgets/dialogs.py:699
msgid "Choose Directory to Open"
msgstr "Choisissez un répertoire à ouvrir"

#: ../xlgui/widgets/dialogs.py:770
#: ../xlgui/menu.py:87
#: ../xlgui/oldmenu.py:192
msgid "Import Playlist"
msgstr "Importer une liste de lecture"

#: ../xlgui/widgets/dialogs.py:863
msgid "Export Current Playlist"
msgstr "Exporter la liste de lecture courante"

#: ../xlgui/widgets/dialogs.py:874
msgid "Use relative paths to tracks"
msgstr "Utiliser les chemins relatifs aux pistes"

#: ../xlgui/widgets/dialogs.py:929
#, python-format
msgid "Playlist saved as <b>%s</b>."
msgstr "Liste de lecture enregistrée en tant que <b>%s</b>."

#: ../xlgui/widgets/dialogs.py:943
#, python-format
msgid "Close %s"
msgstr "Fermer %s"

#: ../xlgui/widgets/dialogs.py:944
#, python-format
msgid "<b>Save changes to %s before closing?</b>"
<<<<<<< HEAD
msgstr "<b>Enregistrer les modifications apportées à %s avant de fermer ?</b>"
=======
msgstr ""
"<b>Enregistrer les modifications apportées à %s avant de fermer ?</b>"
>>>>>>> 188b3494

#: ../xlgui/widgets/dialogs.py:945
msgid "Your changes will be lost if you don't save them"
msgstr "Les modifications non sauvegardées seront perdues"

#: ../xlgui/widgets/dialogs.py:947
msgid "Close Without Saving"
msgstr "Fermer sans enregistrer"

#: ../xlgui/widgets/dialogs.py:1303
msgid "Yes to all"
msgstr "Oui pour tous"

#: ../xlgui/widgets/dialogs.py:1311
msgid "No to all"
msgstr "Non pour tous"

#: ../xlgui/widgets/dialogs.py:1336
#: ../xlgui/properties.py:1209
#, python-format
msgid "Saved %(count)s of %(total)s."
msgstr "%(count)s sauvegardé(s) sur %(total)s."

#: ../xlgui/widgets/dialogs.py:1456
#, python-format
msgid "Error occurred while copying %s: %s"
msgstr "Une erreur est survenue lors de la copie de %s : %s"

#: ../xlgui/widgets/dialogs.py:1465
#, python-format
msgid "File exists, overwrite %s ?"
msgstr "Le fichier existe déjà, remplacer %s ?"

#: ../xlgui/widgets/dialogs.py:1516
msgid "Playlist name:"
msgstr "Nom de la liste de lecture :"

#: ../xlgui/widgets/dialogs.py:1517
msgid "Add new playlist..."
msgstr "Ajouter une nouvelle liste de lecture..."

#: ../xlgui/widgets/dialogs.py:1526
#: ../xlgui/panel/playlists.py:755
#: ../xlgui/panel/playlists.py:838
msgid "You did not enter a name for your playlist"
msgstr "Vous n'avez pas entré de nom pour votre liste de lecture"

#: ../xlgui/widgets/dialogs.py:1529
#: ../xlgui/panel/playlists.py:321
#: ../xlgui/panel/playlists.py:761
#: ../xlgui/panel/playlists.py:845
msgid "The playlist name you entered is already in use."
msgstr "Le nom de liste de lecture que vous avez entré est déjà utilisé."

<<<<<<< HEAD
#: ../xlgui/widgets/notebook.py:146 ../xlgui/menu.py:115
=======
#: ../xlgui/widgets/notebook.py:146
#: ../xlgui/menu.py:115
>>>>>>> 188b3494
msgid "Close Tab"
msgstr "Fermer l'onglet"

#: ../xlgui/main.py:111
msgid "$title (by $artist)"
msgstr "$title (par $artist)"

#: ../xlgui/main.py:466
msgid "Toggle: Stop after Selected Track"
msgstr "Action : arrêter après la piste sélectionnée."

#: ../xlgui/main.py:569
#: ../plugins/previewdevice/__init__.py:365
msgid "Playback error encountered!"
msgstr "Une erreur de lecture à été rencontrée !"

#: ../xlgui/main.py:576
#, python-format
msgid "Buffering: %d%%..."
msgstr "Mise en mémoire tampon : %d%%..."

#: ../xlgui/main.py:628
#: ../plugins/previewdevice/__init__.py:376
msgid "Continue Playback"
msgstr "Continuer la Lecture"

#: ../xlgui/main.py:632
#: ../xlgui/main.py:820
#: ../plugins/previewdevice/__init__.py:347
#: ../plugins/previewdevice/__init__.py:380
msgid "Pause Playback"
msgstr "Mettre En Pause"

#: ../xlgui/main.py:774
#: ../xlgui/menu.py:103
msgid "Playlist export failed!"
msgstr "L'export de la liste de lecture à échoué !"

#: ../xlgui/main.py:832
#: ../data/ui/main.ui.h:7
#: ../plugins/previewdevice/__init__.py:358
msgid "Start Playback"
msgstr "Commencer la Lecture"

#: ../xlgui/tray.py:148
msgid "Exaile Music Player"
msgstr "Lecteur de musique Exaile"

#: ../xlgui/menu.py:52
msgid "_New Playlist"
msgstr "_Nouvelle liste de lecture"

#: ../xlgui/menu.py:71
msgid "Open _URL"
msgstr "Ouvrir une _URL"

#: ../xlgui/menu.py:81
msgid "Open Directories"
msgstr "Ouvrir un dossier"

#: ../xlgui/menu.py:109
msgid "_Export Current Playlist"
msgstr "_Exporter la liste de lecture courante"

#: ../xlgui/menu.py:124
#: ../xlgui/preferences/widgets.py:70
msgid "Restart"
msgstr "Redémarrer"

#: ../xlgui/menu.py:147
msgid "_Collection"
msgstr "_Bibliothèque"

#: ../xlgui/menu.py:151
msgid "_Queue"
msgstr "_File d'attente"

#: ../xlgui/menu.py:158
msgid "C_overs"
msgstr "_Jaquettes"

#: ../xlgui/menu.py:190
msgid "_Playlist Utilities Bar"
msgstr "Barre d'utilitaire de la _liste de lecture"

#: ../xlgui/menu.py:192
msgid "_Columns"
msgstr "_Colonnes"

#: ../xlgui/menu.py:199
msgid "C_lear playlist"
msgstr "Effacer la _liste de lecture"

#: ../xlgui/menu.py:215
msgid "_Device Manager"
msgstr "_Gestionnaire de Périphériques"

#: ../xlgui/menu.py:218
msgid "Re_scan Collection"
msgstr "_Analyser la bibliothèque à nouveau"

#: ../xlgui/menu.py:221
msgid "Track _Properties"
msgstr "_Propriétés de la piste"

#: ../xlgui/progress.py:79
msgid "Cancel"
msgstr "Annuler"

#: ../xlgui/properties.py:51
msgid "Original album"
msgstr "Album originel"

#: ../xlgui/properties.py:52
msgid "Lyricist"
msgstr "Parolier"

#: ../xlgui/properties.py:54
msgid "Website"
msgstr "Site Web"

#: ../xlgui/properties.py:55
#: ../xlgui/cover.py:793
msgid "Cover"
msgstr "Jaquette"

#: ../xlgui/properties.py:56
msgid "Original artist"
msgstr "Artiste originel"

#: ../xlgui/properties.py:57
msgid "Author"
msgstr "Auteur"

#: ../xlgui/properties.py:58
msgid "Original date"
msgstr "date originelle"

#: ../xlgui/properties.py:60
msgid "Arranger"
msgstr "Arrangeur"

#: ../xlgui/properties.py:61
#: ../data/ui/trackproperties_dialog_cover_row.ui.h:10
msgid "Conductor"
msgstr "Chef d'orchestre"

#: ../xlgui/properties.py:62
msgid "Performer"
msgstr "Interprète"

#: ../xlgui/properties.py:65
msgid "Copyright"
msgstr "Droit d'auteur"

#: ../xlgui/properties.py:66
#: ../plugins/lyricsviewer/__init__.py:62
#: ../plugins/lyricsviewer/lyricsviewer.ui.h:1
#: ../plugins/lyricsviewer/PLUGININFO:5
#: ../plugins/lyricsfly/PLUGININFO:5
#: ../plugins/lyricwiki/PLUGININFO:5
msgid "Lyrics"
msgstr "Paroles"

#: ../xlgui/properties.py:67
#: ../plugins/jamendo/ui/jamendo_panel.ui.h:20
msgid "Track"
msgstr "Piste"

#: ../xlgui/properties.py:68
#: ../data/ui/preferences/plugin.ui.h:2
msgid "Version"
msgstr "Version"

#: ../xlgui/properties.py:70
msgid "ISRC"
msgstr "ISRC"

#: ../xlgui/properties.py:73
msgid "Encoded by"
msgstr "Encodé par"

#: ../xlgui/properties.py:74
msgid "Organization"
msgstr "Organisation"

#: ../xlgui/properties.py:83
msgid "Modified"
msgstr "Modifié le"

#: ../xlgui/properties.py:85
msgid "Times played"
msgstr "fois lu"

#: ../xlgui/properties.py:244
msgid "Writing of tags failed"
msgstr "L'écriture des étiquettes a échoué"

#: ../xlgui/properties.py:245
msgid ""
"Tags could not be written to the following files:\n"
"{files}"
msgstr ""
"Les étiquettes n'ont pas pu être écrites dans les fichiers suivants :\n"
"{files}"

#: ../xlgui/properties.py:270
#, python-format
msgid "Editing track %(current)d of %(total)d"
msgstr "Édition de la piste %(current)d sur %(total)d"

#: ../xlgui/properties.py:438
msgid "Apply changes before closing?"
msgstr "Appliquer les changements avant de fermer ?"

#: ../xlgui/properties.py:439
msgid "Your changes will be lost if you do not apply them now."
<<<<<<< HEAD
msgstr "Vos changements seront perdus si vous ne les appliquez pas maintenant."
=======
msgstr ""
"Vos changements seront perdus si vous ne les appliquez pas maintenant."
>>>>>>> 188b3494

#: ../xlgui/properties.py:614
#, python-format
msgid "%s:"
msgstr "%s :"

#. TRANSLATORS: This is the 'of' between numbers in fields like
#. tracknumber, discnumber, etc. in the tagger.
#: ../xlgui/properties.py:820
msgid "of:"
msgstr "sur :"

#: ../xlgui/properties.py:909
msgid "JPEG image"
msgstr "Image JPEG"

#: ../xlgui/properties.py:915
msgid "PNG image"
msgstr "Image PNG"

#: ../xlgui/properties.py:919
msgid "Image"
msgstr "Image"

#: ../xlgui/properties.py:926
msgid "Linked image"
msgstr "Image liée"

#: ../xlgui/properties.py:1036
#: ../xlgui/cover.py:1104
msgid "{width}x{height} pixels"
msgstr "{width}x{height} pixels"

#: ../xlgui/properties.py:1038
msgid "{format} ({width}x{height} pixels)"
msgstr "{format} ({width}x{height} pixels)"

#: ../xlgui/properties.py:1051
msgid "Select image to set as cover"
msgstr "Sélectionner l'image à utiliser comme pochette"

#: ../xlgui/properties.py:1060
msgid "Supported image formats"
msgstr "Formats d'image pris en charge"

#: ../xlgui/properties.py:1183
msgid "Apply current value to all tracks"
msgstr "Appliquer la valeur courante à toutes les pistes"

#: ../xlgui/cover.py:112
msgid "{outstanding} covers left to fetch"
msgstr "{outstanding} pochettes restent à récupérer"

#: ../xlgui/cover.py:113
msgid "All covers fetched"
msgstr "Toutes les pochettes ont été récupérées"

#: ../xlgui/cover.py:138
msgid "Collecting albums and covers..."
msgstr "Téléchargement d'albums et de pochettes en cours..."

#: ../xlgui/cover.py:493
msgid "Show Cover"
msgstr "Montrer la jaquette"

#: ../xlgui/cover.py:494
msgid "Fetch Cover"
msgstr "Télécharger une jaquette"

#: ../xlgui/cover.py:495
msgid "Remove Cover"
msgstr "Enlever la jaquette"

#: ../xlgui/cover.py:795
#, python-format
msgid "Cover for %s"
msgstr "Jaquette pour %s"

#: ../xlgui/cover.py:957
#, python-format
msgid "Cover options for %(artist)s - %(album)s"
msgstr "Options de la jaquette pour for %(artist)s - %(album)s"

#: ../xlgui/cover.py:990
msgid "Loading..."
msgstr "Chargement…"

#: ../xlgui/cover.py:1062
msgid "No covers found."
msgstr "Aucune couverture trouvée."

#: ../xlgui/cover.py:1063
msgid ""
"None of the enabled sources has a cover for this track, try enabling more "
"sources."
msgstr ""
"Aucune des sources sélectionnées ne possède de pochette pour cette piste. "
"Essayez d'en activer d'autres."

#: ../xlgui/devices.py:76
msgid "Icon"
msgstr "Icône"

#: ../xlgui/devices.py:81
msgid "Device"
msgstr "Périphérique"

#: ../xlgui/devices.py:88
msgid "Driver"
msgstr "Pilote"

#: ../xlgui/__init__.py:296
msgid "Scanning collection..."
msgstr "Analyse de la bibliothèque..."

#: ../xlgui/__init__.py:380
#, python-format
msgid "Scanning %s..."
msgstr "Analyse en cours de %s..."

#: ../xlgui/oldmenu.py:72
msgid "Toggle Queue"
msgstr ""

#: ../xlgui/oldmenu.py:118
msgid "Queue Items"
msgstr "Mettre des éléments en file d'attente"

#: ../xlgui/oldmenu.py:121
#: ../data/ui/trackproperties_dialog.ui.h:7
msgid "Properties"
msgstr "Propriétés"

#: ../xlgui/oldmenu.py:185
msgid "New Station"
msgstr "Nouvelle Station"

#: ../xlgui/oldmenu.py:190
msgid "New Smart Playlist"
msgstr "Nouvelle liste de lecture intelligente"

#: ../xlgui/oldmenu.py:246
msgid "Edit"
msgstr "Éditer"

#: ../xlgui/oldmenu.py:249
msgid "Export Playlist"
msgstr "Exporter la liste de lecture"

#: ../xlgui/oldmenu.py:251
msgid "Export Files"
msgstr "Exporter les fichiers"

#: ../xlgui/oldmenu.py:254
msgid "Delete Playlist"
msgstr "Supprimer la liste de lecture"

#: ../xlgui/oldmenu.py:268
msgid "Choose directory to export files to"
msgstr "Choisir un répertoire dans lequel exporter les fichiers"

<<<<<<< HEAD
#: ../xlgui/oldmenu.py:278 ../xlgui/panel/playlists.py:1178
=======
#: ../xlgui/oldmenu.py:278
#: ../xlgui/panel/playlists.py:1178
>>>>>>> 188b3494
msgid "Are you sure you want to permanently delete the selected playlist?"
msgstr ""
"Voulez-vous vraiment supprimer définitivement la liste de lecture "
"sélectionnée ?"

#: ../xlgui/oldmenu.py:291
msgid "Enter the new name you want for your playlist"
msgstr "Saisissez le nouveau nom de votre liste de lecture"

#: ../xlgui/oldmenu.py:292
msgid "Rename Playlist"
msgstr "Renommer la liste de lecture"

<<<<<<< HEAD
#: ../xlgui/oldmenu.py:331 ../plugins/multialarmclock/malrmclk.ui.h:2
=======
#: ../xlgui/oldmenu.py:331
#: ../plugins/multialarmclock/malrmclk.ui.h:2
>>>>>>> 188b3494
msgid "Remove"
msgstr "Enlever"

#: ../xlgui/playlist.py:77
msgid "Drop here to create a new playlist"
msgstr "Déposez ici pour créer une nouvelle liste de lecture"

#: ../xlgui/playlist.py:137
msgid "Recently Closed Tabs"
msgstr "Onglets récemment fermés"

#: ../xlgui/playlist.py:214
#, python-format
msgid "Playlist %d"
msgstr "Liste de lecture %d"

#: ../xlgui/playlist.py:394
msgid "{playlist_name} ({track_count} tracks, closed {minutes} min ago)"
msgstr "{playlist_name} ({track_count} pistes, fermé il y a {minutes} min)"

#: ../xlgui/playlist.py:400
msgid "{playlist_name} ({track_count} tracks, closed {seconds} sec ago)"
msgstr "{playlist_name} ({track_count} pistes, fermé il y a {seconds} s)"

#: ../xlgui/collection.py:115
msgid "Add a Directory"
msgstr "Ajouter un répertoire"

#: ../xlgui/collection.py:134
msgid "Directory not added."
msgstr "Répertoire non ajouté."

#: ../xlgui/collection.py:135
msgid ""
"The directory is already in your collection or is a subdirectory of another "
"directory in your collection."
msgstr ""
"Ce répertoire est déjà dans votre collection ou est un sous-répertoire d'un "
"autre répertoire dans votre collection."

#: ../xlgui/panel/device.py:137
#, python-format
msgid "Transferring to %s..."
msgstr "Transfert en cours vers %s..."

#: ../xlgui/panel/radio.py:126
#: ../xlgui/panel/radio.py:490
#: ../xlgui/panel/radio.py:566
msgid "Loading streams..."
msgstr "Chargement des flux..."

#: ../xlgui/panel/radio.py:198
msgid "Add Radio Station"
msgstr "Ajouter une Station de Radio"

#: ../xlgui/panel/radio.py:201
#: ../plugins/audioscrobbler/asprefs_pane.ui.h:5
msgid "URL:"
msgstr "URL :"

#: ../xlgui/panel/radio.py:273
msgid "Saved Stations"
msgstr "Stations enregistrées"

#: ../xlgui/panel/radio.py:274
msgid "Radio Streams"
msgstr "Flux radio"

#: ../xlgui/panel/radio.py:304
#: ../plugins/wikipedia/data/wikipanel.ui.h:4
msgid "Refresh"
msgstr "Actualiser"

#: ../xlgui/panel/radio.py:434
msgid "Enter the name you want for your new playlist"
msgstr "Entrez le nom de votre nouvelle liste de lecture"

#: ../xlgui/panel/collection.py:179
msgid "Genre - Artist"
msgstr "Genre - Artiste"

#: ../xlgui/panel/collection.py:182
msgid "Genre - Album"
msgstr "Genre - Album"

#: ../xlgui/panel/collection.py:185
msgid "Date - Artist"
msgstr "Date - Artiste"

#: ../xlgui/panel/collection.py:188
msgid "Date - Album"
msgstr "Date - Album"

#: ../xlgui/panel/collection.py:191
msgid "Artist - (Date - Album)"
msgstr "Artiste - (Date - Album)"

#: ../xlgui/panel/collection.py:314
msgid "Rescan Collection"
msgstr "Analyser la bibliothèque à nouveau"

#. TRANSLATORS: File size column in the file browser
#: ../xlgui/panel/files.py:174
msgid "Size"
msgstr "Taille"

#: ../xlgui/panel/files.py:441
#, python-format
msgid "%s KB"
msgstr "%s Ko"

#. TRANSLATORS: Logical AND used for smart playlists
#: ../xlgui/panel/playlists.py:64
msgid "and"
msgstr "et"

#. TRANSLATORS: True if haystack is equal to needle
#: ../xlgui/panel/playlists.py:198
msgid "is"
msgstr "est"

#. TRANSLATORS: True if haystack is not equal to needle
#: ../xlgui/panel/playlists.py:200
msgid "is not"
msgstr "n'est pas"

#. TRANSLATORS: True if the specified tag is present (uses the NullField
#. to compare to __null__)
#: ../xlgui/panel/playlists.py:203
msgid "is set"
msgstr "est définie"

#. TRANSLATORS: True if the specified tag is not present (uses the NullField
#. to compare to __null__)
#: ../xlgui/panel/playlists.py:206
msgid "is not set"
msgstr "n'est pas définie"

#. TRANSLATORS: True if haystack contains needle
#: ../xlgui/panel/playlists.py:208
msgid "contains"
msgstr "contient"

#. TRANSLATORS: True if haystack does not contain needle
#: ../xlgui/panel/playlists.py:210
msgid "does not contain"
msgstr "ne contient pas"

#. TRANSLATORS: True if haystack matches regular expression
#: ../xlgui/panel/playlists.py:212
msgid "regex"
msgstr "regexp"

#. TRANSLATORS: True if haystack does not match regular expression
#: ../xlgui/panel/playlists.py:214
msgid "not regex"
msgstr "pas de regex"

#. TRANSLATORS: Example: rating >= 5
#: ../xlgui/panel/playlists.py:216
msgid "at least"
msgstr "au moins"

#. TRANSLATORS: Example: rating <= 3
#: ../xlgui/panel/playlists.py:218
msgid "at most"
msgstr "au plus"

#. TRANSLATORS: Example: year < 1999
#: ../xlgui/panel/playlists.py:220
msgid "before"
msgstr "avant"

#. TRANSLATORS: Example: year > 2002
#: ../xlgui/panel/playlists.py:222
msgid "after"
msgstr "après"

#. TRANSLATORS: Example: 1980 <= year <= 1987
#: ../xlgui/panel/playlists.py:224
msgid "between"
msgstr "entre"

#: ../xlgui/panel/playlists.py:225
msgid "greater than"
msgstr "supérieure à"

#: ../xlgui/panel/playlists.py:226
msgid "less than"
msgstr "inférieure à"

#. TRANSLATORS: Example: track has been added in the last 2 days
#: ../xlgui/panel/playlists.py:228
msgid "in the last"
msgstr "dans les derniers"

#. TRANSLATORS: Example: track has not been added in the last 5 hours
#: ../xlgui/panel/playlists.py:230
msgid "not in the last"
msgstr "pas dans les derniers"

#: ../xlgui/panel/playlists.py:239
msgid "Plays"
msgstr "Lectures"

#: ../xlgui/panel/playlists.py:240
msgid "Year"
msgstr "Année"

#. TRANSLATORS: Playlist title suggestion with more
#. than two values
#: ../xlgui/panel/playlists.py:424
#: ../xlgui/panel/playlists.py:438
#: ../xlgui/panel/playlists.py:452
#, python-format
msgid "%(first)s, %(second)s and others"
msgstr "%(first)s, %(second)s et autres"

#. TRANSLATORS: Playlist title suggestion with two values
#: ../xlgui/panel/playlists.py:429
#: ../xlgui/panel/playlists.py:443
#: ../xlgui/panel/playlists.py:457
#, python-format
msgid "%(first)s and %(second)s"
msgstr "%(first)s et %(second)s"

#: ../xlgui/panel/playlists.py:675
msgid "Smart Playlists"
msgstr "Listes de lecture intelligentes"

#: ../xlgui/panel/playlists.py:678
msgid "Custom Playlists"
msgstr "Listes de lecture personnalisées"

#: ../xlgui/panel/playlists.py:733
msgid "Add Smart Playlist"
msgstr "Ajouter une liste de lecture intelligente"

#: ../xlgui/panel/playlists.py:808
msgid "Edit Smart Playlist"
msgstr "Édition de la liste de lecture intelligente"

#: ../xlgui/panel/playlists.py:1125
#, python-format
msgid "Exporting %s"
msgstr "Exportation de %s en cours"

#: ../xlgui/preferences/playback.py:35
msgid "Playback"
msgstr "Lecture"

#: ../xlgui/preferences/plugin.py:40
#: ../xlgui/preferences/__init__.py:124
msgid "Plugins"
msgstr "Greffons"

#: ../xlgui/preferences/plugin.py:92
#: ../plugins/grouptagger/gt_common.py:64
#: ../plugins/grouptagger/gt_widgets.py:58
msgid "Uncategorized"
msgstr "Sans catégorie"

#: ../xlgui/preferences/plugin.py:135
msgid "Could not load plugin info!"
msgstr "Impossible de charger les informations du greffon !"

#: ../xlgui/preferences/plugin.py:137
#, python-format
msgid "Failed plugin: %s"
msgid_plural "Failed plugins: %s"
msgstr[0] "Échec greffon : %s"
msgstr[1] "Échec greffons : %s"

#: ../xlgui/preferences/plugin.py:167
#: ../xlgui/preferences/plugin.py:261
msgid "Could not disable plugin!"
msgstr "Impossible de désactiver le greffon !"

#: ../xlgui/preferences/plugin.py:177
#: ../xlgui/preferences/plugin.py:255
msgid "Could not enable plugin!"
msgstr "Impossible d'activer le greffon !"

#: ../xlgui/preferences/plugin.py:185
msgid "Choose a Plugin"
msgstr "Choisissez un greffon"

#: ../xlgui/preferences/plugin.py:194
msgid "Plugin Archives"
msgstr "Archives de greffons"

#: ../xlgui/preferences/plugin.py:213
msgid "Plugin file installation failed!"
msgstr "L'installation du fichier du greffon a échoué !"

#: ../xlgui/preferences/cover.py:38
#: ../plugins/musicbrainzcovers/PLUGININFO:5
#: ../plugins/lastfmcovers/PLUGININFO:5
#: ../plugins/amazoncovers/PLUGININFO:5
msgid "Covers"
msgstr "Jaquettes"

#: ../xlgui/preferences/appearance.py:34
#: ../plugins/osd/osd_preferences.ui.h:9
msgid "Appearance"
msgstr "Apparence"

#: ../xlgui/preferences/collection.py:23
#: ../data/ui/panel/device.ui.h:1
#: ../data/ui/panel/collection.ui.h:1
msgid "Collection"
msgstr "Bibliothèque"

#. TRANSLATORS: Grammatical articles that are ignored while sorting the
#. collection panel. For example, in French locales this could be
#. the space-separated list "l' la le les".
#. If this practice is not common in your locale, simply
#. translate this to an empty string.
#: ../xlgui/preferences/collection.py:34
msgid "the"
msgstr "l' la le les"

#: ../xlgui/preferences/collection.py:56
msgid "Reset to Defaults"
msgstr "Rétablir les paramètres par défaut"

#: ../xlgui/preferences/widgets.py:66
msgid "Restart Exaile?"
msgstr "Redémarrer Exaile ?"

#: ../xlgui/preferences/widgets.py:68
msgid "A restart is required for this change to take effect."
msgstr "Un redémarrage est nécessaire pour que ces changements prennent effet."

#: ../xlgui/preferences/widgets.py:619
msgid "Action"
msgstr "Action"

#: ../xlgui/preferences/widgets.py:627
msgid "Shortcut"
msgstr "Raccourci"

#: ../xlgui/preferences/playlists.py:34
#: ../data/ui/panel/playlists.ui.h:1
msgid "Playlists"
msgstr "Listes de lecture"

#: ../data/ui/about_dialog.ui.h:1
msgid "About Exaile"
msgstr "À propos d'Exaile"

#: ../data/ui/about_dialog.ui.h:2
msgid "&#xA9; 2009-2012"
msgstr "&#xA9; 2009-2012"

#: ../data/ui/about_dialog.ui.h:3
msgid ""
"Copyright (C) 2008-2010 Adam Olsen <arolsen@gmail.com> \n"
"\n"
"This program is free software; you can redistribute it and/or modify\n"
"it under the terms of the GNU General Public License as published by\n"
"the Free Software Foundation; either version 2 of the License, or\n"
"(at your option) any later version.\n"
"\n"
"This program is distributed in the hope that it will be useful,\n"
"but WITHOUT ANY WARRANTY; without even the implied warranty of\n"
"MERCHANTABILITY or FITNESS FOR A PARTICULAR PURPOSE.  See the\n"
"GNU General Public License for more details.\n"
"\n"
"You should have received a copy of the GNU General Public License along\n"
"with this program; if not, write to the Free Software Foundation, Inc.,\n"
"51 Franklin Street, Fifth Floor, Boston, MA 02110-1301 USA.\n"
msgstr ""
"Copyright (C) 2008-2010 Adam Olsen <arolsen@gmail.com> \n"
"\n"
"This program is free software; you can redistribute it and/or modify\n"
"it under the terms of the GNU General Public License as published by\n"
"the Free Software Foundation; either version 2 of the License, or\n"
"(at your option) any later version.\n"
"\n"
"This program is distributed in the hope that it will be useful,\n"
"but WITHOUT ANY WARRANTY; without even the implied warranty of\n"
"MERCHANTABILITY or FITNESS FOR A PARTICULAR PURPOSE.  See the\n"
"GNU General Public License for more details.\n"
"\n"
"You should have received a copy of the GNU General Public License along\n"
"with this program; if not, write to the Free Software Foundation, Inc.,\n"
"51 Franklin Street, Fifth Floor, Boston, MA 02110-1301 USA.\n"

#: ../data/ui/about_dialog.ui.h:20
msgctxt "About dialog translator credits"
msgid "Unknown translator"
msgstr "Traducteur inconnu"

#: ../data/ui/covermanager.ui.h:1
msgid "Cover Manager"
msgstr "Gestionnaire de jaquettes"

#: ../data/ui/covermanager.ui.h:2
msgid "_Fetch Covers"
msgstr "_Récupérer les pochettes"

#: ../data/ui/playlist.ui.h:1
msgid "Shuffle playback order"
msgstr "Mélanger l'ordre de lecture des pistes"

#: ../data/ui/playlist.ui.h:2
msgid "Repeat playback"
msgstr "Répéter la lecture"

#: ../data/ui/playlist.ui.h:4
msgid "_Search:"
msgstr "_Recherche :"

#: ../data/ui/coverchooser.ui.h:1
msgid "Cover Finder"
msgstr "Recherche de jaquettes"

#: ../data/ui/coverchooser.ui.h:2
msgid "The origin of this cover"
msgstr "L'origine de cette pochette"

#: ../data/ui/coverchooser.ui.h:3
msgid "_Set as Cover"
msgstr "_Définir comme jaquette"

#: ../data/ui/main.ui.h:1
msgid "_File"
msgstr "_Fichier"

#: ../data/ui/main.ui.h:2
msgid "_Edit"
msgstr "_Éditer"

#: ../data/ui/main.ui.h:3
msgid "_View"
msgstr "_Affichage"

#: ../data/ui/main.ui.h:4
msgid "_Tools"
msgstr "_Outils"

#: ../data/ui/main.ui.h:5
msgid "_Help"
msgstr "_Aide"

#: ../data/ui/main.ui.h:6
msgid "Previous Track"
msgstr "Piste précedente"

#: ../data/ui/main.ui.h:8
msgid ""
"Stop Playback\n"
"\n"
"Right Click for Stop After Track Feature"
msgstr ""
"Stopper la lecture\n"
"\n"
"Clic droit pour la fonctionnalité « Stopper après cette piste »"

#: ../data/ui/main.ui.h:11
msgid "Next Track"
msgstr "Piste suivante"

#: ../data/ui/main.ui.h:12
msgid "0:00 / 0:00"
msgstr "0:00 / 0:00"

#: ../data/ui/trackproperties_dialog.ui.h:1
msgid "Track Properties"
msgstr "Propriétés de la Piste"

#: ../data/ui/trackproperties_dialog.ui.h:2
msgid "A_dd tag"
msgstr "A_jouter un tag"

#: ../data/ui/trackproperties_dialog.ui.h:3
msgid "_Remove tag"
msgstr "_Supprimer le tag"

#: ../data/ui/trackproperties_dialog.ui.h:4
msgid "ab &#x2192; A_b"
msgstr "ab &#x2192; A_b"

#: ../data/ui/trackproperties_dialog.ui.h:5
msgid "Uppercase first letter of all tags"
msgstr "Mettre en majuscule la première lettre de tous les tags"

#: ../data/ui/trackproperties_dialog.ui.h:8
msgid "_Previous"
msgstr "_Précédent"

#: ../data/ui/trackproperties_dialog.ui.h:9
msgid "_Next"
msgstr "Suiva_nt"

#: ../data/ui/trackproperties_dialog_cover_row.ui.h:1
msgid "Other"
msgstr "Autre"

#: ../data/ui/trackproperties_dialog_cover_row.ui.h:2
msgid "32x32 pixels 'file icon' (PNG only)"
msgstr "« fichier icône » de 32x32 pixels (uniquement au format PNG)"

#: ../data/ui/trackproperties_dialog_cover_row.ui.h:3
msgid "Other file icon"
msgstr "Autre fichier icône"

#: ../data/ui/trackproperties_dialog_cover_row.ui.h:4
msgid "Cover (front)"
msgstr "Pochette (avant)"

#: ../data/ui/trackproperties_dialog_cover_row.ui.h:5
msgid "Cover (back)"
msgstr "Pochette (arrière)"

#: ../data/ui/trackproperties_dialog_cover_row.ui.h:6
msgid "Leaflet page"
msgstr "Dépliant"

#: ../data/ui/trackproperties_dialog_cover_row.ui.h:7
msgid "Media (e.g. label side of CD)"
msgstr "Médias (p. ex. étiquette de CD)"

#: ../data/ui/trackproperties_dialog_cover_row.ui.h:8
msgid "Lead artist/lead performer/soloist"
msgstr "Artiste principal/interprète principal/soliste"

#: ../data/ui/trackproperties_dialog_cover_row.ui.h:9
msgid "Artist/performer"
msgstr "Artiste/interprète"

#: ../data/ui/trackproperties_dialog_cover_row.ui.h:11
msgid "Band/Orchestra"
msgstr "Groupe/orchestre"

#: ../data/ui/trackproperties_dialog_cover_row.ui.h:13
msgid "Lyricist/text writer"
msgstr "Parolier/auteur"

#: ../data/ui/trackproperties_dialog_cover_row.ui.h:14
msgid "Recording Location"
msgstr "Lieu d'enregistrement"

#: ../data/ui/trackproperties_dialog_cover_row.ui.h:15
msgid "During recording"
msgstr "Pendant l'enregistrement"

#: ../data/ui/trackproperties_dialog_cover_row.ui.h:16
msgid "During performance"
msgstr "Durant la représentation"

#: ../data/ui/trackproperties_dialog_cover_row.ui.h:17
msgid "Movie/video screen capture"
msgstr "Capture d'écran de vidéo/de film"

#: ../data/ui/trackproperties_dialog_cover_row.ui.h:18
msgid "A bright coloured fish"
msgstr "Un poisson de couleur vive"

#: ../data/ui/trackproperties_dialog_cover_row.ui.h:19
msgid "Illustration"
msgstr "Illustration"

#: ../data/ui/trackproperties_dialog_cover_row.ui.h:20
msgid "Band/artist logotype"
msgstr "Logo du groupe/de l'artiste"

#: ../data/ui/trackproperties_dialog_cover_row.ui.h:21
msgid "Publisher/Studio logotype"
msgstr "Logo de l'éditeur/du studio"

#: ../data/ui/trackproperties_dialog_cover_row.ui.h:22
msgid "Click or drag files here to change the cover image"
msgstr ""
"Cliquez ou faites glisser les fichiers ici pour changer l'image de la "
"pochette"

#: ../data/ui/trackproperties_dialog_cover_row.ui.h:23
msgid "Type:"
msgstr "Type :"

#: ../data/ui/trackproperties_dialog_cover_row.ui.h:24
#: ../data/ui/preferences/plugin.ui.h:8
msgid "Description:"
msgstr "Description :"

#: ../data/ui/collection_manager.ui.h:1
msgid "Collection Manager"
msgstr "Gestionnaire de bibliothèque"

#: ../data/ui/collection_manager.ui.h:3
msgid "Monitored"
msgstr "Surveillé"

#: ../data/ui/panel/flatplaylist.ui.h:1
#: ../data/ui/panel/radio.ui.h:1
msgid "Radio"
msgstr "Radio"

#: ../data/ui/panel/flatplaylist.ui.h:2
msgid "Append All Tracks to Playlist"
msgstr "Ajouter Toutes les Pistes à la Liste de Lecture"

#: ../data/ui/panel/flatplaylist.ui.h:3
msgid "Import CD"
msgstr "Importer un CD"

#: ../data/ui/panel/radio.ui.h:2
msgid "Add Station"
msgstr "Ajouter une station"

#: ../data/ui/panel/files.ui.h:1
msgid "Files"
msgstr "Fichiers"

#: ../data/ui/panel/files.ui.h:2
msgid "Previous visited directory"
msgstr "Dernier répertoire visité"

#: ../data/ui/panel/files.ui.h:3
msgid "Next visited directory"
msgstr "Prochain répertoire visité"

#: ../data/ui/panel/files.ui.h:4
msgid "Up one directory"
msgstr "Monter d'un répertoire"

#: ../data/ui/panel/files.ui.h:5
msgid "Refresh directory listing"
msgstr "Rafraîchir la liste des répertoires"

#: ../data/ui/panel/files.ui.h:6
msgid "Home directory"
msgstr "Dossier personnel"

#: ../data/ui/panel/files.ui.h:7
#: ../data/ui/panel/collection.ui.h:6
msgid "Search: "
msgstr "Rechercher : "

#: ../data/ui/panel/files.ui.h:8
#: ../data/ui/panel/collection.ui.h:7
msgid "Clear search field"
msgstr "Effacer le champs de recherche"

#: ../data/ui/panel/collection.ui.h:2
msgid "<b>Collection is empty.</b>"
msgstr "<b>La bibliothèque est vide.</b>"

#: ../data/ui/panel/collection.ui.h:3
msgid "Add Music"
msgstr "Ajouter de la Musique"

#: ../data/ui/panel/collection.ui.h:4
msgid ""
"Refresh collection view\n"
"(Hold Shift key to rescan the collection)"
msgstr ""
"Rafraichir le panneau de la bibliothèque\n"
"(Maintenir la touche Shift enfoncée pour ré-analyser la bibliothèque)"

#: ../data/ui/preferences/cover.ui.h:1
msgid "Use covers embedded in tags"
msgstr "Utiliser les jaquettes inclues dans les tags"

#: ../data/ui/preferences/cover.ui.h:2
msgid "Use covers from local files"
msgstr "Utiliser les jaquettes des fichiers locaux"

#: ../data/ui/preferences/cover.ui.h:3
msgid ""
"This option will search for cover image files in \n"
"the same folder as the music file."
msgstr ""
"Cette option va rechercher les jaquettes dans\n"
"le même dossier que le fichier de musique."

#: ../data/ui/preferences/cover.ui.h:5
msgid "Preferred file names:"
msgstr "Noms de fichier préférés :"

#: ../data/ui/preferences/cover.ui.h:6
msgid "A comma-separated list of file names without file extensions"
<<<<<<< HEAD
msgstr "Une liste séparée par des virgules de noms de fichiers sans extension"
=======
msgstr ""
"Une liste séparée par des virgules de noms de fichiers sans extension"
>>>>>>> 188b3494

#: ../data/ui/preferences/cover.ui.h:7
msgid "Fetch covers automatically on playback start"
msgstr "Récupérer automatiquement la pochette au début de la lecture"

#: ../data/ui/preferences/cover.ui.h:8
msgid "Cover Search Order:"
msgstr "Ordre de recherche des pochettes :"

#: ../data/ui/preferences/cover.ui.h:9
msgid "(drag to reorder)"
msgstr "(glisser pour réorganiser)"

#: ../data/ui/preferences/playlists.ui.h:1
#: ../data/ui/preferences/general.ui.h:1
msgid "Open last playlists on startup"
msgstr "Ouvrir les dernières listes de lecture au démarrage"

#: ../data/ui/preferences/playlists.ui.h:2
msgid "Prompt for saving custom playlists on close"
msgstr ""
"Demander si les listes de lecture personnalisées doivent être enregistrées à "
"la fermeture"

#: ../data/ui/preferences/playlists.ui.h:3
msgid "Replace content on side pane double click"
msgstr "Remplacer le contenu lors d'un double-clic sur le panneau latéral."

#: ../data/ui/preferences/playlists.ui.h:4
msgid ""
"Instead of appending, tracks added via double click in the panes will "
"replace the content of the current playlist."
msgstr ""
"Les pistes ajoutées avec un double clic dans le panneau vont remplacer le "
"contenu de la liste de lecture ."

#: ../data/ui/preferences/playlists.ui.h:5
msgid "Appending/Replacing via menu item triggers playback"
msgstr ""

#: ../data/ui/preferences/playlists.ui.h:6
msgid ""
"When using a menu item to add/replace tracks on the playlist, start playback "
"if there is track currently playing. This option was the default behavior "
"before Exaile 0.3.3"
msgstr ""
"Lors de l'utilisation d'un élément de menu pour ajouter des pistes à la "
"liste de lecture ou en remplacer, démarrer la lecture si une piste est en "
"cours de lecture. Cette option était le comportement par défaut avant Exaile "
"0.3.3"

#: ../data/ui/preferences/playlists.ui.h:7
msgid "Queue tracks by default instead of playing them"
msgstr "Par défaut, mettre les pistes en file d'attente au lieu de les jouer"

#: ../data/ui/preferences/playlists.ui.h:8
msgid ""
"When you double click or press enter to play a track in a playlist, queue "
"the track instead of playing it"
msgstr ""
"Un double-clic ou une pression sur la touche Entrée pour jouer une piste "
"d'une liste de lecture, met la piste en file d'attente au lieu de la jouer"

#: ../data/ui/preferences/playback.ui.h:1
#: ../plugins/previewdevice/previewprefs.ui.h:1
msgid "Playback engine: "
msgstr "Moteur de rendu audio : "

#: ../data/ui/preferences/playback.ui.h:2
#: ../plugins/previewdevice/previewprefs.ui.h:2
msgid "Use fade transitions on user actions"
msgstr "Utiliser des transitions fondues pour les actions de l'utilisateur"

#: ../data/ui/preferences/playback.ui.h:3
#: ../plugins/previewdevice/previewprefs.ui.h:3
msgid "Fade duration (ms):"
msgstr "Durée du fondu (en ms) :"

#: ../data/ui/preferences/playback.ui.h:4
#: ../plugins/previewdevice/previewprefs.ui.h:4
msgid "Use crossfading (EXPERIMENTAL)"
msgstr "Utiliser le fondu enchaîné (expérimental)"

#: ../data/ui/preferences/playback.ui.h:5
#: ../plugins/previewdevice/previewprefs.ui.h:5
msgid "Crossfade duration (ms):"
msgstr "Durée du fondu enchaîné (en ms) :"

#: ../data/ui/preferences/playback.ui.h:6
#: ../plugins/previewdevice/previewprefs.ui.h:6
msgid "Audio Sink:  "
msgstr "Flux audio :  "

#: ../data/ui/preferences/playback.ui.h:7
#: ../plugins/previewdevice/previewprefs.ui.h:7
msgid "Device:  "
msgstr "Appareil :  "

#: ../data/ui/preferences/playback.ui.h:8
#: ../plugins/previewdevice/previewprefs.ui.h:8
msgid "Custom sink pipeline:"
msgstr "Pipeline personnalisée :"

#: ../data/ui/preferences/playback.ui.h:9
msgid "Resume playback on start"
msgstr "Reprendre la lecture au démarrage"

#: ../data/ui/preferences/playback.ui.h:10
msgid "Resume playback in paused state"
msgstr "Reprendre la lecture en mode pause"

#: ../data/ui/preferences/playback.ui.h:11
msgid "Adding an item to an empty queue begins playback"
msgstr ""
"Démarrer la lecture lorsqu'un élément est ajouté à une file d'attente vide"

#: ../data/ui/preferences/playback.ui.h:12
msgid "Remove track from queue upon playback"
msgstr "Retirer une piste de la file d'attente lorsqu'elle est lue"

#: ../data/ui/preferences/playback.ui.h:13
msgid "Automatically advance to the next track"
msgstr "Passer automatiquement à la piste suivante"

#: ../data/ui/preferences/playback.ui.h:14
#: ../plugins/previewdevice/previewprefs.ui.h:9
msgid "Normal"
msgstr "Normal"

#: ../data/ui/preferences/playback.ui.h:15
#: ../plugins/previewdevice/previewprefs.ui.h:10
msgid "Unified (unstable)"
msgstr "Unifié (instable)"

#: ../data/ui/preferences/plugin.ui.h:1
msgid "Plugin"
msgstr "Greffon"

#: ../data/ui/preferences/plugin.ui.h:3
#: ../plugins/equalizer/equalizer.ui.h:2
msgid "Enabled"
msgstr "Activé"

#: ../data/ui/preferences/plugin.ui.h:4
msgid "No Plugin Selected"
msgstr "<b>Aucun module enfichable sélectionné</b>"

#: ../data/ui/preferences/plugin.ui.h:5
msgid "Installed Plugins"
msgstr "Greffons installés"

#: ../data/ui/preferences/plugin.ui.h:6
msgid "Authors:"
msgstr "Auteurs :"

#: ../data/ui/preferences/plugin.ui.h:7
msgid "Version:"
msgstr "Version :"

#: ../data/ui/preferences/plugin.ui.h:9
msgid "Install"
msgstr "Installer"

#: ../data/ui/preferences/plugin.ui.h:10
msgid "<b>No Plugin Selected</b>"
msgstr "<b>Aucun greffon sélectionné</b>"

#: ../data/ui/preferences/plugin.ui.h:11
msgid "Available Plugins"
msgstr "Greffons disponibles"

#: ../data/ui/preferences/plugin.ui.h:12
msgid "Install Updates"
msgstr "Installer les mises à jour"

#: ../data/ui/preferences/plugin.ui.h:13
msgid "Updates"
msgstr "Mises à jour"

#: ../data/ui/preferences/plugin.ui.h:14
msgid "Install Plugin File"
msgstr "Installer le fichier de greffon"

#: ../data/ui/preferences/appearance.ui.h:1
msgid "Show info area"
msgstr "Afficher la zone d'information"

#: ../data/ui/preferences/appearance.ui.h:2
msgid "The info area contains the cover art and track information"
msgstr ""
"La zone d'information contient la jaquette et les informations sur la piste"

#: ../data/ui/preferences/appearance.ui.h:3
msgid "Show cover art in info area"
msgstr "Afficher la pochette dans la zone d'informations"

#: ../data/ui/preferences/appearance.ui.h:4
msgid "Always show tab bar"
msgstr "Toujours montrer la barre d'onglets"

#: ../data/ui/preferences/appearance.ui.h:5
msgid "Tab placement:"
msgstr "Position de la barre d'onglets :"

#: ../data/ui/preferences/appearance.ui.h:6
msgid "Playlist font:"
msgstr "Police de caractères de la liste de lecture :"

#: ../data/ui/preferences/appearance.ui.h:7
#: ../plugins/lyricsviewer/lyricsviewer_prefs.ui.h:2
#: ../plugins/grouptagger/gt_prefs.ui.h:2
msgid "Reset to the system font"
msgstr "Rétablir la police de caractères du système"

#: ../data/ui/preferences/appearance.ui.h:8
msgid "Display track counts in collection"
msgstr "Afficher le nombre de pistes de la collection"

#: ../data/ui/preferences/appearance.ui.h:10
#: ../plugins/minimode/minimode_preferences.ui.h:7
msgid "Use alpha transparency:"
msgstr "Utiliser la transparence alpha :"

#: ../data/ui/preferences/appearance.ui.h:11
msgid ""
"Warning: this option can cause display errors if used with a window manager "
"without compositing support."
msgstr ""
"Attention : cette option peut provoquer des erreurs d'affichage si utilisée "
"avec un gestionnaire de fenêtre ne supportant pas la composition."

#: ../data/ui/preferences/appearance.ui.h:12
msgid "Show tray icon"
msgstr "Afficher l'icône dans la zone de notification"

#: ../data/ui/preferences/appearance.ui.h:13
msgid "Minimize to tray"
msgstr "Réduire dans la zone de notification"

#: ../data/ui/preferences/appearance.ui.h:14
msgid "Close to tray"
msgstr "Minimiser"

#: ../data/ui/preferences/appearance.ui.h:16
msgid "Jump to current song on track change"
msgstr "Aller à la piste actuelle au changement de piste"

#: ../data/ui/preferences/appearance.ui.h:17
msgid "Show splash screen on startup"
msgstr "Afficher l'écran d'accueil au démarrage"

#: ../data/ui/preferences/appearance.ui.h:18
msgid "Left"
msgstr "Gauche"

#: ../data/ui/preferences/appearance.ui.h:19
msgid "Right"
msgstr "Droite"

#: ../data/ui/preferences/appearance.ui.h:20
msgid "Top"
msgstr "Haut"

#: ../data/ui/preferences/appearance.ui.h:21
msgid "Bottom"
msgstr "Bas"

#: ../data/ui/preferences/preferences_dialog.ui.h:1
msgid "Preferences"
msgstr "Préférences"

#: ../data/ui/preferences/collection.ui.h:1
msgid ""
"Words to strip from the beginning of artist tags when sorting (space "
"separated):"
msgstr ""
"Mots à enlever du début des tags d'artistes lors du tri (séparés par des "
"espaces) :"

#: ../data/ui/preferences/collection.ui.h:2
msgid "(Right click to reset to defaults)"
msgstr "(Clic droit pour remettre par défaut)"

#: ../data/ui/preferences/collection.ui.h:3
msgid "Use file based compilation detection"
msgstr "Détecter les compilations en se basant sur les fichiers"

#: ../data/ui/device_manager.ui.h:1
msgid "Device Manager"
msgstr "Gestionnaire de périphériques"

#: ../data/ui/device_manager.ui.h:2
msgid "Add Device"
msgstr "Ajouter un périphérique"

#: ../data/ui/device_manager.ui.h:3
msgid "Type of device:"
msgstr "Type de périphérique :"

#: ../data/ui/device_manager.ui.h:4
msgid "Detected devices:"
msgstr "Périphériques détectés :"

#: ../data/ui/device_manager.ui.h:5
msgid "Custom: "
msgstr "Personnalisé : "

#: ../data/ui/queue_dialog.ui.h:1
msgid "Queue Manager"
msgstr "Gestionnaire de file d'attente"

#: ../plugins/moodbar/__init__.py:163
msgid "Searching for mood..."
msgstr "Recherche d'un état d'esprit..."

#: ../plugins/moodbar/__init__.py:167
msgid "Mood found."
msgstr "État d'esprit trouvé."

#: ../plugins/moodbar/__init__.py:199
msgid "Could not read moodbar."
msgstr "Impossible de lire la barre d'état d'esprit."

#: ../plugins/moodbar/__init__.py:538
msgid "Moodbar executable is not available."
msgstr "L'exécutable de la barre d'état d'esprit n'est pas disponible."

#: ../plugins/moodbar/moodbarprefs.py:23
#: ../plugins/moodbar/PLUGININFO:3
msgid "Moodbar"
msgstr "Barre d'état d'esprit"

#: ../plugins/streamripper/__init__.py:72
msgid "Error executing streamripper"
msgstr "Erreur d'exécution de Streamripper"

#: ../plugins/streamripper/srprefs.py:22
#: ../plugins/streamripper/PLUGININFO:3
msgid "Streamripper"
msgstr "Enregistreur de flux"

#: ../plugins/lastfmlove/lastfmlove_preferences.py:31
#: ../plugins/lastfmlove/PLUGININFO:3
msgid "Last.fm Loved Tracks"
msgstr "Pistes aimées sur Last.fm"

#: ../plugins/lastfmlove/lastfmlove_preferences.py:58
msgid "The API key is invalid."
msgstr "La clef d'API est invalide."

#: ../plugins/lastfmlove/lastfmlove_preferences.py:80
#: ../plugins/audioscrobbler/asprefs.py:110
msgid "Please make sure the entered data is correct."
msgstr "Merci de vérifier que les données entrées sont correctes."

#: ../plugins/lastfmlove/lastfmlove_preferences.py:93
msgid "Could not start web browser"
msgstr "Impossible de démarrer le navigateur web"

#: ../plugins/lastfmlove/lastfmlove_preferences.py:94
msgid ""
"Please copy the following URL and open it with your web browser:\n"
"<b><a href=\"{url}\">{url}</a></b>"
msgstr ""
"Merci de copier l'URL suivante et de l'ouvrir dans votre navigateur web :\n"
"<b><a href=\"{url}\">{url}</a></b>"

#: ../plugins/lastfmlove/__init__.py:122
msgid "Loved"
msgstr "Aimé"

#: ../plugins/lastfmlove/__init__.py:123
msgid "Last.fm Loved"
msgstr "Aimée sur Last.fm"

#: ../plugins/lastfmlove/__init__.py:186
msgid "Love This Track"
msgstr "J'aime cette piste"

#: ../plugins/lastfmlove/__init__.py:208
msgid "Unlove This Track"
msgstr "Je n'aime plus cette piste"

#: ../plugins/alarmclock/acprefs.py:22
#: ../plugins/alarmclock/PLUGININFO:3
msgid "Alarm Clock"
msgstr "Réveil"

#: ../plugins/mainmenubutton/__init__.py:31
msgid "This plugin needs at least PyGTK 2.22 and GTK 2.20."
msgstr "Ce greffon a besoin d'au moins PyGTK 2.22 et GTK 2.20."

#: ../plugins/mainmenubutton/__init__.py:68
msgid "Main Menu"
msgstr "Menu principal"

#: ../plugins/shoutcast/__init__.py:107
#: ../plugins/shoutcast/__init__.py:164
#: ../plugins/shoutcast/__init__.py:211
#: ../plugins/shoutcast/__init__.py:227
msgid "Contacting Shoutcast server..."
msgstr "Contact du serveur Shoutcast en cours..."

#: ../plugins/shoutcast/__init__.py:120
#: ../plugins/shoutcast/__init__.py:124
#: ../plugins/shoutcast/__init__.py:177
#: ../plugins/shoutcast/__init__.py:181
#: ../plugins/shoutcast/__init__.py:242
#: ../plugins/shoutcast/__init__.py:247
msgid "Error connecting to Shoutcast server."
msgstr "Erreur lors de la connection au serveur Shoutcast."

#: ../plugins/shoutcast/__init__.py:267
msgid "Enter the search keywords"
msgstr "Entrez les mots-clés de la recherche"

#: ../plugins/shoutcast/__init__.py:268
msgid "Shoutcast Search"
msgstr "Recherche Shoutcast"

#: ../plugins/shoutcast/__init__.py:291
msgid "Search Results"
msgstr "Résultats de la recherche"

#: ../plugins/shoutcast/__init__.py:324
msgid "Search"
msgstr "Rechercher"

#: ../plugins/lyricsviewer/__init__.py:278
msgid "No lyrics found."
msgstr "Aucune parole n'a été trouvées."

#: ../plugins/lyricsviewer/__init__.py:303
msgid "Go to: "
msgstr "Aller à : "

#: ../plugins/lyricsviewer/__init__.py:364
msgid "Any"
msgstr "N'importe lequel"

#: ../plugins/lyricsviewer/lyricsviewerprefs.py:21
#: ../plugins/lyricsviewer/PLUGININFO:3
msgid "Lyrics Viewer"
msgstr "Visualiseur de paroles"

#: ../plugins/audioscrobbler/asprefs.py:32
#: ../plugins/audioscrobbler/PLUGININFO:3
msgid "AudioScrobbler"
msgstr "AudioScrobbler"

#: ../plugins/audioscrobbler/asprefs.py:103
msgid "Verification successful"
msgstr "La vérification a réussie"

#: ../plugins/audioscrobbler/asprefs.py:109
msgid "Verification failed"
msgstr "La vérification a échoué"

#: ../plugins/audioscrobbler/__init__.py:121
msgid "Enable audioscrobbling"
msgstr "Activer Audioscrobbler"

#: ../plugins/equalizer/__init__.py:127
#: ../plugins/equalizer/equalizer.ui.h:1
#: ../plugins/equalizer/PLUGININFO:3
msgid "Equalizer"
msgstr "Égaliseur"

#: ../plugins/shutdown/__init__.py:38
#: ../plugins/shutdown/PLUGININFO:3
msgid "Shutdown after Playback"
msgstr "Éteindre après la lecture"

#: ../plugins/shutdown/__init__.py:59
msgid "Shutdown scheduled"
msgstr "Extinction programmée"

#: ../plugins/shutdown/__init__.py:60
msgid "Computer will be shutdown at the end of playback."
msgstr "L'ordinateur s'éteindra à la fin de la lecture."

#: ../plugins/shutdown/__init__.py:86
msgid "Imminent Shutdown"
msgstr "Extinction imminente"

#: ../plugins/shutdown/__init__.py:109
#, python-format
msgid "The computer will be shut down in %d seconds."
msgstr "L'ordinateur sera éteint dans %d secondes."

#: ../plugins/shutdown/__init__.py:130
msgid "Shutdown failed"
msgstr "L'extinction a échoué"

#: ../plugins/shutdown/__init__.py:131
msgid "Computer could not be shutdown using D-Bus."
msgstr "L'ordinateur n'a pas pu être éteint en utilisant D-Bus"

#: ../plugins/previewdevice/previewprefs.py:38
#: ../plugins/previewdevice/PLUGININFO:3
msgid "Preview Device"
msgstr "Dispositif de prévisualisation"

#: ../plugins/previewdevice/__init__.py:157
msgid "Preview Player"
msgstr "Lecteur de prévisualisation"

#: ../plugins/previewdevice/__init__.py:163
msgid "Preview"
msgstr "Aperçu"

#: ../plugins/notifyosd/notifyosdprefs.py:22
#: ../plugins/notifyosd/PLUGININFO:3
msgid "Notify-osd notifications"
msgstr "Notifications Notify-osd"

#: ../plugins/notifyosd/notifyosdprefs.py:51
#: ../plugins/notify/notifyprefs.py:53
#, python-format
msgid "%(title)s"
msgstr "%(title)s"

#: ../plugins/notifyosd/notifyosdprefs.py:55
#: ../plugins/notify/notifyprefs.py:43
#, python-format
msgid "by %(artist)s"
msgstr "par %(artist)s"

#: ../plugins/notifyosd/notifyosdprefs.py:59
#: ../plugins/notify/notifyprefs.py:48
#, python-format
msgid "from %(album)s"
msgstr "sur %(album)s"

#: ../plugins/ipconsole/__init__.py:86
msgid "IPython Console - Exaile"
msgstr "Terminal iPython - Exaile"

#: ../plugins/ipconsole/__init__.py:154
msgid "Show IPython Console"
msgstr "Montrer le terminal iPython"

#: ../plugins/ipconsole/ipconsoleprefs.py:22
#: ../plugins/ipconsole/PLUGININFO:3
msgid "IPython Console"
msgstr "Console IPython"

#: ../plugins/notify/notifyprefs.py:22
#: ../plugins/notify/PLUGININFO:3
msgid "Notify"
msgstr "Notifications"

#: ../plugins/notify/notifyprefs.py:38
#, python-format
msgid ""
"by %(artist)s\n"
"from <i>%(album)s</i>"
msgstr ""
"par %(artist)s\n"
"sur <i>%(album)s</i>"

#: ../plugins/cd/_cdguipanel.py:96
msgid "Importing CD..."
msgstr "CD en cours d'importation..."

#: ../plugins/cd/__init__.py:122
#: ../plugins/cd/__init__.py:200
msgid "Audio Disc"
msgstr "Disque Audio"

#: ../plugins/cd/cdprefs.py:37
msgid "CD"
msgstr "CD"

#: ../plugins/cd/cdprefs.py:105
#: ../plugins/minimode/minimode_preferences.py:92
msgid "Track number"
msgstr "Numéro de piste"

#: ../plugins/cd/cdprefs.py:111
#: ../plugins/minimode/minimode_preferences.py:98
msgid "Disc number"
msgstr "Numéro de disque"

#: ../plugins/cd/cdprefs.py:118
#: ../plugins/minimode/minimode_preferences.py:105
msgid "Play count"
msgstr "Nombre de lectures"

#: ../plugins/wikipedia/plugin.py:305
msgid "Artist: "
msgstr "Artiste : "

#: ../plugins/wikipedia/plugin.py:314
#, python-format
msgid ""
"Did you know...\n"
"\n"
"%s"
msgstr ""
"Saviez-vous que...\n"
"\n"
"%s"

#: ../plugins/wikipedia/__init__.py:134
#: ../plugins/wikipedia/config.py:3
#: ../plugins/wikipedia/preferences.py:21
#: ../plugins/wikipedia/data/wikipanel.ui.h:1
#: ../plugins/wikipedia/PLUGININFO:3
msgid "Wikipedia"
msgstr "Wikipédia"

#: ../plugins/wikipedia/config.py:6
msgid "Displays Wikipedia page about the current performer."
msgstr "Affiche la page Wikipédia à propos de l'artiste en cours."

#: ../plugins/abrepeat/__init__.py:49
msgid "Repeat Segment"
msgstr "Répéter cette partie"

#: ../plugins/abrepeat/__init__.py:57
msgid "Repeat Beginning"
msgstr "Répéter le début"

#: ../plugins/abrepeat/__init__.py:61
msgid "Repeat End"
msgstr "Répéter la fin"

#: ../plugins/minimode/__init__.py:103
#: ../plugins/minimode/__init__.py:110
#: ../plugins/minimode/minimode_preferences.py:30
#: ../plugins/minimode/PLUGININFO:3
msgid "Mini Mode"
msgstr "Mode Mini"

#. TRANSLATORS: Mini mode track selector title preset
#: ../plugins/minimode/minimode_preferences.py:111
#: ../plugins/minimode/minimode_preferences.py:117
#: ../plugins/minimode/controls.py:693
#: ../plugins/minimode/controls.py:956
msgid "$tracknumber - $title"
msgstr "$tracknumber - $title"

#. TRANSLATORS: Mini mode track selector title preset
#: ../plugins/minimode/minimode_preferences.py:113
msgid "$title by $artist"
msgstr "$title par $artist"

#. TRANSLATORS: Mini mode track selector title preset
#: ../plugins/minimode/minimode_preferences.py:115
msgid "$title ($__length)"
msgstr "$title ($__length)"

#: ../plugins/minimode/controls.py:221
msgid "Previous"
msgstr "Précédent"

#: ../plugins/minimode/controls.py:222
msgid "Go to the previous track"
msgstr "Retourner à la piste précédente"

#: ../plugins/minimode/controls.py:228
msgid "Previous track"
msgstr "Piste précédente"

#: ../plugins/minimode/controls.py:241
msgid "Next"
msgstr "Suivant"

#: ../plugins/minimode/controls.py:242
msgid "Go to the next track"
msgstr "Aller à la piste suivante"

#: ../plugins/minimode/controls.py:248
msgid "Next track"
msgstr "Piste suivante"

#: ../plugins/minimode/controls.py:262
msgid "Play/Pause"
msgstr "Lecture/Pause"

#: ../plugins/minimode/controls.py:263
msgid "Start, pause or resume the playback"
msgstr "Commencer, mettre en pause ou continuer la lecture"

#: ../plugins/minimode/controls.py:283
msgid "Start playback"
msgstr "Démarrer la lecture"

#: ../plugins/minimode/controls.py:287
msgid "Continue playback"
msgstr "Continuer la lecture"

#: ../plugins/minimode/controls.py:290
msgid "Pause playback"
msgstr "Mettre la lecture en pause"

#: ../plugins/minimode/controls.py:328
msgid "Stop"
msgstr "Stop"

#: ../plugins/minimode/controls.py:329
msgid "Stop the playback"
msgstr "Arrêter la lecture"

#: ../plugins/minimode/controls.py:363
msgid "Continue playback after current track"
msgstr "Continuer la lecture après la piste actuelle."

#: ../plugins/minimode/controls.py:427
msgid "Volume"
msgstr "Volume"

#: ../plugins/minimode/controls.py:428
msgid "Change the volume"
msgstr "Modifier le volume"

#: ../plugins/minimode/controls.py:489
msgid "Restore"
msgstr "Restaurer"

#: ../plugins/minimode/controls.py:490
msgid "Restore the main window"
msgstr "Restaurer la fenêtre principale"

#: ../plugins/minimode/controls.py:498
msgid "Restore main window"
msgstr "Restaurer la fenêtre principal"

#: ../plugins/minimode/controls.py:528
msgid "Select rating of the current track"
msgstr "Sélectionner la note de la piste actuelle"

#: ../plugins/minimode/controls.py:545
msgid "Track selector"
msgstr "Sélecteur de piste"

#: ../plugins/minimode/controls.py:546
msgid "Simple track list selector"
msgstr "Sélecteur de piste simple"

#: ../plugins/minimode/controls.py:698
msgid "Playlist button"
msgstr "Bouton de liste de lecture"

#: ../plugins/minimode/controls.py:699
msgid "Access the current playlist"
msgstr "Accéder à la liste de lecture en cours"

#: ../plugins/minimode/controls.py:996
msgid "$title ($current_time / $total_time)"
msgstr "$titre ($temps_actuel / $temps_total)"

#: ../plugins/minimode/controls.py:1018
msgid "Progress button"
msgstr "Bouton de progression"

#: ../plugins/minimode/controls.py:1019
msgid "Playback progress and access to the current playlist"
msgstr "Avancement de la lecture et accès à la liste de lecture actuelle"

#: ../plugins/minimode/controls.py:1090
msgid "Progress bar"
msgstr "Barre de progression"

#: ../plugins/minimode/controls.py:1091
msgid "Playback progress and seeking"
msgstr "Avancement de la lecture et recherche"

<<<<<<< HEAD
#: ../plugins/grouptagger/gt_prefs.py:21 ../plugins/grouptagger/__init__.py:97
=======
#: ../plugins/grouptagger/gt_prefs.py:21
#: ../plugins/grouptagger/__init__.py:97
>>>>>>> 188b3494
#: ../plugins/grouptagger/__init__.py:114
msgid "GroupTagger"
msgstr ""

#: ../plugins/grouptagger/__init__.py:108
#: ../plugins/grouptagger/gt_widgets.py:686
msgid "Get all tags from collection"
msgstr "Obtenir toutes les étiquettes de la collection"

#: ../plugins/grouptagger/__init__.py:119
msgid "Show tracks with all tags"
msgstr "Afficher les pistes avec toutes les étiquettes"

#: ../plugins/grouptagger/__init__.py:123
msgid "Show tracks with tags (custom)"
msgstr "Afficher les pistes avec les étiquettes (personnalisé)"

#: ../plugins/grouptagger/gt_widgets.py:70
msgid "Show tracks with selected"
msgstr "Afficher les pistes avec celles sélectionnées"

#: ../plugins/grouptagger/gt_widgets.py:72
#, python-format
msgid "Show tracks tagged with \"%s\""
msgstr "Afficher les pistes marquées avec « %s »"

#: ../plugins/grouptagger/gt_widgets.py:74
msgid "Show tracks with all selected"
msgstr "Afficher les pistes avec toutes celles sélectionnées"

#: ../plugins/grouptagger/gt_widgets.py:132
#: ../plugins/grouptagger/gt_widgets.py:650
#: ../plugins/grouptagger/gt_widgets.py:751
msgid "Group"
msgstr "Groupe"

#: ../plugins/grouptagger/gt_widgets.py:147
msgid "Add new group"
msgstr "Ajouter un nouveau groupe"

#: ../plugins/grouptagger/gt_widgets.py:151
msgid "Delete group"
msgstr "Supprimer un groupe"

#: ../plugins/grouptagger/gt_widgets.py:158
msgid "Add new category"
msgstr "Ajouter une nouvelle catégorie"

#: ../plugins/grouptagger/gt_widgets.py:162
msgid "Remove category"
msgstr "Supprimer la catégorie"

#: ../plugins/grouptagger/gt_widgets.py:172
msgid "Show tracks with selected (custom)"
msgstr "Afficher les pistes avec celles sélectionnées (personnalisé)"

#: ../plugins/grouptagger/gt_widgets.py:251
msgid "New tag value?"
msgstr "Nouvelle valeur de l'étiquette ?"

#: ../plugins/grouptagger/gt_widgets.py:251
msgid "Enter new tag value"
msgstr "Entrer la nouvelle valeur de l'étiquette"

#: ../plugins/grouptagger/gt_widgets.py:281
msgid "New Category?"
msgstr "Nouvelle catégorie ?"

#: ../plugins/grouptagger/gt_widgets.py:281
msgid "Enter new group category name"
msgstr "Entrer le nouveau nom de catégorie du groupe"

#: ../plugins/grouptagger/gt_widgets.py:510
msgid "Add Group"
msgstr "Ajouter un groupe"

#: ../plugins/grouptagger/gt_widgets.py:707
msgid "Add selected to choices"
msgstr ""

#: ../plugins/grouptagger/gt_widgets.py:733
msgid "Show tracks with groups"
msgstr "Afficher les pistes avec les groupes"

#: ../plugins/grouptagger/gt_widgets.py:744
msgid "Must have this tag [AND]"
msgstr "Doit avoir cette étiquette [AND]"

#: ../plugins/grouptagger/gt_widgets.py:744
msgid "May have this tag [OR]"
msgstr "Peut avoir cette étiquette [OR]"

#: ../plugins/grouptagger/gt_widgets.py:744
msgid "Must not have this tag [NOT]"
msgstr "Ne doit pas avoir cette étiquette [NOT]"

#: ../plugins/grouptagger/gt_widgets.py:744
msgid "Ignored"
msgstr "Ignorées"

#: ../plugins/grouptagger/gt_widgets.py:752
msgid "Selected Tracks"
msgstr "Pistes sélectionnées"

#: ../plugins/replaygain/replaygainprefs.py:32
#: ../plugins/replaygain/PLUGININFO:3
msgid "ReplayGain"
msgstr "ReplayGain"

#: ../plugins/droptrayicon/__init__.py:281
#: ../plugins/droptrayicon/drop_target_window.ui.h:1
msgid "Drop to Choose"
msgstr "Déplacer pour choisir"

#: ../plugins/droptrayicon/__init__.py:284
msgid "Append and Play"
msgstr "Ajouter et lire"

#: ../plugins/droptrayicon/__init__.py:286
msgid "Append"
msgstr "Ajouter"

#: ../plugins/history/history_preferences.py:35
#: ../plugins/history/__init__.py:209
#: ../plugins/history/__init__.py:251
#: ../plugins/daapclient/__init__.py:292
msgid "History"
msgstr "Historique"

#: ../plugins/history/__init__.py:108
msgid "Playback history"
msgstr "Historique de lecture"

#: ../plugins/history/__init__.py:140
msgid "Erase stored history?"
msgstr "Effacer l'historique mémorisé ?"

#: ../plugins/history/__init__.py:234
msgid "Save History"
msgstr "Enregistrer l'historique"

#: ../plugins/history/__init__.py:236
msgid "Clear History"
msgstr "Effacer l'historique"

#: ../plugins/jamendo/__init__.py:87
#: ../plugins/jamendo/ui/jamendo_panel.ui.h:5
msgid "Ready"
msgstr "Prêt"

#: ../plugins/jamendo/__init__.py:88
msgid "Searching Jamendo catalogue..."
msgstr "Recherche dans le catalogue Jamendo..."

#: ../plugins/jamendo/__init__.py:89
msgid "Retrieving song data..."
msgstr "Récupération des données de la chanson..."

#: ../plugins/osd/osd_preferences.py:29
#: ../plugins/osd/PLUGININFO:3
msgid "On Screen Display"
msgstr "Fenêtre OSD"

#: ../plugins/osd/osd_preferences.py:88
msgid ""
"<span font_desc=\"Sans 11\" foreground=\"#fff\">$title</span>\n"
"by $artist\n"
"from $album"
msgstr ""
"<span font_desc=\"Sans 11\" foreground=\"#fff\">$title</span>\n"
"par $artist\n"
"de l'$album"

#: ../plugins/osd/__init__.py:379
msgid ""
"<span font_desc=\"Sans 11\" foreground=\"#fff\"><b>$title</b></span>\n"
"by $artist\n"
"from $album"
msgstr ""
"<span font_desc=\"Sans 11\" foreground=\"#fff\"><b>$title</b></span>\n"
"par $artist\n"
"de l'$album"

#: ../plugins/amazoncovers/amazonprefs.py:22
#: ../plugins/amazoncovers/PLUGININFO:3
msgid "Amazon Covers"
msgstr "Jaquettes Amazon"

#: ../plugins/podcasts/__init__.py:55
#: ../plugins/podcasts/PLUGININFO:3
msgid "Podcasts"
msgstr "Balados"

#: ../plugins/podcasts/__init__.py:72
msgid "Podcast"
msgstr "Balado"

#: ../plugins/podcasts/__init__.py:81
msgid "Refresh Podcast"
msgstr "Rafraichir le balado"

#: ../plugins/podcasts/__init__.py:82
msgid "Delete"
msgstr "Effacer"

#: ../plugins/podcasts/__init__.py:120
msgid "Enter the URL of the podcast to add"
msgstr "Entrez l'adresse URL du balado à ajouter"

#: ../plugins/podcasts/__init__.py:121
msgid "Open Podcast"
msgstr "Ouvrir le balado"

#: ../plugins/podcasts/__init__.py:154
#, python-format
msgid "Loading %s..."
msgstr "Chargement de %s..."

#: ../plugins/podcasts/__init__.py:182
msgid "Error loading podcast."
msgstr "Erreur lors du chargement du balado."

#: ../plugins/podcasts/__init__.py:198
msgid "Loading Podcasts..."
msgstr "Chargement des Balados..."

#: ../plugins/podcasts/__init__.py:229
msgid "Could not save podcast file"
msgstr "Impossible d'enregistrer le fichier balado"

#: ../plugins/desktopcover/desktopcover_preferences.py:21
#: ../plugins/desktopcover/PLUGININFO:3
msgid "Desktop Cover"
msgstr "Jaquettes sur le bureau"

#: ../plugins/multialarmclock/macprefs.py:23
#: ../plugins/multialarmclock/PLUGININFO:3
msgid "Multi-Alarm Clock"
msgstr "Multi-réveil"

#: ../plugins/contextinfo/__init__.py:1147
#: ../plugins/contextinfo/context.ui.h:1
msgid "Context"
msgstr "Contexte"

#: ../plugins/contextinfo/contextprefs.py:22
msgid "Contextinfo"
msgstr "Informations contextuelles"

#: ../plugins/bookmarks/__init__.py:104
msgid "Bookmark This Track"
msgstr "Mettre cette piste en signet"

#: ../plugins/bookmarks/__init__.py:106
msgid "Delete Bookmark"
msgstr "Supprimer un signet"

#: ../plugins/bookmarks/__init__.py:108
msgid "Clear Bookmarks"
msgstr "Effacer les signets"

#: ../plugins/bookmarks/__init__.py:305
#: ../plugins/bookmarks/bookmarksprefs.py:22
#: ../plugins/bookmarks/PLUGININFO:3
msgid "Bookmarks"
msgstr "Signets"

#: ../plugins/screensaverpause/prefs.py:5
#: ../plugins/screensaverpause/PLUGININFO:3
msgid "Pause on Screensaver"
msgstr "Pause en Économiseur d'Écran"

#: ../plugins/daapserver/daapserverprefs.py:6
#: ../plugins/daapserver/PLUGININFO:3
msgid "DAAP Server"
msgstr "Serveur DAAP"

#: ../plugins/bpm/__init__.py:80
msgid "BPM Counter"
msgstr "Compteur de battements par minute"

#: ../plugins/bpm/__init__.py:240
#, python-format
msgid "Set BPM of %d on %s?"
msgstr "Régler les battements par minute de %d sur %s[NBSP]?"

#: ../plugins/daapclient/daapclientprefs.py:5
#: ../plugins/daapclient/PLUGININFO:3
msgid "DAAP Client"
msgstr "Client DAAP"

#: ../plugins/daapclient/__init__.py:298
msgid "Manually..."
msgstr "Manuellement..."

#: ../plugins/daapclient/__init__.py:350
msgid "Enter IP address and port for share"
msgstr "Entrez l'adresse IP et le port du partage"

#: ../plugins/daapclient/__init__.py:351
msgid "Enter IP address and port."
msgstr "Entrez l'adresse IP et le port."

#: ../plugins/daapclient/__init__.py:556
msgid ""
"This server does not support multiple connections.\n"
"You must stop playback before downloading songs."
msgstr ""
"Ce serveur ne permet pas les connexions multiples.\n"
"Vous devez arrêter la lecture avant de télécharger des chansons."

#: ../plugins/daapclient/__init__.py:646
msgid "Refresh Server List"
msgstr "Actualiser la liste des serveurs"

#: ../plugins/daapclient/__init__.py:649
msgid "Disconnect from Server"
msgstr "Se déconnecter du serveur"

#: ../plugins/daapclient/__init__.py:668
msgid "Select a Location for Saving"
msgstr "Sélectionnez un répertoire de sauvegarde"

#: ../plugins/daapclient/__init__.py:714
msgid "Connect to DAAP..."
msgstr "Connexion au serveur DAAP..."

#: ../plugins/moodbar/moodbarprefs_pane.ui.h:1
msgid "Darken played section instead of using cursor"
msgstr "Assombrir la section déjà jouée plutôt que d'utiliser un curseur"

#: ../plugins/moodbar/moodbarprefs_pane.ui.h:2
msgid "Darkness level:"
msgstr "Niveau d'obscurité :"

#: ../plugins/moodbar/moodbarprefs_pane.ui.h:3
msgid "Use waveform style"
msgstr "Utiliser une forme d'onde"

#: ../plugins/moodbar/moodbarprefs_pane.ui.h:4
msgid "Show only waveform, not mood"
msgstr "Afficher uniquement la forme d'onde, pas l'humeur"

#: ../plugins/moodbar/moodbarprefs_pane.ui.h:5
msgid "Use color theme "
msgstr "Utiliser un thème de couleurs "

#: ../plugins/moodbar/moodbarprefs_pane.ui.h:6
msgid "Base color:"
msgstr "Couleur de base :"

#: ../plugins/moodbar/moodbarprefs_pane.ui.h:7
msgid "Base color"
msgstr "Couleur de base"

#: ../plugins/streamripper/streamripper.ui.h:1
msgid "Save location:"
msgstr "Emplacement de sauvegarde :"

#: ../plugins/streamripper/streamripper.ui.h:2
msgid "Relay port:"
msgstr "Port de relai :"

#: ../plugins/streamripper/streamripper.ui.h:3
msgid "Rip to single file"
msgstr "Copier en fichier simple"

#: ../plugins/streamripper/streamripper.ui.h:4
msgid "Delete incomplete files"
msgstr "Supprimer les fichiers incomplets"

#: ../plugins/lastfmlove/lastfmlove_preferences.ui.h:1
#: ../plugins/amazoncovers/amazonprefs_pane.ui.h:1
msgid "API key:"
msgstr "Clé de l'API :"

#: ../plugins/lastfmlove/lastfmlove_preferences.ui.h:2
#: ../plugins/amazoncovers/amazonprefs_pane.ui.h:2
msgid "Secret:"
msgstr "Mot de passe :"

#: ../plugins/lastfmlove/lastfmlove_preferences.ui.h:3
msgid "Request Access Permission"
msgstr "Demander le droit d'accès"

#: ../plugins/lastfmlove/lastfmlove_preferences.ui.h:5
msgid ""
"Go to <b><a href=\"http://www.last.fm/api/account\">Your API Account</a></b> "
"page to get an <b>API key</b> and <b>secret</b> and enter them here. After "
"you have entered these, <b>request access permission</b> and confirm to "
"complete the setup."
msgstr ""
"Allez sur <b><a href=\"http://www.last.fm/api/account\">La page API</a></b> "
"de votre compte pour obtenir une <b>clef API</b> et un <b>mot de passe</b> "
"puis entrez les ici. Après les avoir entrés, <b>demandez une autorisation "
"d'accès</b> et confirmez pour terminer les réglages."

#: ../plugins/alarmclock/acprefs_pane.ui.h:1
msgid "<b>Alarm time</b>"
msgstr "<b>Heure de l'alarme</b>"

#: ../plugins/alarmclock/acprefs_pane.ui.h:2
msgid "Monday"
msgstr "Lundi"

#: ../plugins/alarmclock/acprefs_pane.ui.h:3
msgid "Tuesday"
msgstr "Mardi"

#: ../plugins/alarmclock/acprefs_pane.ui.h:4
msgid "Wednesday"
msgstr "Mercredi"

#: ../plugins/alarmclock/acprefs_pane.ui.h:5
msgid "Thursday"
msgstr "Jeudi"

#: ../plugins/alarmclock/acprefs_pane.ui.h:6
msgid "Friday"
msgstr "Vendredi"

#: ../plugins/alarmclock/acprefs_pane.ui.h:7
msgid "Saturday"
msgstr "Samedi"

#: ../plugins/alarmclock/acprefs_pane.ui.h:8
msgid "Sunday"
msgstr "Dimanche"

#: ../plugins/alarmclock/acprefs_pane.ui.h:9
msgid "<b>Alarm Days</b>"
msgstr "<b>Jours d'alarme</b>"

#: ../plugins/alarmclock/acprefs_pane.ui.h:10
msgid "Use Fading"
msgstr "Utiliser le fondu"

#: ../plugins/alarmclock/acprefs_pane.ui.h:11
msgid "Minimum volume:"
msgstr "Volume minimal :"

#: ../plugins/alarmclock/acprefs_pane.ui.h:12
msgid "Maximum volume:"
msgstr "Volume maximal :"

#: ../plugins/alarmclock/acprefs_pane.ui.h:13
msgid "Increment:"
msgstr "Incrémenter :"

#: ../plugins/alarmclock/acprefs_pane.ui.h:14
msgid "Time per increment:"
msgstr "Temps par incrément :"

#: ../plugins/awn/awn_prefs_pane.ui.h:1
msgid "Display overlay:"
msgstr "Afficher la jaquette :"

#: ../plugins/awn/awn_prefs_pane.ui.h:2
msgid "Display covers"
msgstr "Afficher les jaquettes"

#: ../plugins/awn/awn_prefs_pane.ui.h:3
msgid "Circle display"
msgstr "Affichage du cercle"

#: ../plugins/awn/awn_prefs_pane.ui.h:4
msgid "Text percentage"
msgstr "Pourcentage de texte"

#: ../plugins/awn/awn_prefs_pane.ui.h:5
msgid "None"
msgstr "Aucun"

#: ../plugins/lyricsviewer/lyricsviewer_prefs.ui.h:1
msgid "Lyrics font:"
msgstr "Police de caractères des paroles :"

#: ../plugins/lyricsviewer/lyricsviewer.ui.h:2
msgid "Refresh Lyrics"
msgstr "Actualiser les paroles"

#: ../plugins/audioscrobbler/asprefs_pane.ui.h:1
msgid "Submit tracks using Audioscrobbler"
msgstr "Soumettre les pistes avec Audioscrobbler"

#: ../plugins/audioscrobbler/asprefs_pane.ui.h:2
msgid "Show menuitem to toggle submission"
msgstr "Afficher l'élément de menu pour les soumissions"

#: ../plugins/audioscrobbler/asprefs_pane.ui.h:3
#: ../plugins/contextinfo/context_pane.ui.h:2
msgid "Password:"
msgstr "Mot de passe :"

#: ../plugins/audioscrobbler/asprefs_pane.ui.h:4
#: ../plugins/contextinfo/context_pane.ui.h:3
msgid "Username:"
msgstr "Nom d'utilisateur :"

#: ../plugins/audioscrobbler/asprefs_pane.ui.h:6
msgid "Verify Login Data"
msgstr "Vérifiez les données de connexion"

#: ../plugins/equalizer/equalizer.ui.h:3
msgid "pre"
msgstr "pré"

#: ../plugins/equalizer/equalizer.ui.h:4
msgid "+12 dB"
msgstr "+12 dB"

#: ../plugins/equalizer/equalizer.ui.h:5
msgid "0"
msgstr "0"

#: ../plugins/equalizer/equalizer.ui.h:6
msgid "-24 dB"
msgstr "-24 dB"

#: ../plugins/equalizer/equalizer.ui.h:7
msgid "29"
msgstr "29"

#: ../plugins/equalizer/equalizer.ui.h:8
msgid "59"
msgstr "59"

#: ../plugins/equalizer/equalizer.ui.h:9
msgid "119"
msgstr "119"

#: ../plugins/equalizer/equalizer.ui.h:10
msgid "237"
msgstr "237"

#: ../plugins/equalizer/equalizer.ui.h:11
msgid "474"
msgstr "474"

#: ../plugins/equalizer/equalizer.ui.h:12
msgid "947"
msgstr "947"

#: ../plugins/equalizer/equalizer.ui.h:13
msgid "1.9K"
msgstr "1.9K"

#: ../plugins/equalizer/equalizer.ui.h:14
msgid "3.8K"
msgstr "3.8K"

#: ../plugins/equalizer/equalizer.ui.h:15
msgid "7.5K"
msgstr "7.5K"

#: ../plugins/equalizer/equalizer.ui.h:16
msgid "15K"
msgstr "15K"

#: ../plugins/notifyosd/notifyosdprefs_pane.ui.h:1
msgid "On track change"
msgstr "Au changement de piste"

#: ../plugins/notifyosd/notifyosdprefs_pane.ui.h:2
msgid "On playback start, pause or stop"
msgstr ""
"Lors du début de la lecture, lors de la mise en pause ou lors de l'arrêt"

#: ../plugins/notifyosd/notifyosdprefs_pane.ui.h:3
msgid "On tag change"
msgstr "Au changement d'étiquette"

#: ../plugins/notifyosd/notifyosdprefs_pane.ui.h:4
msgid "On tray icon hover"
msgstr "Au-dessus de l'icône de la Zone de notification"

#: ../plugins/notifyosd/notifyosdprefs_pane.ui.h:5
msgid "When main window is focused"
msgstr "Quand la fenêtre principale a le focus"

#: ../plugins/notifyosd/notifyosdprefs_pane.ui.h:6
msgid "<b>Display</b>"
msgstr "<b>Affichage</b>"

#: ../plugins/notifyosd/notifyosdprefs_pane.ui.h:7
msgid "Use album covers as icons"
msgstr "Utiliser les jaquettes en tant qu'icônes"

#: ../plugins/notifyosd/notifyosdprefs_pane.ui.h:8
msgid "Use media icons for pause, stop and resume"
msgstr "Utiliser les icônes média pour mettre en pause, arrêter ou reprendre"

#: ../plugins/notifyosd/notifyosdprefs_pane.ui.h:9
msgid "<b>Icons</b>"
msgstr "<b>Icônes</b>"

#: ../plugins/notifyosd/notifyosdprefs_pane.ui.h:10
msgid "Artist line:"
msgstr "Ligne de l'artiste :"

#: ../plugins/notifyosd/notifyosdprefs_pane.ui.h:12
#, python-format
msgid ""
"<i>The tags \"%(title)s\", \"%(artist)s\", and \"%(album)s\" will be "
"replaced by their respective values. The title will be replaced by \"Unknown"
"\" if it is empty.</i>"
msgstr ""
"<i>Les tags « %(title)s », « %(artist)s », et « %(album)s » seront remplacés "
"par leurs valeurs respectives. Le titre sera remplacé par « Inconnu » si "
"vide.</i>"

#: ../plugins/notifyosd/notifyosdprefs_pane.ui.h:13
#: ../plugins/notify/notifyprefs_pane.ui.h:2
msgid "Summary:"
msgstr "Résumé :"

#: ../plugins/notifyosd/notifyosdprefs_pane.ui.h:14
msgid "Album line:"
msgstr "Ligne de l'album :"

#: ../plugins/notifyosd/notifyosdprefs_pane.ui.h:15
msgid "<b>Content</b>"
msgstr "<b>Contenu</b>"

#: ../plugins/ipconsole/ipconsole_prefs.ui.h:1
msgid "Linux"
msgstr "Linux"

#: ../plugins/ipconsole/ipconsole_prefs.ui.h:2
msgid "LightBG"
msgstr "Fond clair"

#: ../plugins/ipconsole/ipconsole_prefs.ui.h:3
msgid "NoColor"
msgstr ""

#: ../plugins/ipconsole/ipconsole_prefs.ui.h:4
msgid "Terminal opacity:"
msgstr "Opacité du terminal :"

#: ../plugins/ipconsole/ipconsole_prefs.ui.h:5
msgid "Font:"
msgstr "Police de caractères :"

#: ../plugins/ipconsole/ipconsole_prefs.ui.h:6
msgid "Text Color:"
msgstr "Couleur du texte :"

#: ../plugins/ipconsole/ipconsole_prefs.ui.h:7
msgid "Background Color:"
msgstr "Couleur de fond :"

#: ../plugins/ipconsole/ipconsole_prefs.ui.h:8
msgid "IPython Color Theme:"
msgstr "Thème de couleurs IPython :"

#: ../plugins/notify/notifyprefs_pane.ui.h:1
msgid "Resize displayed covers"
msgstr "Redimensionner les jaquettes affichées"

#: ../plugins/notify/notifyprefs_pane.ui.h:3
msgid "Only artist:"
msgstr "Uniquement l'artiste :"

#: ../plugins/notify/notifyprefs_pane.ui.h:4
msgid "Only album:"
msgstr "Uniquement l'album :"

#: ../plugins/notify/notifyprefs_pane.ui.h:6
#, python-format
msgid ""
"<i>Message that should be displayed in the body of the notification. In each "
"case, \"%(title)s\", \"%(artist)s\", and \"%(album)s\" will be replaced by "
"their respective values. If the tag is not known, \"Unknown\" will be filled "
"in its place.</i>"
msgstr ""
"<i>Message qui devrait être affiché dans le corps de la notification. Dans "
"chaque cas, « %(title)s », « %(artist)s », et « %(album)s » seront remplacés "
"par leurs valeurs respectives. Si le tag n'est pas connu, « Inconnu » les "
"remplacera.</i>"

#: ../plugins/notify/notifyprefs_pane.ui.h:7
msgid "Both artist and album:"
msgstr "Artiste et album :"

#: ../plugins/notify/notifyprefs_pane.ui.h:8
msgid "<b>Body Message</b>"
msgstr "<b>Corps du message</b>"

#: ../plugins/cd/cdprefs_pane.ui.h:1
msgid "Ogg Vorbis"
msgstr "Ogg Vorbis"

#: ../plugins/cd/cdprefs_pane.ui.h:2
msgid "FLAC"
msgstr "FLAC"

#: ../plugins/cd/cdprefs_pane.ui.h:3
msgid "AAC"
msgstr "AAC"

#: ../plugins/cd/cdprefs_pane.ui.h:4
msgid "MP3 (VBR)"
msgstr "MP3 à débit variable (VBR)"

#: ../plugins/cd/cdprefs_pane.ui.h:5
msgid "MP3 (CBR)"
msgstr "MP3 à débit constant (CBR)"

#: ../plugins/cd/cdprefs_pane.ui.h:6
msgid "WavPack"
msgstr "WavPack"

#: ../plugins/cd/cdprefs_pane.ui.h:7
msgid "Import format: "
msgstr "Format d'importation : "

#: ../plugins/cd/cdprefs_pane.ui.h:8
msgid "Import quality: "
msgstr "Qualité d'importation : "

#: ../plugins/cd/cdprefs_pane.ui.h:9
msgid "Import path: "
msgstr "Chemin d'importation : "

#: ../plugins/cd/cdprefs_pane.ui.h:10
#: ../plugins/minimode/minimode_preferences.ui.h:3
msgid ""
"Every tag can be used with <b>$tag</b> or <b>${tag}</b>. Internal tags like "
"<b>$__length</b> need to be specified with two leading underscores."
msgstr ""
"Toute étiquette peut être utilisée avec <b>$tag</b> ou <b>${tag}</b>. Les "
"étiquettes internes comme <b>$__length</b> doivent être indiquées précédées "
"par deux tirets bas."

#: ../plugins/wikipedia/data/preferences.ui.h:1
msgid "Shortcode of the Wikipedia language version (en, de, fr, ...)"
msgstr "Code de la version linguistique de Wikipédia (en, de, fr, ...)"

#: ../plugins/wikipedia/data/preferences.ui.h:2
msgid "Language:"
msgstr "Langue :"

#: ../plugins/wikipedia/data/wikipanel.ui.h:2
msgid "Home"
msgstr "Accueil"

#: ../plugins/wikipedia/data/wikipanel.ui.h:3
msgid "Back"
msgstr "Retour"

#: ../plugins/wikipedia/data/wikipanel.ui.h:5
msgid "Forward"
msgstr "Suivant"

#: ../plugins/minimode/minimode_preferences.ui.h:1
msgid ""
"The order of controls can be changed by simply dragging them up or down. (Or "
"press Alt+Up/Down.)"
msgstr ""
"L'ordre des contrôles peut être changé simplement par glisser/déposer (ou en "
"appuyant sur Alt+Haut/Bas)."

#: ../plugins/minimode/minimode_preferences.ui.h:2
msgid "Controls"
msgstr "Contrôles"

#: ../plugins/minimode/minimode_preferences.ui.h:4
msgid "Track Title Format"
msgstr "Format du titre de la piste"

#: ../plugins/minimode/minimode_preferences.ui.h:5
msgid "Always on top"
msgstr "Toujours au premier plan"

#: ../plugins/minimode/minimode_preferences.ui.h:6
msgid "Show in tasklist"
msgstr "Afficher dans la liste des tâches"

#: ../plugins/minimode/minimode_preferences.ui.h:8
msgid "Display window decorations:"
msgstr "Afficher les décorations de la fenêtre"

#: ../plugins/minimode/minimode_preferences.ui.h:9
msgid "Show on all desktops"
msgstr "Afficher sur tous les bureaux"

#: ../plugins/minimode/minimode_preferences.ui.h:10
msgid "Show button in main window"
msgstr "Afficher le bouton dans la fenêtre principale"

#: ../plugins/minimode/minimode_preferences.ui.h:13
msgid "Full"
msgstr "Complet"

#: ../plugins/minimode/minimode_preferences.ui.h:15
msgid "Simple"
msgstr "Simple"

#: ../plugins/grouptagger/gt_prefs.ui.h:1
msgid "Group/categories font:"
msgstr "Police de caractères du groupe/des catégories :"

#: ../plugins/replaygain/replaygainprefs_pane.ui.h:2
msgid "Prefer per-album correction"
msgstr "Préférer la correction par album"

#: ../plugins/replaygain/replaygainprefs_pane.ui.h:3
msgid "Prefer ReplayGain's per-album correction over per-track correction."
msgstr ""
"Préférer la correction par album de Replaygain à la correction par piste."

#: ../plugins/replaygain/replaygainprefs_pane.ui.h:5
msgid "Use clipping protection"
msgstr "Protéger contre les coupures causées par l'amplification"

#: ../plugins/replaygain/replaygainprefs_pane.ui.h:6
msgid "Protect against noise caused by over-amplification"
msgstr "Protéger contre le bruit causé par une sur-amplification"

#: ../plugins/replaygain/replaygainprefs_pane.ui.h:7
msgid "Additional amplification to apply to all files"
msgstr "Amplification additionnelle à appliquer à tous les fichiers"

#: ../plugins/replaygain/replaygainprefs_pane.ui.h:9
msgid "Additional amplification (dB):"
msgstr "Amplification additionnelle (dB) :"

#: ../plugins/replaygain/replaygainprefs_pane.ui.h:10
msgid "Fallback correction for files that lack ReplayGain information"
msgstr "Correction pour les fichiers qui n'ont pas d'information ReplayGain"

#: ../plugins/replaygain/replaygainprefs_pane.ui.h:12
msgid "Fallback correction level (dB):"
msgstr "Niveau de correction (dB):"

#: ../plugins/history/history_preferences.ui.h:1
msgid "Persist history after player exits"
msgstr "Garder l'historique après la fermeture du lecteur"

#: ../plugins/history/history_preferences.ui.h:2
msgid "History length:"
msgstr "Longueur de l'historique :"

#: ../plugins/jamendo/ui/jamendo_panel.ui.h:1
msgid "Order by:"
msgstr "Trier par :"

#: ../plugins/jamendo/ui/jamendo_panel.ui.h:2
msgid "Order direction:"
msgstr "Direction du classement :"

#: ../plugins/jamendo/ui/jamendo_panel.ui.h:3
msgid "Results:"
msgstr "Résultats :"

#: ../plugins/jamendo/ui/jamendo_panel.ui.h:4
msgid "Advanced"
msgstr "Avancé"

#: ../plugins/jamendo/ui/jamendo_panel.ui.h:6
msgid "Descending"
msgstr "Décroissant"

#: ../plugins/jamendo/ui/jamendo_panel.ui.h:7
msgid "Ascending"
msgstr "Croissant"

#: ../plugins/jamendo/ui/jamendo_panel.ui.h:8
msgid "Release date"
msgstr "Date de sortie"

#: ../plugins/jamendo/ui/jamendo_panel.ui.h:10
msgid "Rating this week"
msgstr "Note sur la semaine"

#: ../plugins/jamendo/ui/jamendo_panel.ui.h:11
msgid "Rating this month"
msgstr "Note sur le mois"

#: ../plugins/jamendo/ui/jamendo_panel.ui.h:12
msgid "Number of playlist additions"
msgstr "Nombre d'ajouts à la liste de lecture"

#: ../plugins/jamendo/ui/jamendo_panel.ui.h:13
msgid "Number of downloads"
msgstr "Nombre de téléchargements"

#: ../plugins/jamendo/ui/jamendo_panel.ui.h:14
msgid "Number of listens"
msgstr "Nombre de lectures"

#: ../plugins/jamendo/ui/jamendo_panel.ui.h:15
msgid "Starred"
msgstr "Favoris"

#: ../plugins/jamendo/ui/jamendo_panel.ui.h:16
msgid "Date of starring"
msgstr "Date de notation"

#: ../plugins/jamendo/ui/jamendo_panel.ui.h:19
msgid "Genre/Tags"
msgstr "Genre/étiquettes"

#: ../plugins/osd/osd_preferences.ui.h:1
msgid ""
"Every tag can be used with <b>$tag</b> or <b>${tag}</b>. Internal tags like "
"<b>$__length</b> need to be specified with two leading underscores.\n"
"<a href=\"http://developer.gnome.org/pango/stable/PangoMarkupFormat.html"
"\">Pango Text Attribute Markup</a> is supported."
msgstr ""
"Chaque étiquette peut être utilisée avec <b>$tag</b> ou bien <b>${tag}</b>. "
"Des étiquettes internes comme <b>$__length</b> doivent être spécifiées avec "
"deux tirets bas initiaux.\n"
<<<<<<< HEAD
"Le <a href=\"http://developer.gnome.org/pango/stable/PangoMarkupFormat.html"
"\">balisage d'attributs de texte de Pango (lien en anglais)</a> est pris en "
"charge."
=======
"Le <a "
"href=\"http://developer.gnome.org/pango/stable/PangoMarkupFormat.html\">balis"
"age d'attributs de texte de Pango (lien en anglais)</a> est pris en charge."
>>>>>>> 188b3494

#: ../plugins/osd/osd_preferences.ui.h:3
msgid "Display Format"
msgstr "Format d'affichage"

#: ../plugins/osd/osd_preferences.ui.h:4
msgid "Display duration:"
msgstr "Durée d'affichage :"

#: ../plugins/osd/osd_preferences.ui.h:5
msgid "Background:"
msgstr "Arrière-plan :"

#: ../plugins/osd/osd_preferences.ui.h:6
msgid "Show progress bar"
msgstr "Afficher la barre de progression"

#: ../plugins/osd/osd_preferences.ui.h:8
msgid "Border radius:"
msgstr "Rayon de bordure :"

#: ../plugins/amazoncovers/amazonprefs_pane.ui.h:3
msgid ""
"<i>To sign up for an Amazon AWS account and get \n"
"this information visit <a href=\"http://aws.amazon.com/\">http://aws.amazon."
"com/</a></i>"
msgstr ""
"<i>Pour sourscrire à un compte Amazone AWS et obtenir \n"
"cette information visitez <a href=\"http://aws.amazon.com/\">http://aws."
"amazon.com/</a></i>"

#: ../plugins/podcasts/podcasts.ui.h:1
msgid "Add Podcast"
msgstr "Ajouter un balado"

#: ../plugins/desktopcover/desktopcover_preferences.ui.h:1
msgid "Anchor:"
msgstr "Ancre :"

#: ../plugins/desktopcover/desktopcover_preferences.ui.h:2
msgid "X offset:"
msgstr "Décalage sur X :"

#: ../plugins/desktopcover/desktopcover_preferences.ui.h:3
msgid "pixels"
msgstr "pixels"

#: ../plugins/desktopcover/desktopcover_preferences.ui.h:4
msgid "Y offset:"
msgstr "Décalage sur Y :"

#: ../plugins/desktopcover/desktopcover_preferences.ui.h:5
msgid "Override cover size"
msgstr "Ne pas tenir compte des dimensions de la jaquette"

#: ../plugins/desktopcover/desktopcover_preferences.ui.h:6
msgid "Size:"
msgstr "Taille :"

#: ../plugins/desktopcover/desktopcover_preferences.ui.h:7
msgid "Use fading"
msgstr "Utiliser le fondu enchainé"

#: ../plugins/desktopcover/desktopcover_preferences.ui.h:8
msgid "Fading duration:"
msgstr "Durée du fondu :"

#: ../plugins/desktopcover/desktopcover_preferences.ui.h:9
msgid "ms"
msgstr "ms"

#: ../plugins/desktopcover/desktopcover_preferences.ui.h:10
msgid "Top left"
msgstr "En haut à gauche"

#: ../plugins/desktopcover/desktopcover_preferences.ui.h:11
msgid "Top right"
msgstr "En haut à droite"

#: ../plugins/desktopcover/desktopcover_preferences.ui.h:12
msgid "Bottom left"
msgstr "En bas à gauche"

#: ../plugins/desktopcover/desktopcover_preferences.ui.h:13
msgid "Bottom right"
msgstr "En bas à droite"

#: ../plugins/multialarmclock/malrmclk.ui.h:1
msgid "Add"
msgstr "Ajouter"

#: ../plugins/multialarmclock/malrmclk.ui.h:3
msgid "<b>Alarms</b>"
msgstr "<b>Alertes</b>"

#: ../plugins/multialarmclock/malrmclk.ui.h:4
msgid "Enable volume fade-in"
msgstr "Activer le fondu du volume"

#: ../plugins/multialarmclock/malrmclk.ui.h:5
msgid "Fade start volume:"
msgstr "Volume de début de transition :"

#: ../plugins/multialarmclock/malrmclk.ui.h:6
msgid "Fade stop volume:"
msgstr "Volume de fin de transition :"

#: ../plugins/multialarmclock/malrmclk.ui.h:7
msgid "Fade Increment:"
msgstr "Incrément du fondu :"

#: ../plugins/multialarmclock/malrmclk.ui.h:8
msgid "Fade Time (s):"
msgstr "Durée de transition (s) :"

#: ../plugins/multialarmclock/malrmclk.ui.h:9
msgid "Restart playlist"
msgstr "Recommencer la liste de lecture"

#: ../plugins/multialarmclock/malrmclk.ui.h:10
msgid "<b>Playback</b>"
msgstr "<b>Lecture</b>"

#: ../plugins/contextinfo/context_pane.ui.h:1
msgid "Please enter your Last.fm authentication:"
msgstr "Veuillez entrer vos identifiants Last.fm :"

#: ../plugins/contextinfo/context_pane.ui.h:4
msgid "Sign up for Last.fm"
msgstr "Inscription à Last.fm"

#: ../plugins/bookmarks/bookmarks_pane.ui.h:1
msgid "Use covers in the bookmarks menu (takes effect on next start)"
msgstr ""
"Utiliser les jaquettes dans le menu des signets (prendra effet au prochain "
"démarrage)"

#: ../plugins/screensaverpause/prefs.ui.h:1
msgid "Unpause when screensaver ends"
msgstr "Arrêter la pause lorsque l'écran de veille se termine"

#: ../plugins/daapserver/daapserver_prefs.ui.h:1
msgid "Server name:"
msgstr "Nom du serveur :"

#: ../plugins/daapserver/daapserver_prefs.ui.h:2
msgid "Server host:"
msgstr "Serveur hôte :"

#: ../plugins/daapserver/daapserver_prefs.ui.h:3
msgid "Port:"
msgstr "Port :"

#: ../plugins/daapserver/daapserver_prefs.ui.h:4
msgid "Server enabled"
msgstr "Serveur activé"

#: ../plugins/daapclient/daapclient_prefs.ui.h:1
msgid "Show ipv6 servers (Experimental)"
msgstr "Afficher les serveurs ipv6 (expérimental)"

#: ../plugins/daapclient/daapclient_prefs.ui.h:2
msgid "Remember recent DAAP servers"
msgstr "Se souvenir des serveurs DAAP récents"

#: ../plugins/currentsong/PLUGININFO:3
msgid "Current Song"
msgstr "Piste Actuelle"

#: ../plugins/currentsong/PLUGININFO:4
msgid ""
"Sets the currently playing status in Pidgin. Check the Pidgin FAQ to find "
"out the suppported services."
msgstr ""
"Affiche la piste courante dans votre statut Pidgin. Visitez la FAQ de Pidgin "
"pour y trouver les services supportés."

#: ../plugins/currentsong/PLUGININFO:5
#: ../plugins/audioscrobbler/PLUGININFO:5
#: ../plugins/notifyosd/PLUGININFO:5
#: ../plugins/notify/PLUGININFO:5
#: ../plugins/osd/PLUGININFO:5
msgid "Notifications"
msgstr "Notifications"

#: ../plugins/moodbar/PLUGININFO:4
msgid ""
"Replaces the standard progress bar with a moodbar.\n"
"Depends: moodbar"
msgstr ""
"Remplace la barre de progression normale par une barre d'état d'esprit.\n"
"Dépend de : moodbar"

#: ../plugins/moodbar/PLUGININFO:5
#: ../plugins/mainmenubutton/PLUGININFO:5
#: ../plugins/awn/PLUGININFO:5
#: ../plugins/minimode/PLUGININFO:5
#: ../plugins/droptrayicon/PLUGININFO:5
#: ../plugins/desktopcover/PLUGININFO:5
msgid "GUI"
msgstr "Interface graphique"

#: ../plugins/gnomemmkeys/PLUGININFO:3
msgid "GNOME Multimedia Keys"
msgstr "Touches Multimédia GNOME"

#: ../plugins/gnomemmkeys/PLUGININFO:4
msgid ""
"Adds support for controlling Exaile via GNOME's multimedia key system. "
"Compatible with GNOME >= 2.20.x"
msgstr ""
"Permet de contrôler Exaile via le système de touches multimédia de GNOME. "
"Compatible avec GNOME >= 2.20.x"

#: ../plugins/gnomemmkeys/PLUGININFO:5
#: ../plugins/xkeys/PLUGININFO:5
#: ../plugins/winmmkeys/PLUGININFO:5
msgid "Hotkeys"
msgstr "Raccourcis clavier"

#: ../plugins/streamripper/PLUGININFO:4
msgid ""
"Allows you to record streams with streamripper.\n"
"Depends: streamripper"
msgstr ""
"Permet d'enregistrer des flux avec streamripper.\n"
"Dépend de : streamripper"

#: ../plugins/streamripper/PLUGININFO:5
#: ../plugins/previewdevice/PLUGININFO:5
msgid "Output"
msgstr "Sortie"

#: ../plugins/musicbrainzcovers/PLUGININFO:3
msgid "MusicBrainz Covers"
msgstr "Pochettes de MusicBrainz"

#: ../plugins/musicbrainzcovers/PLUGININFO:4
msgid "Integrates MusicBrainz for cover search"
msgstr "Intègre MusicBrainz pour la recherche de pochettes"

#: ../plugins/lastfmlove/PLUGININFO:4
msgid ""
"Shows which tracks have been loved and allows for loving tracks.\n"
"\n"
"Make sure to enter a valid API key and secret in the plugin preferences.\n"
"\n"
"Depends on the plugin \"AudioScrobbler\" for username and password."
msgstr ""
"Affiche les pistes aimées et active la possibilité de pouvoir « aimer » des "
"pistes.\n"
"\n"
"Assurez vous d'entrer une clef d’API et un mot de passe valide dans les "
"préférences du greffon.\n"
"\n"
"Nécessite le greffon « AudioScrobbler » pour le nom d’utilisateur et le mot "
"de passe."

#: ../plugins/lastfmlove/PLUGININFO:5
#: ../plugins/exfalso/PLUGININFO:5
#: ../plugins/grouptagger/PLUGININFO:5
msgid "Tagging"
msgstr "Étiquetage"

#: ../plugins/alarmclock/PLUGININFO:4
msgid ""
"Plays music at a specific time.\n"
"\n"
"Note that when the specified time arrives, Exaile will just act like you "
"pressed the play button, so be sure you have the music you want to hear in "
"your playlist"
msgstr ""
"Joue de la musique à une heure spécifiée par l'utilisateur.\n"
"\n"
"Notez qu'Exaile agira alors exactement comme si vous aviez pressé le bouton "
"de lecture, assurez-vous donc que la musique que vous désirez écouter est "
"dans votre liste de lecture."

#: ../plugins/alarmclock/PLUGININFO:5
#: ../plugins/inhibitsuspend/PLUGININFO:5
#: ../plugins/shutdown/PLUGININFO:5
#: ../plugins/mpris/PLUGININFO:5
#: ../plugins/history/PLUGININFO:5
#: ../plugins/multialarmclock/PLUGININFO:5
#: ../plugins/bookmarks/PLUGININFO:5
#: ../plugins/screensaverpause/PLUGININFO:5
#: ../plugins/bpm/PLUGININFO:5
msgid "Utility"
msgstr "Utilitaire"

#: ../plugins/mainmenubutton/PLUGININFO:3
msgid "Main Menu Button"
msgstr "Bouton du menu principal"

#: ../plugins/mainmenubutton/PLUGININFO:4
msgid ""
"Moves the main menu into a button on top of the panels.\n"
"Depends: PyGTK >= 2.22, GTK >= 2.20"
msgstr ""
"Déplace le menu principal dans un bouton en haut des panneaux.\n"
"Dépend de : PyGTK >= 2.22, GTK >= 2.20"

#: ../plugins/lastfmcovers/PLUGININFO:3
msgid "Last.fm Covers"
msgstr "Jaquettes Last.fm"

#: ../plugins/lastfmcovers/PLUGININFO:4
msgid "Searches Last.fm for covers"
msgstr "Recherche des jaquettes via Last.fm"

#: ../plugins/awn/PLUGININFO:4
msgid "Sets the cover and adds some menu items to AWN for Exaile"
msgstr ""
"Assigne la jaquette et ajoute quelques entrées de menu à AWN pour Exaile"

#: ../plugins/shoutcast/PLUGININFO:3
msgid "Shoutcast Radio"
msgstr "Radio Shoutcast"

#: ../plugins/shoutcast/PLUGININFO:4
msgid "Shoutcast Radio list"
msgstr "Liste de Radios Shoutcast"

#: ../plugins/shoutcast/PLUGININFO:5
#: ../plugins/librivox/PLUGININFO:5
#: ../plugins/jamendo/PLUGININFO:5
#: ../plugins/podcasts/PLUGININFO:5
#: ../plugins/daapserver/PLUGININFO:5
#: ../plugins/daapclient/PLUGININFO:5
msgid "Media Sources"
msgstr ""

#: ../plugins/exfalso/PLUGININFO:3
msgid "Ex Falso tag editor"
msgstr "Éditeur de tags Ex Falso"

#: ../plugins/exfalso/PLUGININFO:4
msgid ""
"Integrates the Ex Falso tag editor with Exaile.\n"
"Depends: Ex Falso."
msgstr ""
"Intègre l'éditeur de balises Ex Falso dans Exaile.\n"
"Dépend de : Ex Falso"

#: ../plugins/lyricsviewer/PLUGININFO:4
msgid "Adds a side tab displaying lyrics for the currently playing track."
msgstr ""
"Ajoute un onglet latéral affichant les paroles de la piste en cours de "
"lecture."

#: ../plugins/audioscrobbler/PLUGININFO:4
msgid ""
"Submits listening information to Last.fm and similar services supporting "
"AudioScrobbler"
msgstr ""
"Soumet les statistiques d'écoute à Last.fm et aux services similaires "
"prenant AudioScrobbler en charge"

#: ../plugins/xkeys/PLUGININFO:3
msgid "XKeys"
msgstr "XKeys"

#: ../plugins/xkeys/PLUGININFO:4
msgid "Global hotkeys using xlib (mmkeys.so)"
msgstr "Raccourcis globaux utilisant xlib (mmkeys.so)"

#: ../plugins/winmmkeys/PLUGININFO:1
msgid "Multimedia keys for Windows"
msgstr "Touches multimédia pour Windows"

#: ../plugins/winmmkeys/PLUGININFO:4
msgid ""
"Adds support for multimedia keys (present on most new keyboards) when "
"running Exaile in Microsoft Windows.\n"
"\n"
"Requires: pyHook <http://pyhook.sf.net/>"
msgstr ""
"Ajoute le support des touches multimédia (présentes sur la plupart des "
"nouveaux claviers) lors de l'utilisation d'Exaile sous Microsoft Windows.\n"
"\n"
"Requiert : pyHook <http://pyhook.sf.net/>"

#: ../plugins/equalizer/PLUGININFO:4
msgid "A 10-band equalizer"
msgstr "Un égaliseur 10 bandes"

#: ../plugins/equalizer/PLUGININFO:5
#: ../plugins/abrepeat/PLUGININFO:5
#: ../plugins/replaygain/PLUGININFO:5
#: ../plugins/karaoke/PLUGININFO:5
msgid "Effect"
msgstr "Effet"

#: ../plugins/lyricsfly/PLUGININFO:3
msgid "Lyrics Fly"
msgstr "Lyrics Fly"

#: ../plugins/lyricsfly/PLUGININFO:4
msgid "Plugin to fetch lyrics from lyricsfly.com"
msgstr "Greffon récupérant les paroles depuis lyricsfly.com"

#: ../plugins/inhibitsuspend/PLUGININFO:3
msgid "Inhibit Suspend"
msgstr ""

#: ../plugins/inhibitsuspend/PLUGININFO:4
msgid "Prevents User Session from suspending while music is playing"
msgstr ""
"Évite la mise en veille de la session utilisateur lorsque de la musique est "
"jouée"

#: ../plugins/librivox/PLUGININFO:3
msgid "Librivox"
msgstr "Librivox"

#: ../plugins/librivox/PLUGININFO:4
msgid "Browse and listen to audiobooks from Librivox.org."
msgstr "Parcourir et écouter des livres audio depuis Librivox.org."

#: ../plugins/shutdown/PLUGININFO:4
msgid "Allows for shutdown of the computer at the end of playback."
msgstr "Autorise l'arrêt de l'ordinateur à la fin de la lecture ."

#: ../plugins/massstorage/PLUGININFO:3
msgid "USB Mass Storage Media Player Support"
msgstr "Prise en charge des lecteurs USB Mass Storage"

#: ../plugins/massstorage/PLUGININFO:4
msgid ""
"Support for accessing portable media players using the USB Mass Storage "
"protocol"
msgstr ""
"Prise en charge des lecteurs portables de musique utilisant le protocole USB "
"Mass Storage"

#: ../plugins/massstorage/PLUGININFO:5
#: ../plugins/cd/PLUGININFO:5
#: ../plugins/ipod/PLUGININFO:5
msgid "Devices"
msgstr "Périphériques"

#: ../plugins/previewdevice/PLUGININFO:4
msgid ""
"Allows playing audio over a secondary device (right click on playlist and "
"select 'preview'). Useful for DJs."
msgstr ""
"Permet la lecture audio sur un périphérique secondaire (double-cliquez sur "
"la liste de lecture et sélectionnez « Prévisualiser ». Utile pour les DJ."

#: ../plugins/lastfmdynamic/PLUGININFO:3
msgid "Last.fm Dynamic Playlists"
msgstr "Listes de Lecture Dynamiques Last.fm"

#: ../plugins/lastfmdynamic/PLUGININFO:4
msgid "The Last.fm backend for dynamic playlists"
msgstr "Le système de listes de lecture dynamiques de Last.fm"

#: ../plugins/lastfmdynamic/PLUGININFO:5
msgid "Dynamic Playlists"
msgstr "Listes de lecture dynamiques"

#: ../plugins/notifyosd/PLUGININFO:4
msgid ""
"This plugins displays notification bubbles when a song is played/resumed/"
"stopped, with either the song cover or a media icon to indicate the latest "
"action.\n"
"\n"
"Depends: python-notify\n"
"Recommends: notify-osd"
msgstr ""
"Ce greffon affiche des notifications lorsqu'une piste est lue, mise en pause "
"ou stoppée, avec soit la jaquette de la piste, soit une icône indiquant la "
"dernière action effectuée.\n"
"\n"
"Dépend de : python-notify\n"
"Recommande : notify-osd"

#: ../plugins/ipconsole/PLUGININFO:4
msgid "Provides an IPython console that can be used to manipulate Exaile."
msgstr ""
"Fournit une console IPython qui peut être utilisée pour manipuler Exaile."

#: ../plugins/ipconsole/PLUGININFO:5
#: ../plugins/helloworld/PLUGININFO:5
msgid "Development"
msgstr "Développement"

#: ../plugins/notify/PLUGININFO:4
msgid "Pops up a notification when playback of a track starts"
msgstr "Affiche une notification lorsque la lecture d'une piste commence"

#: ../plugins/cd/PLUGININFO:3
msgid "CD Playback"
msgstr "Lecture de CD"

#: ../plugins/cd/PLUGININFO:4
msgid ""
"Adds support for playing audio CDs.\n"
"\n"
"Requires HAL to autodetect CDs\n"
"Requires cddb-py (http://cddb-py.sourceforge.net/) to look up tags."
msgstr ""
"Ajoute la prise en chatge de la lecture des CD audio.\n"
"\n"
"Nécessite HAL pour détecter automatiquement les CD.\n"
"Nécessite cddb-py (http://cddb-py.sourceforge.net/ ; lien en anglais) pour "
"chercher des étiquettes."

#: ../plugins/wikipedia/PLUGININFO:4
msgid ""
"Provides Wikipedia information about the current artist.\n"
"Depends: python-webkit"
msgstr ""
"Fournit des informations de Wikipédia sur l'artiste en cours.\n"
"Dépend de : python-webkit"

#: ../plugins/wikipedia/PLUGININFO:5
#: ../plugins/contextinfo/PLUGININFO:5
msgid "Information"
msgstr "Informations"

#: ../plugins/abrepeat/PLUGININFO:3
msgid "A-B Repeat"
msgstr "Répétition A-B"

#: ../plugins/abrepeat/PLUGININFO:4
msgid "Continuously repeats a segment of a track."
msgstr "Répète en boucle une partie de piste."

#: ../plugins/minimode/PLUGININFO:4
msgid "Compact mode for Exaile with a configurable interface"
msgstr "Mode compact pour Exaile avec une interface configurable"

#: ../plugins/grouptagger/PLUGININFO:3
msgid "Group Tagger"
msgstr "Étiqueteur de groupes"

#: ../plugins/grouptagger/PLUGININFO:4
msgid ""
"Facilitates categorizing your music by managing the grouping/category tag in "
"audio files"
msgstr ""
"Facilite la catégorisation de votre musique en gérant les étiquettes de "
"groupage et de catégories dans les fichiers audio"

#: ../plugins/replaygain/PLUGININFO:4
msgid "Enables ReplayGain support"
msgstr "Permet la prise en charge de ReplayGain"

#: ../plugins/droptrayicon/PLUGININFO:3
msgid "Drop Trayicon"
msgstr "Icône de zone de notification supportant le glissé/déposé"

#: ../plugins/droptrayicon/PLUGININFO:4
msgid ""
"Provides an alternative trayicon which accepts dropped files.\n"
"\n"
"Depends: python-eggtrayicon"
msgstr ""
"Fournit une icône de zone de notification alternative supportant le glissé/"
"déposé de fichiers.\n"
"\n"
"Dépend de python-eggtrayicon"

#: ../plugins/mpris/PLUGININFO:4
msgid ""
"Implements the MPRIS (org.freedesktop.MediaPlayer) DBus interface for "
"controlling Exaile."
msgstr ""
"Implémente l'interface DBus MPRIS (org.freedesktop.MediaPlayer) pour "
"contrôler Exaile."

#: ../plugins/jamendo/PLUGININFO:3
msgid "Jamendo"
msgstr "Jamendo"

#: ../plugins/jamendo/PLUGININFO:4
msgid "Enables access to the Jamendo music catalogue."
msgstr "Activer l'accès au catalogue de musique Jamendo."

#: ../plugins/osd/PLUGININFO:4
msgid "A popup window showing information of the currently playing track."
msgstr ""
"Une fenêtre contextuelle affichant des informations sur la piste en cours de "
"lecture."

#: ../plugins/ipod/PLUGININFO:3
msgid "iPod Support"
msgstr "Support de l'iPod"

#: ../plugins/ipod/PLUGININFO:4
msgid ""
"A plugin for iPod support. Read-only for the moment, no transfer.\n"
"\n"
"Depends on python-gpod."
msgstr ""
"Un greffon pour la prise en charge de l'iPod. Seul la lecture est prise en "
"charge pour le moment.\n"
"\n"
"Requiert le paquet python-gpod."

#: ../plugins/amazoncovers/PLUGININFO:4
msgid ""
"Searches Amazon for covers\n"
"\n"
"To be able to use this plugin, an AWS API key and secret key are required."
msgstr ""
"Recherche des jaquettes avec Amazon\n"
"\n"
"Pour utiliser ce greffon, une clé d'API et une clé secrète AWS sont "
"nécessaires."

#: ../plugins/karaoke/PLUGININFO:3
msgid "Karaoke"
msgstr "Karaoké"

#: ../plugins/karaoke/PLUGININFO:4
msgid "Removes voice from audio"
msgstr "Supprime la voix de l'audio"

#: ../plugins/podcasts/PLUGININFO:4
msgid "Adds Simple Podcast Support"
msgstr "Ajoute une prise en charge minimaliste des balados"

#: ../plugins/desktopcover/PLUGININFO:4
msgid "Displays the current album cover on the desktop"
msgstr "Affiche la couverture de l'album courant sur le bureau"

#: ../plugins/helloworld/PLUGININFO:3
msgid "Hello World"
msgstr "Hello World"

#: ../plugins/helloworld/PLUGININFO:4
msgid "A simple plugin for testing the basic plugin system"
msgstr "Un greffon simple pour tester les bases du système de greffon"

#: ../plugins/multialarmclock/PLUGININFO:4
msgid ""
"Plays music at specific times and days.\n"
"\n"
"Note that when the specified time arrives, Exaile will just act like you "
"pressed the play button, so be sure you have the music you want to hear in "
"your playlist"
msgstr ""
"Joue de la musique à des dates et heures spécifiées par l'utilisateur.\n"
"\n"
"Notez qu'Exaile agira alors exactement comme si vous aviez pressé le bouton "
"de lecture, assurez-vous donc que la musique que vous désirez écouter est "
"dans votre liste de lecture."

#: ../plugins/contextinfo/PLUGININFO:3
msgid "Contextual Info"
msgstr "Informations contextuelles"

#: ../plugins/contextinfo/PLUGININFO:4
msgid ""
"Show various informations about the track currently playing.\n"
"Depends: libwebkit >= 1.0.1, python-webkit >= 1.1.2, python-imaging (a.k.a. "
"PIL)"
msgstr ""
"Afficher de nombreuses informations sur la piste actuellement lue.\n"
"Dépend de : libwebkit >= 1.0.1, python-webkit >= 1.1.2, python-imaging"

#: ../plugins/bookmarks/PLUGININFO:4
msgid "Allows saving/resuming bookmark positions in audio files."
msgstr ""
"Autorise l'enregistrement et la lecture de signets de position dans les "
"fichiers audio."

#: ../plugins/screensaverpause/PLUGININFO:4
msgid ""
"Pauses (and optionally resumes) playback based on screensaver status.\n"
"\n"
"Requires: GNOME Screensaver or KDE Screensaver (does not support "
"XScreenSaver nor XLockMore)"
msgstr ""
"Met en pause (et, de manière optionnelle, reprend) la lecture suivant l'état "
"de l'économiseur d'écran.\n"
"\n"
"Nécessite : l'économiseur d'écran de GNOME ou de KDE (ne prend pas en charge "
"XScreenSaver ni XLockMore)"

#: ../plugins/lyricwiki/PLUGININFO:3
msgid "Lyrics Wiki"
msgstr "Wiki de paroles"

#: ../plugins/lyricwiki/PLUGININFO:4
msgid ""
"Plugin to fetch lyrics from lyrics.wikia.com\n"
"Depends: python-beautifulsoup"
msgstr ""
"Greffon pour récupérer des paroles depuis lyrics.wikia.com\n"
"Dépend de : python-beautifulsoup"

#: ../plugins/daapserver/PLUGININFO:4
msgid ""
"This plugin integrates spydaap (http://launchpad.net/spydaap) into Exaile so "
"a collection can be shared over DAAP."
msgstr ""
"Ce greffon intègre spydaap (http://launchpad.net/spydaap) dans Exaile pour "
"qu'une collection puisse être partagée via DAAP."

#: ../plugins/daapclient/PLUGININFO:4
msgid "Allows playing of DAAP music shares."
msgstr "Autoriser la lecture de musiques partagées."

<<<<<<< HEAD
#~ msgid "Clear"
#~ msgstr "Effacer"

#~ msgid "Close"
#~ msgstr "Fermer"

#~ msgid "Close tab"
#~ msgstr "Fermer l'onglet"

#~ msgid "Export as..."
#~ msgstr "Exporter en tant que..."

#~ msgid "%d KB"
#~ msgstr "%d Ko"

#~ msgid "&#xA9; 2009-2010"
#~ msgstr "&#xA9; 2009-2010"

#~ msgid "GNOME"
#~ msgstr "GNOME"

#~ msgid "ALSA"
#~ msgstr "ALSA"

#~ msgid "OSS"
#~ msgstr "OSS"

#~ msgid "PulseAudio"
#~ msgstr "PulseAudio"

#~ msgid "JACK"
#~ msgstr "JACK"

#~ msgid "AWN"
#~ msgstr "AWN"

#~ msgid "API Key:"
#~ msgstr "Clé d'API :"

#~ msgctxt "yes"
#~ msgid "Monday"
#~ msgstr "Lundi"

#~ msgctxt "yes"
#~ msgid "Tuesday"
#~ msgstr "Mardi"

#~ msgctxt "yes"
#~ msgid "Wednesday"
#~ msgstr "Mercredi"

#~ msgctxt "yes"
#~ msgid "Thursday"
#~ msgstr "Jeudi"

#~ msgctxt "yes"
#~ msgid "Friday"
#~ msgstr "Vendredi"

#~ msgctxt "yes"
#~ msgid "Saturday"
#~ msgstr "Samedi"

#~ msgctxt "yes"
#~ msgid "Sunday"
#~ msgstr "Dimanche"

#~ msgctxt "yes"
#~ msgid "Use Fading"
#~ msgstr "Utiliser le fondu"

#~ msgctxt "yes"
#~ msgid "Minimum volume:"
#~ msgstr "Volume minimal :"

#~ msgctxt "yes"
#~ msgid "Maximum volume:"
#~ msgstr "Volume maximal :"

#~ msgctxt "yes"
#~ msgid "Increment:"
#~ msgstr "Incrémenter :"

#~ msgctxt "yes"
#~ msgid "Time per increment:"
#~ msgstr "Temps par incrémentation :"

#~ msgid "Secret key:"
#~ msgstr "Clé secrète :"

#~ msgid "Awn"
#~ msgstr "Awn"

#~ msgid "<b>General</b>"
#~ msgstr "<b>Général<b>"

#~ msgid "New Search"
#~ msgstr "Nouvelle recherche"

#~ msgid "Popup"
#~ msgstr "Popup"

#~ msgid "Resizable"
#~ msgstr "Redimensionnable"

#~ msgid "Start"
#~ msgstr "Démarrer"

#~ msgid "Stopped"
#~ msgstr "Arrêté"

#~ msgid "_Close"
#~ msgstr "_Fermer"

#~ msgid "Window Height:"
#~ msgstr "Hauteur de la fenêtre :"

#~ msgid "Window Width:"
#~ msgstr "Largeur de la fenêtre :"

#~ msgid "Add Playlist"
#~ msgstr "Ajouter une liste de lecture"

#~ msgid "Add a directory"
#~ msgstr "Ajouter un répertoire"

#~ msgid "Open"
#~ msgstr "Ouvrir"

#~ msgid "%(title)s (by %(artist)s)"
#~ msgstr "%(title)s (par %(artist)s)"

#~ msgid "by %s"
#~ msgstr "par %s"

#~ msgid "Add to Playlist"
#~ msgstr "Ajouter à la liste de lecture"

#~ msgid "Quit"
#~ msgstr "Quitter"

#~ msgid "Exaile"
#~ msgstr "Exaile"

#~ msgid "Search:"
#~ msgstr "Rechercher :"

#~ msgid "Select a save location"
#~ msgstr "Choisir un emplacement pour l'enregistrement"

#~ msgid "Part"
#~ msgstr "Partie"

#~ msgid "Original Date"
#~ msgstr "Date d'origine"

#~ msgid "Original Album"
#~ msgstr "Album d'origine"

#~ msgid "Original Artist"
#~ msgstr "Artiste d'origine"

#~ msgid "Encoded By"
#~ msgstr "Encodé par"

#~ msgid "Import"
#~ msgstr "Importer"

#~ msgid "Number of Plays"
#~ msgstr "Nombre de lectures"

#~ msgid ""
#~ "Artist\n"
#~ "Album\n"
#~ "Genre - Artist\n"
#~ "Genre - Album\n"
#~ "Year - Artist\n"
#~ "Year - Album\n"
#~ "Artist - Year - Album"
#~ msgstr ""
#~ "Artiste\n"
#~ "Album\n"
#~ "Genre - Artiste\n"
#~ "Genre - Album\n"
#~ "Année - Artiste\n"
#~ "Année - Album\n"
#~ "Artiste - Année - Album"

#~ msgid " songs"
#~ msgstr " chansons"

#~ msgid ""
#~ "<b>{title}</b>\n"
#~ "{artist}\n"
#~ "on {album} - {length}"
#~ msgstr ""
#~ "<b>{title}</b>\n"
#~ "{artist}\n"
#~ "sur {album} - {length}"

#~ msgid "Show OSD on track change"
#~ msgstr "Afficher l'OSD au changement de piste"

#~ msgid "Text Font:"
#~ msgstr "Police du texte :"

#~ msgid "Opacity Level:"
#~ msgstr "Niveau d'opacité :"

#~ msgid ""
#~ "<b>Move the On Screen Display window to the location you want it to "
#~ "appear</b>"
#~ msgstr ""
#~ "<b>Déplacer la fenêtre de notification (OSD) à l'emplacement désiré</b>"

#~ msgid "LastFM Radio"
#~ msgstr "Radio LastFM"

#~ msgid "Personal"
#~ msgstr "Informations personnelles"

#~ msgid "Toggle: Stop after selected track"
#~ msgstr "Arrêt après la piste sélectionnée"

#~ msgid "Export"
#~ msgstr "Exporter"

#~ msgid "Invalid file extension, file not saved"
#~ msgstr "Extension de fichier non valide, fichier non enregisté"

#~ msgid "File Type"
#~ msgstr "Type de fichier"

#~ msgid "Extension"
#~ msgstr "Extension"

#~ msgid " - "
#~ msgstr " - "

#~ msgid " + "
#~ msgstr " + "

#~ msgid "Display a progressbar in the OSD"
#~ msgstr "Afficher une barre de progression dans l'OSD"

#~ msgid "Add device"
#~ msgstr "Ajouter un périphérique"

#~ msgid "..."
#~ msgstr "..."

#~ msgid "Page 1"
#~ msgstr "Page 1"

#~ msgid "0/0 tracks"
#~ msgstr "0/0 pistes"

#~ msgid "Playing %s"
#~ msgstr "Lecture en cours de %s"

#~ msgid "0:00"
#~ msgstr "0:00"

#~ msgid "Choose a file to open"
#~ msgstr "Choisissez un fichier à ouvrir"

#~ msgid "from %s"
#~ msgstr "sur %s"

#~ msgid "Enable Fading"
#~ msgstr "Activer le fondu"

#~ msgid "Restart Playlist"
#~ msgstr "Redémarrer la liste de lecture"

#~ msgid "Set rating for current song"
#~ msgstr "Noter la piste en cours"

#~ msgid "Alarm:"
#~ msgstr "Alarme:"

#~ msgid "Get rating for current song"
#~ msgstr "Affiche la note de la piste en cours"

#~ msgid "Name - Time"
#~ msgstr "Nom - Temps"

#~ msgid "Alarm Name:"
#~ msgstr "Nom de l'alarme:"

#~ msgid "Alarm Time:"
#~ msgstr "Heure de l'Alarme:"

#~ msgid "order must be a list or tuple"
#~ msgstr "l'ordre doit être une liste ou un tuple"

#~ msgid "Streamripper can only record streams."
#~ msgstr "Streamripper peut seulement enregistrer des flux;"

#~ msgid ""
#~ "Exaile now uses absolute URI's, please delete/rename your %s directory"
#~ msgstr ""
#~ "Exaile utilise maintenant des URI absolues. Veuillez supprimer/renommer "
#~ "votre répertoire %s"

#~ msgid "A plugin with the name \"%s\" is already installed"
#~ msgstr "Un greffon nommé \"%s\" est déjà installé"

#~ msgid "Plugin archive is not in the correct format"
#~ msgstr "L'archive du greffon n'est pas au bon format"

#~ msgid "Close this dialog"
#~ msgstr "Fermer cette boîte de dialogue"

#~ msgid "New playlist title:"
#~ msgstr "Titre de la nouvelle liste de lecture :"

#~ msgid "Choose a plugin"
#~ msgstr "Choisissez un greffon"

#~ msgid "Toggle Play or Pause"
#~ msgstr "Mettre en pause ou relancer la lecture"

#~ msgid "Show a popup of the currently playing track"
#~ msgstr "Afficher une notification de la piste en cours"

#~ msgid "Decreases the volume by VOL%"
#~ msgstr "Diminuer le volume de VOL%"

#~ msgid "Increases the volume by VOL%"
#~ msgstr "Augmenter le volume de VOL%"

#~ msgid "Randomize the order of the current playlist"
#~ msgstr "Rendre l'ordre des chansons dans la liste de lecture aléatoire"

#~ msgid "Repeat playlist"
#~ msgstr "Répéter la liste de lecture"

#~ msgid "  New song, fetching cover."
#~ msgstr "  Nouvelle chanson, recherche de la jaquette."

#~ msgid "Plugin archive contains an unsafe path"
#~ msgstr "L'archive du greffon contient un chemin dangereux"

#~ msgid " (%(queue_count)d queued)"
#~ msgstr " (%(queue_count)d placées en file d'attente)"

#~ msgid "%d covers to fetch"
#~ msgstr "%d jaquettes à récupérer"

#~ msgid "%(minutes)d:%(seconds)02d"
#~ msgstr "%(minutes)d:%(seconds)02d"

#~ msgid "Enter the search text"
#~ msgstr "Entrer le texte à rechercher"

#~ msgid "Streaming..."
#~ msgstr "Lecture depuis un flux..."

#~ msgid "&#xA9; 2009"
#~ msgstr "&#xA9; 2009"

#~ msgid ""
#~ "Left\n"
#~ "Right\n"
#~ "Top\n"
#~ "Bottom"
#~ msgstr ""
#~ "Gauche\n"
#~ "Droite\n"
#~ "Haut\n"
#~ "Bas"

#~ msgid "Plugin Manager"
#~ msgstr "Gestionnaire de greffons"

#~ msgid "Remove All"
#~ msgstr "Tout retirer"

#~ msgid ""
#~ "Automatic\n"
#~ "GNOME\n"
#~ "ALSA\n"
#~ "OSS\n"
#~ "PulseAudio\n"
#~ "JACK"
#~ msgstr ""
#~ "Automatique\n"
#~ "GNOME\n"
#~ "ALSA\n"
#~ "OSS\n"
#~ "PulseAudio\n"
#~ "JACK"

#~ msgid ""
#~ "Normal\n"
#~ "Unified (unstable)"
#~ msgstr ""
#~ "Normal\n"
#~ "Unifié (instable)"

#~ msgid "Playback engine (requires restart): "
#~ msgstr "Modeur de rendu audio (nécessite un redémarrage) : "

#~ msgid "These options only affect the unified engine."
#~ msgstr "Ces options affectent uniquement le moteur unifié."

#~ msgid "Vol:"
#~ msgstr "Volume :"

#~ msgid ""
#~ "Path is already in your collection, or is a subdirectory of another path "
#~ "in your collection"
#~ msgstr ""
#~ "Ce répertoire est déjà dans votre bibliothèque, ou est un sous-chemin "
#~ "d'un autre répertoire de votre bibliothèque"

#~ msgid "%(playlist_count)d showing, %(collection_count)d in collection"
#~ msgstr ""
#~ "%(playlist_count)d affichées, %(collection_count)d dans la bibliothèque"

#~ msgid "Buffering: 100%..."
#~ msgstr "Mise en tampon : 100%..."

#~ msgid "Choose a file"
#~ msgstr "Choisissez un fichier"

#~ msgid "No covers found"
#~ msgstr "Aucune jaquette trouvée"

#~ msgid "Select File Type (By Extension)"
#~ msgstr "Sélectionner le type de fichier (selon l'extension)"

#~ msgid ""
#~ "<b>OSD</b>\n"
#~ "Drag to the location you'd like the\n"
#~ "OSD to appear"
#~ msgstr ""
#~ "<b>OSD</b>\n"
#~ "Faites glisser à l'emplacement où\n"
#~ "apparaitra l'OSD"

#~ msgid ""
#~ "Mathias Brodala\n"
#~ "   <info@noctus.net>\n"
#~ "    Translation Manager"
#~ msgstr ""
#~ "Mathias Brodala\n"
#~ "   <info@noctus.net>\n"
#~ "    Responsable des traductions"

#~ msgid ""
#~ "Copyright (C) 2008-2009 Adam Olsen <arolsen@gmail.com> \n"
#~ "\n"
#~ "This program is free software; you can redistribute it and/or modify\n"
#~ "it under the terms of the GNU General Public License as published by\n"
#~ "the Free Software Foundation; either version 2 of the License, or\n"
#~ "(at your option) any later version.\n"
#~ "\n"
#~ "This program is distributed in the hope that it will be useful,\n"
#~ "but WITHOUT ANY WARRANTY; without even the implied warranty of\n"
#~ "MERCHANTABILITY or FITNESS FOR A PARTICULAR PURPOSE.  See the\n"
#~ "GNU General Public License for more details.\n"
#~ "\n"
#~ "You should have received a copy of the GNU General Public License along\n"
#~ "with this program; if not, write to the Free Software Foundation, Inc.,\n"
#~ "51 Franklin Street, Fifth Floor, Boston, MA 02110-1301 USA.\n"
#~ msgstr ""
#~ "Copyright (C) 2008-2009 Adam Olsen <arolsen@gmail.com> \n"
#~ "\n"
#~ "This program is free software; you can redistribute it and/or modify\n"
#~ "it under the terms of the GNU General Public License as published by\n"
#~ "the Free Software Foundation; either version 2 of the License, or\n"
#~ "(at your option) any later version.\n"
#~ "\n"
#~ "This program is distributed in the hope that it will be useful,\n"
#~ "but WITHOUT ANY WARRANTY; without even the implied warranty of\n"
#~ "MERCHANTABILITY or FITNESS FOR A PARTICULAR PURPOSE.  See the\n"
#~ "GNU General Public License for more details.\n"
#~ "\n"
#~ "You should have received a copy of the GNU General Public License along\n"
#~ "with this program; if not, write to the Free Software Foundation, Inc.,\n"
#~ "51 Franklin Street, Fifth Floor, Boston, MA 02110-1301 USA.\n"

#~ msgid "Display OSD when hovering over tray icon"
#~ msgstr ""
#~ "Afficher l'OSD quand la souris passe sur l'icône de la zone de "
#~ "notification"

#~ msgid "Autosize"
#~ msgstr "Ajuster la taille automatiquement"

#~ msgid "Text Color"
#~ msgstr "Couleur du texte :"

#~ msgid "Stop Playback"
#~ msgstr "Stopper la lecture"

#~ msgid "Neighbourhood"
#~ msgstr "Mes voisins"

#~ msgid "Loved Tracks"
#~ msgstr "Mes coups de cœur"

#~ msgid "Recommended"
#~ msgstr "Recommandé"

#~ msgid "Fading:"
#~ msgstr "Fondu :"

#~ msgid "Alarm Days:"
#~ msgstr "Jours pour l'alarme :"

#~ msgid "Maximum Volume:"
#~ msgstr "Volume maximal :"

#~ msgid "Minimum Volume:"
#~ msgstr "Volume minimal :"

#~ msgid "Timer per Increment:"
#~ msgstr "Temps entre chaque incrémentation (en secondes) :"

#~ msgid "Time per Increment:"
#~ msgstr "Temps entre chaque incrémentation (en secondes) :"

#~ msgid "Only artist"
#~ msgstr "Artiste uniquement"

#~ msgid "Both artist and album"
#~ msgstr "Artiste et album"

#~ msgid ""
#~ "Message that should be displayed in the body of the notification. In each "
#~ "case, \"%(title)s\", \"%(artist)s\", and \"%(album)s\" will be replaced "
#~ "by their respective values. If the tag is not known, \"Unknown\" will be "
#~ "filled in its place"
#~ msgstr ""
#~ "Le message qui sera affiché dans le corps de la notification. Dans chaque "
#~ "cas, \"%(title)s\", \"%(artist)s\", et \"%(album)s\" seront remplacés par "
#~ "leurs valeurs respectives. Si un tag n'a pas de valeur, le mot "
#~ "\"Inconnu(e)\" sera utilisé à la place."

#~ msgid "Only album"
#~ msgstr "Album uniquement"

#~ msgid "Summary"
#~ msgstr "Titre"

#~ msgid "Relay Port:"
#~ msgstr "Port relais :"

#~ msgid "Save Location:"
#~ msgstr "Emplacement d'enregistrement :"

#~ msgid "_Rename Playlist"
#~ msgstr "_Renomer la liste de lecture"

#~ msgid "Remove current track from playlist"
#~ msgstr "Supprimer la piste courant de la liste de lecture"

#~ msgid "_Go to Playing Track"
#~ msgstr "Aller à la piste en cours de lecture"

#~ msgid "Export current playlist..."
#~ msgstr "Exporter la liste de lecture courante"

#~ msgid "Dynamically add similar tracks"
#~ msgstr "Ajouter dynamiquement les pistes similaires"

#~ msgid "Restore Main Window"
#~ msgstr "Restaurer la fenêtre principale"

#~ msgid "Available controls"
#~ msgstr "Contrôles disponibles"

#~ msgid "On Track Change"
#~ msgstr "Au changement de piste"

#~ msgid "Center horizontally"
#~ msgstr "Centrer horizontalement"

#~ msgid "<b>Position</b>"
#~ msgstr "<b>Position</b>"

#~ msgid "Vertical:"
#~ msgstr "Vertical:"

#~ msgid "Center vertically"
#~ msgstr "Centrer verticalement"

#~ msgid "Horizontal:"
#~ msgstr "Horizontal:"

#~ msgid "_Export current playlist"
#~ msgstr "Exporter la liste de lecture courante"

#~ msgid " & "
#~ msgstr " & "

#~ msgid "Clear bookmarks"
#~ msgstr "Supprimer les signets"

#~ msgid ""
#~ "The tags \"%(title)s\", \"%(artist)s\", and \"%(album)s\" will be "
#~ "replaced by their respective values. The title will be replaced by "
#~ "\"Unknown\" if it is empty."
#~ msgstr ""
#~ "Les tags \"%(title)s\", \"%(artist)s\", et \"%(album)s\" seront remplacés "
#~ "par leurs valeurs respectives. Le titre sera remplacé par \"Inconnu\" "
#~ "s'il était vide."

#~ msgid "Use Album Covers As Icons"
#~ msgstr "Utiliser les jaquettes d'albums en tant qu'icônes"

#~ msgid "Add to custom playlist"
#~ msgstr "Ajouter à une liste de lecture personnalisée"

#~ msgid "_Close Playlist"
#~ msgstr "_Fermer la liste de lecture"

#~ msgid "Artist Line:"
#~ msgstr "Ligne Artiste :"

#~ msgid "Album Line:"
#~ msgstr "Ligne Album :"

#~ msgid ""
#~ "Exaile Music Player\n"
#~ "Not playing"
#~ msgstr ""
#~ "Lecteur de Musique Exaile\n"
#~ "Aucune lecture en cours"

#~ msgid "C_lear All Tracks"
#~ msgstr "Effa_cer toutes les pistes"

#~ msgid "_Save As Custom Playlist"
#~ msgstr "_Enregistrer en tant que liste de lecture personnalisée"

#~ msgid "Bookmark this track"
#~ msgstr "Ajouter cette piste aux signets"

#~ msgid "Selected controls"
#~ msgstr "Boutons sélectionnés"

#~ msgid "Delete bookmark"
#~ msgstr "Supprimer un signet"

#~ msgid "On Tray Icon Hover"
#~ msgstr "Au survol de l'icône de la zone de notification"

#~ msgid "On Playback Start, Pause or Stop"
#~ msgstr "En début et en fin de lecture, et lors d'une mise en pause"

#~ msgid "Use Media Icons For Pause, Stop and Resume"
#~ msgstr ""
#~ "Utiliser les icônes multimédia pour les pauses, reprises et fins de "
#~ "lecture"

#~ msgid "Display window decorations"
#~ msgstr "Afficher les décorations du gestionnaire de fenêtres"

#~ msgid "Track title format:"
#~ msgstr "Format du titre de la piste :"

#~ msgid "Terminal Opacity:"
#~ msgstr "Opacité du Terminal :"

#~ msgid "When GUI is Focused"
#~ msgstr "Lorsque l'interface graphique est au premier plan"

#~ msgid "Show Menuitem to toggle Submission"
#~ msgstr ""
#~ "Afficher une entrée de menu pour activer ou désactiver la submission"

#~ msgid "Seeking: "
#~ msgstr "Progression : "

#~ msgid "$title ($length)"
#~ msgstr "$title ($length)"

#~ msgid "Track _properties"
#~ msgstr "_Propriétés de la piste"

#~ msgid "Install plugin file"
#~ msgstr "Installer un fichier greffon"

#~ msgid "Start/Pause Playback"
#~ msgstr "Démarrer / Mettre en pause la lecture"

#~ msgid "Clear Playlist"
#~ msgstr "Effacer la liste de lecture"

#~ msgid "_Randomize Playlist"
#~ msgstr "_Mélanger les pistes dans la liste de lecture actuelle"

#~ msgid "Title:"
#~ msgstr "Titre :"

#~ msgid "Install a third party plugin from a file"
#~ msgstr "Installer un greffon d'une tierce partie depuis un fichier"

#~ msgid "Use alpha transparency (if supported)"
#~ msgstr "Utiliser la transparence alpha (si pris en charge)"

#~ msgid "Play Count:"
#~ msgstr "Nombre de Lectures :"

#~ msgid "Track Number:"
#~ msgstr "Numéro de Piste :"

#~ msgid "Location:"
#~ msgstr "Emplacement :"

#~ msgid "File Size:"
#~ msgstr "Taille du Fichier :"

#~ msgid "Length:"
#~ msgstr "Durée :"

#~ msgid "Basic"
#~ msgstr "Général"

#~ msgid "Date:"
#~ msgstr "Date :"

#~ msgid "Details"
#~ msgstr "Détails"

#~ msgid "Bitrate:"
#~ msgstr "Débit :"

#~ msgid "Artist:"
#~ msgstr "Artiste :"

#~ msgid "Genre:"
#~ msgstr "Genre :"

#~ msgid "Could not disable plugin: %s"
#~ msgstr "Impossible de désactiver le greffon : %s"

#~ msgid "Album:"
#~ msgstr "Album :"

#~ msgid "Delete track"
#~ msgstr "Supprimer la piste"

#~ msgid "_Save Changes To Playlist"
#~ msgstr "_Enregistrer les changements de la liste de lecture"

#~ msgid "No track"
#~ msgstr "Aucune piste"

#~ msgid "_Save As..."
#~ msgstr "Enregistrer _Sous…"

#~ msgid "Save As..."
#~ msgstr "Enregistrer Sous..."

#~ msgid "Custom playlist name:"
#~ msgstr "Nom de la liste de lecture personnalisée :"

#~ msgid "Filter event debug output"
#~ msgstr "Filtrer la sortie de débogage des évènements"

#~ msgid "%(year)d-%(month)02d-%(day)02d"
#~ msgstr "%(day)02d/%(month)02d/%(year)d"

#~ msgid "New custom playlist name:"
#~ msgstr "Nouveau nom de liste de lecture personnalisée :"

#~ msgid "Add To New Playlist..."
#~ msgstr "Ajouter à une Nouvelle Liste de Lecture..."

#~ msgid "Idle."
#~ msgstr "Inactif."

#~ msgid "Could not enable plugin: %s"
#~ msgstr "Impossible d'activer le greffon : %s"

#~ msgid ""
#~ "This will permanantly delete the selected tracks from your disk, are you "
#~ "sure you wish to continue?"
#~ msgstr ""
#~ "Ceci va supprimer définitivement les pistes sélectionnées de votre "
#~ "disque, désirez-vous vraiment continuer ?"

#~ msgid "Move selected item up"
#~ msgstr "Déplacer l'élément sélectionné vers le haut"

#~ msgid "Move selected item down"
#~ msgstr "Déplacer l'élément sélectionné vers le bas"

#~ msgid ""
#~ "To sign up for an Amazon AWS account and get \n"
#~ "this information visit http://aws.amazon.com/"
#~ msgstr ""
#~ "Pour s'inscrire au service Amazon AWS et obtenir\n"
#~ "cette information, visitez http://aws.amazon.com/"

#~ msgid "Secret Key:"
#~ msgstr "Clé secrète :"

#~ msgid "MPRIS"
#~ msgstr "MPRIS"

#~ msgid "iPod support"
#~ msgstr "Prise en charge des iPod"

#~ msgid "A plugin for iPod support"
#~ msgstr "Un greffon pour la prise en charge des iPod"

#~ msgid "Searches track tags for covers"
#~ msgstr "Recherche des jaquettes dans les tags des pistes"

#~ msgid "Add item"
#~ msgstr "Ajouter cet élément"

#~ msgid "Remove item"
#~ msgstr "Retirer cet élément"

#~ msgid "Print the position inside the current track as time"
#~ msgstr "Afficher la position dans la piste actuelle au format horaire"

#~ msgid "Print the progress inside the current track as percentage"
#~ msgstr ""
#~ "Afficher la progression dans la piste actuelle sous forme de pourcentage"

#~ msgid ""
#~ "Adds support for playing audio CDs.\n"
#~ "Requires python-cddb to look up tags."
#~ msgstr ""
#~ "Ajoute la prise en charge de la lecture de CD audio.\n"
#~ "Requiert python-cddb pour rechercher les tags."

#~ msgid "Creates an MPRIS D-Bus object to control Exaile"
#~ msgstr "Crée un objet D-Bus MPRIS pour contrôler Exaile"

#~ msgid "Last.fm Dynamic Search"
#~ msgstr "Recherche Dynamique Last.fm"

#~ msgid "Pauses/resumes playback on screensaver start/stop"
#~ msgstr ""
#~ "Met la lecture en pause au démarrage de l'économiseur d'écran et la "
#~ "relance lorsqu'il est stoppé"

#~ msgid "Tag Covers"
#~ msgstr "Jaquettes de tags"

#~ msgid ""
#~ "Show various informations about the track currently playing.\n"
#~ "Depends: libwebkit >= 1.0.1, python-webkit >= 1.1.2"
#~ msgstr ""
#~ "Montre diverses informations à propos de la piste en cours de lecture.\n"
#~ "Requiert : libwebkit >= 1.0.1, python-webkit >= 1.1.2"

#~ msgid "Plugin to fetch lyrics from lyricwiki.org"
#~ msgstr "Greffon récupérant les paroles depuis lyricwiki.org"

#~ msgid "Device class does not support transfer."
#~ msgstr "La classe « Device » ne prend pas le transfert en charge."

#~ msgid "Last Played"
#~ msgstr "Dernière écoute"

#~ msgid "Date Added"
#~ msgstr "Ajouté le"

#~ msgid "In pause: %s"
#~ msgstr "En pause : %s"
=======
#~ msgid "&#xA9; 2009-2010"
#~ msgstr "&#xA9; 2009-2010"
>>>>>>> 188b3494
<|MERGE_RESOLUTION|>--- conflicted
+++ resolved
@@ -1,41 +1,23 @@
 # French translation for exaile
-<<<<<<< HEAD
-# Copyright (c) 2010 Rosetta Contributors and Canonical Ltd 2010
-# This file is distributed under the same license as the exaile package.
-# FIRST AUTHOR <EMAIL@ADDRESS>, 2010.
-=======
 # Copyright (c) 2014 Rosetta Contributors and Canonical Ltd 2014
 # This file is distributed under the same license as the exaile package.
 # FIRST AUTHOR <EMAIL@ADDRESS>, 2014.
->>>>>>> 188b3494
 #
 msgid ""
 msgstr ""
 "Project-Id-Version: exaile\n"
-<<<<<<< HEAD
 "Report-Msgid-Bugs-To: \n"
 "POT-Creation-Date: 2012-11-01 11:10+0100\n"
-"PO-Revision-Date: 2014-07-26 13:46+0000\n"
+"PO-Revision-Date: 2014-08-10 19:50+0000\n"
 "Last-Translator: Bernard Opic <bernard@opic.fr>\n"
-=======
-"Report-Msgid-Bugs-To: FULL NAME <EMAIL@ADDRESS>\n"
-"POT-Creation-Date: 2012-11-01 11:10+0100\n"
-"PO-Revision-Date: 2014-08-10 19:50+0000\n"
-"Last-Translator: FULL NAME <EMAIL@ADDRESS>\n"
->>>>>>> 188b3494
 "Language-Team: French <fr@li.org>\n"
 "Language: fr\n"
 "MIME-Version: 1.0\n"
 "Content-Type: text/plain; charset=UTF-8\n"
 "Content-Transfer-Encoding: 8bit\n"
 "Plural-Forms: nplurals=2; plural=n > 1;\n"
-<<<<<<< HEAD
-"X-Launchpad-Export-Date: 2014-07-27 05:59+0000\n"
-"X-Generator: Launchpad (build 17131)\n"
-=======
 "X-Launchpad-Export-Date: 2014-08-12 06:25+0000\n"
 "X-Generator: Launchpad (build 17156)\n"
->>>>>>> 188b3494
 
 #: ../xl/formatter.py:597
 #, python-format
@@ -129,12 +111,8 @@
 msgid "Usage: exaile [OPTION]... [URI]"
 msgstr "Usage : exaile [OPTION]... [URI]"
 
-<<<<<<< HEAD
-#: ../xl/main.py:417 ../plugins/minimode/minimode_preferences.ui.h:11
-=======
 #: ../xl/main.py:417
 #: ../plugins/minimode/minimode_preferences.ui.h:11
->>>>>>> 188b3494
 msgid "Options"
 msgstr "Options"
 
@@ -150,12 +128,8 @@
 msgid "Play the previous track"
 msgstr "Revenir à la piste précédente"
 
-<<<<<<< HEAD
-#: ../xl/main.py:427 ../plugins/minimode/controls.py:342
-=======
 #: ../xl/main.py:427
 #: ../plugins/minimode/controls.py:342
->>>>>>> 188b3494
 #: ../plugins/minimode/controls.py:357
 msgid "Stop playback"
 msgstr "Arrêter la lecture"
@@ -172,12 +146,8 @@
 msgid "Pause or resume playback"
 msgstr "Mettre en pause ou reprendre la lecture"
 
-<<<<<<< HEAD
-#: ../xl/main.py:437 ../plugins/minimode/controls.py:365
-=======
 #: ../xl/main.py:437
 #: ../plugins/minimode/controls.py:365
->>>>>>> 188b3494
 msgid "Stop playback after current track"
 msgstr "Arrêter la lecture après la piste actuelle"
 
@@ -186,12 +156,8 @@
 msgstr "Options de la médiathèque"
 
 #. TRANSLATORS: Meta variable for --add and --export-playlist
-<<<<<<< HEAD
-#: ../xl/main.py:443 ../xl/main.py:450
-=======
 #: ../xl/main.py:443
 #: ../xl/main.py:450
->>>>>>> 188b3494
 msgid "LOCATION"
 msgstr "EMPLACEMENT"
 
@@ -257,13 +223,9 @@
 msgstr "Afficher la durée de la piste en cours"
 
 #. TRANSLATORS: Variable for command line options with arguments
-<<<<<<< HEAD
-#: ../xl/main.py:478 ../xl/main.py:493 ../xl/main.py:497
-=======
 #: ../xl/main.py:478
 #: ../xl/main.py:493
 #: ../xl/main.py:497
->>>>>>> 188b3494
 msgid "N"
 msgstr "N"
 
@@ -329,12 +291,7 @@
 msgstr "Afficher ou cacher l'interface graphique (si possible)"
 
 #: ../xl/main.py:521
-<<<<<<< HEAD
 msgid "Start in safe mode - sometimes useful when you're running into problems"
-=======
-msgid ""
-"Start in safe mode - sometimes useful when you're running into problems"
->>>>>>> 188b3494
 msgstr ""
 "Démarrer en mode sans échec - utile quand vous rencontrez des problèmes"
 
@@ -358,12 +315,8 @@
 msgid "Development/Debug Options"
 msgstr "Options de Développement/Debuggage"
 
-<<<<<<< HEAD
-#: ../xl/main.py:536 ../xl/main.py:538
-=======
 #: ../xl/main.py:536
 #: ../xl/main.py:538
->>>>>>> 188b3494
 msgid "DIRECTORY"
 msgstr "RÉPERTOIRE"
 
@@ -554,13 +507,6 @@
 msgid "Automatic"
 msgstr "Automatique"
 
-<<<<<<< HEAD
-#: ../xl/player/pipe.py:340 ../xl/player/pipe.py:365 ../xl/player/pipe.py:386
-msgid "Custom"
-msgstr "Personnalisé"
-
-#: ../xl/player/pipe.py:441 ../plugins/previewdevice/previewprefs.py:76
-=======
 #: ../xl/player/pipe.py:340
 #: ../xl/player/pipe.py:365
 #: ../xl/player/pipe.py:386
@@ -569,7 +515,6 @@
 
 #: ../xl/player/pipe.py:441
 #: ../plugins/previewdevice/previewprefs.py:76
->>>>>>> 188b3494
 msgid "Auto"
 msgstr "Automatique"
 
@@ -606,12 +551,8 @@
 msgid "Invalid playlist type."
 msgstr "Type de liste de lecture invalide ."
 
-<<<<<<< HEAD
-#: ../xl/playlist.py:173 ../xlgui/widgets/playlist.py:335
-=======
 #: ../xl/playlist.py:173
 #: ../xlgui/widgets/playlist.py:335
->>>>>>> 188b3494
 msgid "Playlist"
 msgstr "Liste de lecture"
 
@@ -623,12 +564,8 @@
 msgid "PLS Playlist"
 msgstr "Liste de lecture PLS"
 
-<<<<<<< HEAD
-#: ../xl/playlist.py:517 ../xl/playlist.py:533
-=======
 #: ../xl/playlist.py:517
 #: ../xl/playlist.py:533
->>>>>>> 188b3494
 #, python-format
 msgid "Invalid format for %s."
 msgstr "Format invalide pour %s."
@@ -678,30 +615,14 @@
 msgid "Dynamic by Similar _Artists"
 msgstr "Lecture dynamique par _artistes similaires"
 
-<<<<<<< HEAD
-#: ../xl/playlist.py:1824 ../xlgui/panel/playlists.py:59
-#: ../xlgui/panel/playlists.py:71 ../xlgui/panel/playlists.py:78
-=======
 #: ../xl/playlist.py:1824
 #: ../xlgui/panel/playlists.py:59
 #: ../xlgui/panel/playlists.py:71
 #: ../xlgui/panel/playlists.py:78
->>>>>>> 188b3494
 #: ../plugins/osd/osd_preferences.ui.h:7
 msgid "seconds"
 msgstr "secondes"
 
-<<<<<<< HEAD
-#: ../xl/playlist.py:1825 ../xlgui/panel/playlists.py:71
-msgid "minutes"
-msgstr "minutes"
-
-#: ../xl/playlist.py:1826 ../xlgui/panel/playlists.py:71
-msgid "hours"
-msgstr "heures"
-
-#: ../xl/playlist.py:1827 ../xlgui/panel/playlists.py:68
-=======
 #: ../xl/playlist.py:1825
 #: ../xlgui/panel/playlists.py:71
 msgid "minutes"
@@ -714,17 +635,12 @@
 
 #: ../xl/playlist.py:1827
 #: ../xlgui/panel/playlists.py:68
->>>>>>> 188b3494
 #: ../xlgui/panel/playlists.py:71
 msgid "days"
 msgstr "jour(s)"
 
-<<<<<<< HEAD
-#: ../xl/playlist.py:1828 ../xlgui/panel/playlists.py:71
-=======
 #: ../xl/playlist.py:1828
 #: ../xlgui/panel/playlists.py:71
->>>>>>> 188b3494
 msgid "weeks"
 msgstr "semaines"
 
@@ -736,17 +652,6 @@
 msgid "Enqueue"
 msgstr "Mettre en file d'attente"
 
-<<<<<<< HEAD
-#: ../xlgui/widgets/menuitems.py:118 ../xlgui/oldmenu.py:116
-msgid "Replace Current"
-msgstr "Remplacer l'actuel"
-
-#: ../xlgui/widgets/menuitems.py:122 ../xlgui/oldmenu.py:114
-msgid "Append to Current"
-msgstr "Ajouter à la liste de lecture en cours"
-
-#: ../xlgui/widgets/menuitems.py:145 ../xlgui/properties.py:1135
-=======
 #: ../xlgui/widgets/menuitems.py:118
 #: ../xlgui/oldmenu.py:116
 msgid "Replace Current"
@@ -759,7 +664,6 @@
 
 #: ../xlgui/widgets/menuitems.py:145
 #: ../xlgui/properties.py:1135
->>>>>>> 188b3494
 msgid "Open Directory"
 msgstr "Ouvrir le répertoire"
 
@@ -896,18 +800,12 @@
 msgid "Title"
 msgstr "Titre"
 
-<<<<<<< HEAD
-#: ../xlgui/widgets/playlist_columns.py:232 ../xlgui/properties.py:63
-#: ../xlgui/panel/collection.py:173 ../xlgui/panel/playlists.py:234
-#: ../data/ui/widgets/tracklist_info.ui.h:2 ../plugins/cd/cdprefs.py:107
-=======
 #: ../xlgui/widgets/playlist_columns.py:232
 #: ../xlgui/properties.py:63
 #: ../xlgui/panel/collection.py:173
 #: ../xlgui/panel/playlists.py:234
 #: ../data/ui/widgets/tracklist_info.ui.h:2
 #: ../plugins/cd/cdprefs.py:107
->>>>>>> 188b3494
 #: ../plugins/minimode/minimode_preferences.py:94
 #: ../plugins/jamendo/ui/jamendo_panel.ui.h:17
 msgid "Artist"
@@ -921,18 +819,12 @@
 msgid "Composer"
 msgstr "Compositeur"
 
-<<<<<<< HEAD
-#: ../xlgui/widgets/playlist_columns.py:246 ../xlgui/properties.py:64
-#: ../xlgui/panel/collection.py:176 ../xlgui/panel/playlists.py:236
-#: ../data/ui/widgets/tracklist_info.ui.h:1 ../plugins/cd/cdprefs.py:109
-=======
 #: ../xlgui/widgets/playlist_columns.py:246
 #: ../xlgui/properties.py:64
 #: ../xlgui/panel/collection.py:176
 #: ../xlgui/panel/playlists.py:236
 #: ../data/ui/widgets/tracklist_info.ui.h:1
 #: ../plugins/cd/cdprefs.py:109
->>>>>>> 188b3494
 #: ../plugins/minimode/minimode_preferences.py:96
 #: ../plugins/jamendo/ui/jamendo_panel.ui.h:18
 msgid "Album"
@@ -964,61 +856,39 @@
 msgid "Rating"
 msgstr "Note"
 
-<<<<<<< HEAD
-#: ../xlgui/widgets/playlist_columns.py:312 ../xlgui/properties.py:59
-=======
 #: ../xlgui/widgets/playlist_columns.py:312
 #: ../xlgui/properties.py:59
->>>>>>> 188b3494
 #: ../plugins/cd/cdprefs.py:113
 #: ../plugins/minimode/minimode_preferences.py:100
 msgid "Date"
 msgstr "Date"
 
-<<<<<<< HEAD
-#: ../xlgui/widgets/playlist_columns.py:318 ../xlgui/properties.py:71
-#: ../xlgui/panel/playlists.py:241 ../plugins/cd/cdprefs.py:114
-=======
 #: ../xlgui/widgets/playlist_columns.py:318
 #: ../xlgui/properties.py:71
 #: ../xlgui/panel/playlists.py:241
 #: ../plugins/cd/cdprefs.py:114
->>>>>>> 188b3494
 #: ../plugins/minimode/minimode_preferences.py:101
 msgid "Genre"
 msgstr "Genre"
 
-<<<<<<< HEAD
-#: ../xlgui/widgets/playlist_columns.py:325 ../xlgui/properties.py:78
-=======
 #: ../xlgui/widgets/playlist_columns.py:325
 #: ../xlgui/properties.py:78
->>>>>>> 188b3494
 #: ../plugins/cd/cdprefs.py:115
 #: ../plugins/minimode/minimode_preferences.py:102
 msgid "Bitrate"
 msgstr "Débit"
 
-<<<<<<< HEAD
-#: ../xlgui/widgets/playlist_columns.py:332 ../xlgui/properties.py:81
-#: ../xlgui/panel/playlists.py:244 ../data/ui/collection_manager.ui.h:2
-=======
 #: ../xlgui/widgets/playlist_columns.py:332
 #: ../xlgui/properties.py:81
 #: ../xlgui/panel/playlists.py:244
 #: ../data/ui/collection_manager.ui.h:2
->>>>>>> 188b3494
 #: ../plugins/cd/cdprefs.py:116
 #: ../plugins/minimode/minimode_preferences.py:103
 msgid "Location"
 msgstr "Emplacement"
 
-<<<<<<< HEAD
-#: ../xlgui/widgets/playlist_columns.py:339 ../xlgui/panel/files.py:150
-=======
 #: ../xlgui/widgets/playlist_columns.py:339
 #: ../xlgui/panel/files.py:150
->>>>>>> 188b3494
 #: ../plugins/cd/cdprefs.py:117
 #: ../plugins/minimode/minimode_preferences.py:104
 msgid "Filename"
@@ -1028,39 +898,25 @@
 msgid "Playcount"
 msgstr "Nombre de lectures"
 
-<<<<<<< HEAD
-#: ../xlgui/widgets/playlist_columns.py:353 ../xlgui/properties.py:76
-#: ../xlgui/panel/playlists.py:170 ../xlgui/panel/playlists.py:245
-=======
 #: ../xlgui/widgets/playlist_columns.py:353
 #: ../xlgui/properties.py:76
 #: ../xlgui/panel/playlists.py:170
 #: ../xlgui/panel/playlists.py:245
->>>>>>> 188b3494
 #: ../plugins/cd/cdprefs.py:120
 #: ../plugins/minimode/minimode_preferences.py:107
 msgid "BPM"
 msgstr "BPM"
 
-<<<<<<< HEAD
-#: ../xlgui/widgets/playlist_columns.py:360 ../xlgui/properties.py:86
-#: ../xlgui/panel/playlists.py:243 ../plugins/cd/cdprefs.py:119
-=======
 #: ../xlgui/widgets/playlist_columns.py:360
 #: ../xlgui/properties.py:86
 #: ../xlgui/panel/playlists.py:243
 #: ../plugins/cd/cdprefs.py:119
->>>>>>> 188b3494
 #: ../plugins/minimode/minimode_preferences.py:106
 msgid "Last played"
 msgstr "Dernière écoute"
 
-<<<<<<< HEAD
-#: ../xlgui/widgets/playlist_columns.py:366 ../xlgui/properties.py:79
-=======
 #: ../xlgui/widgets/playlist_columns.py:366
 #: ../xlgui/properties.py:79
->>>>>>> 188b3494
 #: ../xlgui/panel/playlists.py:242
 msgid "Date added"
 msgstr "Date d'ajout"
@@ -1069,13 +925,6 @@
 msgid "Schedule"
 msgstr "Planning"
 
-<<<<<<< HEAD
-#: ../xlgui/widgets/playlist_columns.py:491 ../xlgui/properties.py:77
-msgid "Comment"
-msgstr "Commentaire"
-
-#: ../xlgui/widgets/playlist_columns.py:500 ../xlgui/panel/playlists.py:178
-=======
 #: ../xlgui/widgets/playlist_columns.py:491
 #: ../xlgui/properties.py:77
 msgid "Comment"
@@ -1083,7 +932,6 @@
 
 #: ../xlgui/widgets/playlist_columns.py:500
 #: ../xlgui/panel/playlists.py:178
->>>>>>> 188b3494
 #: ../xlgui/panel/playlists.py:246
 msgid "Grouping"
 msgstr "Regroupement"
@@ -1149,12 +997,8 @@
 msgid "Requires plugins providing dynamic playlists"
 msgstr "Nécessite des plugins fournissant des listes de lecture dynamiques"
 
-<<<<<<< HEAD
-#: ../xlgui/widgets/playlist.py:538 ../data/ui/playlist.ui.h:3
-=======
 #: ../xlgui/widgets/playlist.py:538
 #: ../data/ui/playlist.ui.h:3
->>>>>>> 188b3494
 msgid "Dynamically add similar tracks to the playlist"
 msgstr "Ajouter dynamiquement des pistes similaires à la liste de lecture"
 
@@ -1224,12 +1068,8 @@
 #: ../xlgui/widgets/dialogs.py:944
 #, python-format
 msgid "<b>Save changes to %s before closing?</b>"
-<<<<<<< HEAD
 msgstr "<b>Enregistrer les modifications apportées à %s avant de fermer ?</b>"
-=======
-msgstr ""
 "<b>Enregistrer les modifications apportées à %s avant de fermer ?</b>"
->>>>>>> 188b3494
 
 #: ../xlgui/widgets/dialogs.py:945
 msgid "Your changes will be lost if you don't save them"
@@ -1284,12 +1124,8 @@
 msgid "The playlist name you entered is already in use."
 msgstr "Le nom de liste de lecture que vous avez entré est déjà utilisé."
 
-<<<<<<< HEAD
-#: ../xlgui/widgets/notebook.py:146 ../xlgui/menu.py:115
-=======
 #: ../xlgui/widgets/notebook.py:146
 #: ../xlgui/menu.py:115
->>>>>>> 188b3494
 msgid "Close Tab"
 msgstr "Fermer l'onglet"
 
@@ -1507,12 +1343,8 @@
 
 #: ../xlgui/properties.py:439
 msgid "Your changes will be lost if you do not apply them now."
-<<<<<<< HEAD
 msgstr "Vos changements seront perdus si vous ne les appliquez pas maintenant."
-=======
-msgstr ""
 "Vos changements seront perdus si vous ne les appliquez pas maintenant."
->>>>>>> 188b3494
 
 #: ../xlgui/properties.py:614
 #, python-format
@@ -1674,12 +1506,8 @@
 msgid "Choose directory to export files to"
 msgstr "Choisir un répertoire dans lequel exporter les fichiers"
 
-<<<<<<< HEAD
-#: ../xlgui/oldmenu.py:278 ../xlgui/panel/playlists.py:1178
-=======
 #: ../xlgui/oldmenu.py:278
 #: ../xlgui/panel/playlists.py:1178
->>>>>>> 188b3494
 msgid "Are you sure you want to permanently delete the selected playlist?"
 msgstr ""
 "Voulez-vous vraiment supprimer définitivement la liste de lecture "
@@ -1693,12 +1521,8 @@
 msgid "Rename Playlist"
 msgstr "Renommer la liste de lecture"
 
-<<<<<<< HEAD
-#: ../xlgui/oldmenu.py:331 ../plugins/multialarmclock/malrmclk.ui.h:2
-=======
 #: ../xlgui/oldmenu.py:331
 #: ../plugins/multialarmclock/malrmclk.ui.h:2
->>>>>>> 188b3494
 msgid "Remove"
 msgstr "Enlever"
 
@@ -2383,12 +2207,8 @@
 
 #: ../data/ui/preferences/cover.ui.h:6
 msgid "A comma-separated list of file names without file extensions"
-<<<<<<< HEAD
 msgstr "Une liste séparée par des virgules de noms de fichiers sans extension"
-=======
-msgstr ""
 "Une liste séparée par des virgules de noms de fichiers sans extension"
->>>>>>> 188b3494
 
 #: ../data/ui/preferences/cover.ui.h:7
 msgid "Fetch covers automatically on playback start"
@@ -3158,12 +2978,8 @@
 msgid "Playback progress and seeking"
 msgstr "Avancement de la lecture et recherche"
 
-<<<<<<< HEAD
-#: ../plugins/grouptagger/gt_prefs.py:21 ../plugins/grouptagger/__init__.py:97
-=======
 #: ../plugins/grouptagger/gt_prefs.py:21
 #: ../plugins/grouptagger/__init__.py:97
->>>>>>> 188b3494
 #: ../plugins/grouptagger/__init__.py:114
 msgid "GroupTagger"
 msgstr ""
@@ -4078,15 +3894,9 @@
 "Chaque étiquette peut être utilisée avec <b>$tag</b> ou bien <b>${tag}</b>. "
 "Des étiquettes internes comme <b>$__length</b> doivent être spécifiées avec "
 "deux tirets bas initiaux.\n"
-<<<<<<< HEAD
-"Le <a href=\"http://developer.gnome.org/pango/stable/PangoMarkupFormat.html"
-"\">balisage d'attributs de texte de Pango (lien en anglais)</a> est pris en "
-"charge."
-=======
 "Le <a "
 "href=\"http://developer.gnome.org/pango/stable/PangoMarkupFormat.html\">balis"
 "age d'attributs de texte de Pango (lien en anglais)</a> est pris en charge."
->>>>>>> 188b3494
 
 #: ../plugins/osd/osd_preferences.ui.h:3
 msgid "Display Format"
@@ -4793,9 +4603,8 @@
 msgid "Allows playing of DAAP music shares."
 msgstr "Autoriser la lecture de musiques partagées."
 
-<<<<<<< HEAD
-#~ msgid "Clear"
-#~ msgstr "Effacer"
+#~ msgid "&#xA9; 2009-2010"
+#~ msgstr "&#xA9; 2009-2010"
 
 #~ msgid "Close"
 #~ msgstr "Fermer"
@@ -4890,50 +4699,12 @@
 #~ msgid "<b>General</b>"
 #~ msgstr "<b>Général<b>"
 
-#~ msgid "New Search"
-#~ msgstr "Nouvelle recherche"
-
-#~ msgid "Popup"
-#~ msgstr "Popup"
-
 #~ msgid "Resizable"
 #~ msgstr "Redimensionnable"
 
-#~ msgid "Start"
-#~ msgstr "Démarrer"
-
-#~ msgid "Stopped"
-#~ msgstr "Arrêté"
-
-#~ msgid "_Close"
-#~ msgstr "_Fermer"
-
-#~ msgid "Window Height:"
-#~ msgstr "Hauteur de la fenêtre :"
-
-#~ msgid "Window Width:"
-#~ msgstr "Largeur de la fenêtre :"
-
 #~ msgid "Add Playlist"
 #~ msgstr "Ajouter une liste de lecture"
 
-#~ msgid "Add a directory"
-#~ msgstr "Ajouter un répertoire"
-
-#~ msgid "Open"
-#~ msgstr "Ouvrir"
-
-#~ msgid "%(title)s (by %(artist)s)"
-#~ msgstr "%(title)s (par %(artist)s)"
-
-#~ msgid "by %s"
-#~ msgstr "par %s"
-
-#~ msgid "Add to Playlist"
-#~ msgstr "Ajouter à la liste de lecture"
-
-#~ msgid "Quit"
-#~ msgstr "Quitter"
 
 #~ msgid "Exaile"
 #~ msgstr "Exaile"
@@ -4981,180 +4752,29 @@
 #~ "Année - Artiste\n"
 #~ "Année - Album\n"
 #~ "Artiste - Année - Album"
-
-#~ msgid " songs"
-#~ msgstr " chansons"
-
-#~ msgid ""
-#~ "<b>{title}</b>\n"
-#~ "{artist}\n"
 #~ "on {album} - {length}"
 #~ msgstr ""
 #~ "<b>{title}</b>\n"
 #~ "{artist}\n"
 #~ "sur {album} - {length}"
-
-#~ msgid "Show OSD on track change"
-#~ msgstr "Afficher l'OSD au changement de piste"
-
-#~ msgid "Text Font:"
-#~ msgstr "Police du texte :"
-
-#~ msgid "Opacity Level:"
-#~ msgstr "Niveau d'opacité :"
-
-#~ msgid ""
-#~ "<b>Move the On Screen Display window to the location you want it to "
-#~ "appear</b>"
-#~ msgstr ""
-#~ "<b>Déplacer la fenêtre de notification (OSD) à l'emplacement désiré</b>"
-
 #~ msgid "LastFM Radio"
 #~ msgstr "Radio LastFM"
 
 #~ msgid "Personal"
 #~ msgstr "Informations personnelles"
 
-#~ msgid "Toggle: Stop after selected track"
-#~ msgstr "Arrêt après la piste sélectionnée"
-
-#~ msgid "Export"
-#~ msgstr "Exporter"
-
-#~ msgid "Invalid file extension, file not saved"
-#~ msgstr "Extension de fichier non valide, fichier non enregisté"
-
-#~ msgid "File Type"
-#~ msgstr "Type de fichier"
-
-#~ msgid "Extension"
-#~ msgstr "Extension"
-
 #~ msgid " - "
 #~ msgstr " - "
 
 #~ msgid " + "
 #~ msgstr " + "
 
-#~ msgid "Display a progressbar in the OSD"
-#~ msgstr "Afficher une barre de progression dans l'OSD"
-
-#~ msgid "Add device"
-#~ msgstr "Ajouter un périphérique"
-
-#~ msgid "..."
-#~ msgstr "..."
-
-#~ msgid "Page 1"
-#~ msgstr "Page 1"
-
-#~ msgid "0/0 tracks"
-#~ msgstr "0/0 pistes"
-
-#~ msgid "Playing %s"
-#~ msgstr "Lecture en cours de %s"
-
-#~ msgid "0:00"
-#~ msgstr "0:00"
-
-#~ msgid "Choose a file to open"
-#~ msgstr "Choisissez un fichier à ouvrir"
-
-#~ msgid "from %s"
-#~ msgstr "sur %s"
-
-#~ msgid "Enable Fading"
-#~ msgstr "Activer le fondu"
-
-#~ msgid "Restart Playlist"
-#~ msgstr "Redémarrer la liste de lecture"
-
-#~ msgid "Set rating for current song"
-#~ msgstr "Noter la piste en cours"
-
-#~ msgid "Alarm:"
-#~ msgstr "Alarme:"
-
-#~ msgid "Get rating for current song"
-#~ msgstr "Affiche la note de la piste en cours"
-
-#~ msgid "Name - Time"
-#~ msgstr "Nom - Temps"
-
-#~ msgid "Alarm Name:"
-#~ msgstr "Nom de l'alarme:"
-
-#~ msgid "Alarm Time:"
-#~ msgstr "Heure de l'Alarme:"
-
-#~ msgid "order must be a list or tuple"
-#~ msgstr "l'ordre doit être une liste ou un tuple"
-
-#~ msgid "Streamripper can only record streams."
-#~ msgstr "Streamripper peut seulement enregistrer des flux;"
-
-#~ msgid ""
 #~ "Exaile now uses absolute URI's, please delete/rename your %s directory"
 #~ msgstr ""
 #~ "Exaile utilise maintenant des URI absolues. Veuillez supprimer/renommer "
 #~ "votre répertoire %s"
 
-#~ msgid "A plugin with the name \"%s\" is already installed"
-#~ msgstr "Un greffon nommé \"%s\" est déjà installé"
-
-#~ msgid "Plugin archive is not in the correct format"
-#~ msgstr "L'archive du greffon n'est pas au bon format"
-
-#~ msgid "Close this dialog"
-#~ msgstr "Fermer cette boîte de dialogue"
-
-#~ msgid "New playlist title:"
-#~ msgstr "Titre de la nouvelle liste de lecture :"
-
-#~ msgid "Choose a plugin"
-#~ msgstr "Choisissez un greffon"
-
-#~ msgid "Toggle Play or Pause"
-#~ msgstr "Mettre en pause ou relancer la lecture"
-
-#~ msgid "Show a popup of the currently playing track"
-#~ msgstr "Afficher une notification de la piste en cours"
-
-#~ msgid "Decreases the volume by VOL%"
-#~ msgstr "Diminuer le volume de VOL%"
-
-#~ msgid "Increases the volume by VOL%"
-#~ msgstr "Augmenter le volume de VOL%"
-
-#~ msgid "Randomize the order of the current playlist"
-#~ msgstr "Rendre l'ordre des chansons dans la liste de lecture aléatoire"
-
-#~ msgid "Repeat playlist"
-#~ msgstr "Répéter la liste de lecture"
-
-#~ msgid "  New song, fetching cover."
-#~ msgstr "  Nouvelle chanson, recherche de la jaquette."
-
-#~ msgid "Plugin archive contains an unsafe path"
-#~ msgstr "L'archive du greffon contient un chemin dangereux"
-
-#~ msgid " (%(queue_count)d queued)"
 #~ msgstr " (%(queue_count)d placées en file d'attente)"
-
-#~ msgid "%d covers to fetch"
-#~ msgstr "%d jaquettes à récupérer"
-
-#~ msgid "%(minutes)d:%(seconds)02d"
-#~ msgstr "%(minutes)d:%(seconds)02d"
-
-#~ msgid "Enter the search text"
-#~ msgstr "Entrer le texte à rechercher"
-
-#~ msgid "Streaming..."
-#~ msgstr "Lecture depuis un flux..."
-
-#~ msgid "&#xA9; 2009"
-#~ msgstr "&#xA9; 2009"
 
 #~ msgid ""
 #~ "Left\n"
@@ -5169,9 +4789,6 @@
 
 #~ msgid "Plugin Manager"
 #~ msgstr "Gestionnaire de greffons"
-
-#~ msgid "Remove All"
-#~ msgstr "Tout retirer"
 
 #~ msgid ""
 #~ "Automatic\n"
@@ -5195,103 +4812,16 @@
 #~ "Normal\n"
 #~ "Unifié (instable)"
 
-#~ msgid "Playback engine (requires restart): "
-#~ msgstr "Modeur de rendu audio (nécessite un redémarrage) : "
-
-#~ msgid "These options only affect the unified engine."
-#~ msgstr "Ces options affectent uniquement le moteur unifié."
-
 #~ msgid "Vol:"
 #~ msgstr "Volume :"
 
-#~ msgid ""
-#~ "Path is already in your collection, or is a subdirectory of another path "
-#~ "in your collection"
-#~ msgstr ""
-#~ "Ce répertoire est déjà dans votre bibliothèque, ou est un sous-chemin "
-#~ "d'un autre répertoire de votre bibliothèque"
-
-#~ msgid "%(playlist_count)d showing, %(collection_count)d in collection"
-#~ msgstr ""
-#~ "%(playlist_count)d affichées, %(collection_count)d dans la bibliothèque"
-
-#~ msgid "Buffering: 100%..."
-#~ msgstr "Mise en tampon : 100%..."
-
 #~ msgid "Choose a file"
 #~ msgstr "Choisissez un fichier"
 
-#~ msgid "No covers found"
-#~ msgstr "Aucune jaquette trouvée"
-
-#~ msgid "Select File Type (By Extension)"
-#~ msgstr "Sélectionner le type de fichier (selon l'extension)"
-
-#~ msgid ""
-#~ "<b>OSD</b>\n"
-#~ "Drag to the location you'd like the\n"
-#~ "OSD to appear"
-#~ msgstr ""
-#~ "<b>OSD</b>\n"
-#~ "Faites glisser à l'emplacement où\n"
-#~ "apparaitra l'OSD"
-
-#~ msgid ""
-#~ "Mathias Brodala\n"
-#~ "   <info@noctus.net>\n"
-#~ "    Translation Manager"
-#~ msgstr ""
-#~ "Mathias Brodala\n"
-#~ "   <info@noctus.net>\n"
-#~ "    Responsable des traductions"
-
-#~ msgid ""
-#~ "Copyright (C) 2008-2009 Adam Olsen <arolsen@gmail.com> \n"
-#~ "\n"
-#~ "This program is free software; you can redistribute it and/or modify\n"
-#~ "it under the terms of the GNU General Public License as published by\n"
-#~ "the Free Software Foundation; either version 2 of the License, or\n"
-#~ "(at your option) any later version.\n"
-#~ "\n"
-#~ "This program is distributed in the hope that it will be useful,\n"
-#~ "but WITHOUT ANY WARRANTY; without even the implied warranty of\n"
-#~ "MERCHANTABILITY or FITNESS FOR A PARTICULAR PURPOSE.  See the\n"
-#~ "GNU General Public License for more details.\n"
-#~ "\n"
-#~ "You should have received a copy of the GNU General Public License along\n"
-#~ "with this program; if not, write to the Free Software Foundation, Inc.,\n"
-#~ "51 Franklin Street, Fifth Floor, Boston, MA 02110-1301 USA.\n"
-#~ msgstr ""
-#~ "Copyright (C) 2008-2009 Adam Olsen <arolsen@gmail.com> \n"
-#~ "\n"
-#~ "This program is free software; you can redistribute it and/or modify\n"
-#~ "it under the terms of the GNU General Public License as published by\n"
-#~ "the Free Software Foundation; either version 2 of the License, or\n"
-#~ "(at your option) any later version.\n"
-#~ "\n"
-#~ "This program is distributed in the hope that it will be useful,\n"
-#~ "but WITHOUT ANY WARRANTY; without even the implied warranty of\n"
-#~ "MERCHANTABILITY or FITNESS FOR A PARTICULAR PURPOSE.  See the\n"
-#~ "GNU General Public License for more details.\n"
-#~ "\n"
-#~ "You should have received a copy of the GNU General Public License along\n"
-#~ "with this program; if not, write to the Free Software Foundation, Inc.,\n"
-#~ "51 Franklin Street, Fifth Floor, Boston, MA 02110-1301 USA.\n"
-
-#~ msgid "Display OSD when hovering over tray icon"
-#~ msgstr ""
-#~ "Afficher l'OSD quand la souris passe sur l'icône de la zone de "
 #~ "notification"
 
 #~ msgid "Autosize"
 #~ msgstr "Ajuster la taille automatiquement"
-
-#~ msgid "Text Color"
-#~ msgstr "Couleur du texte :"
-
-#~ msgid "Stop Playback"
-#~ msgstr "Stopper la lecture"
-
 #~ msgid "Neighbourhood"
 #~ msgstr "Mes voisins"
 
@@ -5301,77 +4831,6 @@
 #~ msgid "Recommended"
 #~ msgstr "Recommandé"
 
-#~ msgid "Fading:"
-#~ msgstr "Fondu :"
-
-#~ msgid "Alarm Days:"
-#~ msgstr "Jours pour l'alarme :"
-
-#~ msgid "Maximum Volume:"
-#~ msgstr "Volume maximal :"
-
-#~ msgid "Minimum Volume:"
-#~ msgstr "Volume minimal :"
-
-#~ msgid "Timer per Increment:"
-#~ msgstr "Temps entre chaque incrémentation (en secondes) :"
-
-#~ msgid "Time per Increment:"
-#~ msgstr "Temps entre chaque incrémentation (en secondes) :"
-
-#~ msgid "Only artist"
-#~ msgstr "Artiste uniquement"
-
-#~ msgid "Both artist and album"
-#~ msgstr "Artiste et album"
-
-#~ msgid ""
-#~ "Message that should be displayed in the body of the notification. In each "
-#~ "case, \"%(title)s\", \"%(artist)s\", and \"%(album)s\" will be replaced "
-#~ "by their respective values. If the tag is not known, \"Unknown\" will be "
-#~ "filled in its place"
-#~ msgstr ""
-#~ "Le message qui sera affiché dans le corps de la notification. Dans chaque "
-#~ "cas, \"%(title)s\", \"%(artist)s\", et \"%(album)s\" seront remplacés par "
-#~ "leurs valeurs respectives. Si un tag n'a pas de valeur, le mot "
-#~ "\"Inconnu(e)\" sera utilisé à la place."
-
-#~ msgid "Only album"
-#~ msgstr "Album uniquement"
-
-#~ msgid "Summary"
-#~ msgstr "Titre"
-
-#~ msgid "Relay Port:"
-#~ msgstr "Port relais :"
-
-#~ msgid "Save Location:"
-#~ msgstr "Emplacement d'enregistrement :"
-
-#~ msgid "_Rename Playlist"
-#~ msgstr "_Renomer la liste de lecture"
-
-#~ msgid "Remove current track from playlist"
-#~ msgstr "Supprimer la piste courant de la liste de lecture"
-
-#~ msgid "_Go to Playing Track"
-#~ msgstr "Aller à la piste en cours de lecture"
-
-#~ msgid "Export current playlist..."
-#~ msgstr "Exporter la liste de lecture courante"
-
-#~ msgid "Dynamically add similar tracks"
-#~ msgstr "Ajouter dynamiquement les pistes similaires"
-
-#~ msgid "Restore Main Window"
-#~ msgstr "Restaurer la fenêtre principale"
-
-#~ msgid "Available controls"
-#~ msgstr "Contrôles disponibles"
-
-#~ msgid "On Track Change"
-#~ msgstr "Au changement de piste"
-
 #~ msgid "Center horizontally"
 #~ msgstr "Centrer horizontalement"
 
@@ -5387,261 +4846,10 @@
 #~ msgid "Horizontal:"
 #~ msgstr "Horizontal:"
 
-#~ msgid "_Export current playlist"
-#~ msgstr "Exporter la liste de lecture courante"
-
-#~ msgid " & "
-#~ msgstr " & "
-
-#~ msgid "Clear bookmarks"
-#~ msgstr "Supprimer les signets"
-
-#~ msgid ""
-#~ "The tags \"%(title)s\", \"%(artist)s\", and \"%(album)s\" will be "
-#~ "replaced by their respective values. The title will be replaced by "
-#~ "\"Unknown\" if it is empty."
-#~ msgstr ""
-#~ "Les tags \"%(title)s\", \"%(artist)s\", et \"%(album)s\" seront remplacés "
-#~ "par leurs valeurs respectives. Le titre sera remplacé par \"Inconnu\" "
-#~ "s'il était vide."
-
-#~ msgid "Use Album Covers As Icons"
-#~ msgstr "Utiliser les jaquettes d'albums en tant qu'icônes"
-
-#~ msgid "Add to custom playlist"
-#~ msgstr "Ajouter à une liste de lecture personnalisée"
-
-#~ msgid "_Close Playlist"
-#~ msgstr "_Fermer la liste de lecture"
-
-#~ msgid "Artist Line:"
-#~ msgstr "Ligne Artiste :"
-
-#~ msgid "Album Line:"
-#~ msgstr "Ligne Album :"
-
-#~ msgid ""
-#~ "Exaile Music Player\n"
-#~ "Not playing"
-#~ msgstr ""
-#~ "Lecteur de Musique Exaile\n"
-#~ "Aucune lecture en cours"
-
-#~ msgid "C_lear All Tracks"
-#~ msgstr "Effa_cer toutes les pistes"
-
-#~ msgid "_Save As Custom Playlist"
-#~ msgstr "_Enregistrer en tant que liste de lecture personnalisée"
-
-#~ msgid "Bookmark this track"
-#~ msgstr "Ajouter cette piste aux signets"
-
-#~ msgid "Selected controls"
-#~ msgstr "Boutons sélectionnés"
-
-#~ msgid "Delete bookmark"
-#~ msgstr "Supprimer un signet"
-
-#~ msgid "On Tray Icon Hover"
-#~ msgstr "Au survol de l'icône de la zone de notification"
-
-#~ msgid "On Playback Start, Pause or Stop"
-#~ msgstr "En début et en fin de lecture, et lors d'une mise en pause"
-
-#~ msgid "Use Media Icons For Pause, Stop and Resume"
-#~ msgstr ""
-#~ "Utiliser les icônes multimédia pour les pauses, reprises et fins de "
 #~ "lecture"
-
-#~ msgid "Display window decorations"
-#~ msgstr "Afficher les décorations du gestionnaire de fenêtres"
-
-#~ msgid "Track title format:"
-#~ msgstr "Format du titre de la piste :"
-
-#~ msgid "Terminal Opacity:"
-#~ msgstr "Opacité du Terminal :"
-
-#~ msgid "When GUI is Focused"
-#~ msgstr "Lorsque l'interface graphique est au premier plan"
-
-#~ msgid "Show Menuitem to toggle Submission"
-#~ msgstr ""
 #~ "Afficher une entrée de menu pour activer ou désactiver la submission"
-
-#~ msgid "Seeking: "
-#~ msgstr "Progression : "
-
-#~ msgid "$title ($length)"
-#~ msgstr "$title ($length)"
-
-#~ msgid "Track _properties"
-#~ msgstr "_Propriétés de la piste"
-
-#~ msgid "Install plugin file"
-#~ msgstr "Installer un fichier greffon"
-
-#~ msgid "Start/Pause Playback"
-#~ msgstr "Démarrer / Mettre en pause la lecture"
-
-#~ msgid "Clear Playlist"
-#~ msgstr "Effacer la liste de lecture"
-
-#~ msgid "_Randomize Playlist"
-#~ msgstr "_Mélanger les pistes dans la liste de lecture actuelle"
-
-#~ msgid "Title:"
-#~ msgstr "Titre :"
-
-#~ msgid "Install a third party plugin from a file"
-#~ msgstr "Installer un greffon d'une tierce partie depuis un fichier"
-
-#~ msgid "Use alpha transparency (if supported)"
-#~ msgstr "Utiliser la transparence alpha (si pris en charge)"
-
-#~ msgid "Play Count:"
-#~ msgstr "Nombre de Lectures :"
-
-#~ msgid "Track Number:"
-#~ msgstr "Numéro de Piste :"
-
-#~ msgid "Location:"
-#~ msgstr "Emplacement :"
-
-#~ msgid "File Size:"
-#~ msgstr "Taille du Fichier :"
-
-#~ msgid "Length:"
-#~ msgstr "Durée :"
-
-#~ msgid "Basic"
-#~ msgstr "Général"
-
-#~ msgid "Date:"
-#~ msgstr "Date :"
-
-#~ msgid "Details"
-#~ msgstr "Détails"
-
-#~ msgid "Bitrate:"
-#~ msgstr "Débit :"
-
-#~ msgid "Artist:"
-#~ msgstr "Artiste :"
-
-#~ msgid "Genre:"
-#~ msgstr "Genre :"
-
-#~ msgid "Could not disable plugin: %s"
-#~ msgstr "Impossible de désactiver le greffon : %s"
-
-#~ msgid "Album:"
-#~ msgstr "Album :"
-
-#~ msgid "Delete track"
-#~ msgstr "Supprimer la piste"
-
-#~ msgid "_Save Changes To Playlist"
-#~ msgstr "_Enregistrer les changements de la liste de lecture"
-
-#~ msgid "No track"
-#~ msgstr "Aucune piste"
-
-#~ msgid "_Save As..."
-#~ msgstr "Enregistrer _Sous…"
-
-#~ msgid "Save As..."
-#~ msgstr "Enregistrer Sous..."
-
-#~ msgid "Custom playlist name:"
-#~ msgstr "Nom de la liste de lecture personnalisée :"
-
-#~ msgid "Filter event debug output"
-#~ msgstr "Filtrer la sortie de débogage des évènements"
-
-#~ msgid "%(year)d-%(month)02d-%(day)02d"
-#~ msgstr "%(day)02d/%(month)02d/%(year)d"
-
-#~ msgid "New custom playlist name:"
-#~ msgstr "Nouveau nom de liste de lecture personnalisée :"
-
-#~ msgid "Add To New Playlist..."
-#~ msgstr "Ajouter à une Nouvelle Liste de Lecture..."
-
-#~ msgid "Idle."
-#~ msgstr "Inactif."
-
-#~ msgid "Could not enable plugin: %s"
-#~ msgstr "Impossible d'activer le greffon : %s"
-
-#~ msgid ""
-#~ "This will permanantly delete the selected tracks from your disk, are you "
-#~ "sure you wish to continue?"
-#~ msgstr ""
-#~ "Ceci va supprimer définitivement les pistes sélectionnées de votre "
-#~ "disque, désirez-vous vraiment continuer ?"
-
-#~ msgid "Move selected item up"
-#~ msgstr "Déplacer l'élément sélectionné vers le haut"
-
-#~ msgid "Move selected item down"
-#~ msgstr "Déplacer l'élément sélectionné vers le bas"
-
-#~ msgid ""
-#~ "To sign up for an Amazon AWS account and get \n"
-#~ "this information visit http://aws.amazon.com/"
-#~ msgstr ""
-#~ "Pour s'inscrire au service Amazon AWS et obtenir\n"
-#~ "cette information, visitez http://aws.amazon.com/"
-
-#~ msgid "Secret Key:"
-#~ msgstr "Clé secrète :"
-
 #~ msgid "MPRIS"
 #~ msgstr "MPRIS"
-
-#~ msgid "iPod support"
-#~ msgstr "Prise en charge des iPod"
-
-#~ msgid "A plugin for iPod support"
-#~ msgstr "Un greffon pour la prise en charge des iPod"
-
-#~ msgid "Searches track tags for covers"
-#~ msgstr "Recherche des jaquettes dans les tags des pistes"
-
-#~ msgid "Add item"
-#~ msgstr "Ajouter cet élément"
-
-#~ msgid "Remove item"
-#~ msgstr "Retirer cet élément"
-
-#~ msgid "Print the position inside the current track as time"
-#~ msgstr "Afficher la position dans la piste actuelle au format horaire"
-
-#~ msgid "Print the progress inside the current track as percentage"
-#~ msgstr ""
-#~ "Afficher la progression dans la piste actuelle sous forme de pourcentage"
-
-#~ msgid ""
-#~ "Adds support for playing audio CDs.\n"
-#~ "Requires python-cddb to look up tags."
-#~ msgstr ""
-#~ "Ajoute la prise en charge de la lecture de CD audio.\n"
-#~ "Requiert python-cddb pour rechercher les tags."
-
-#~ msgid "Creates an MPRIS D-Bus object to control Exaile"
-#~ msgstr "Crée un objet D-Bus MPRIS pour contrôler Exaile"
-
-#~ msgid "Last.fm Dynamic Search"
-#~ msgstr "Recherche Dynamique Last.fm"
-
-#~ msgid "Pauses/resumes playback on screensaver start/stop"
-#~ msgstr ""
-#~ "Met la lecture en pause au démarrage de l'économiseur d'écran et la "
-#~ "relance lorsqu'il est stoppé"
-
-#~ msgid "Tag Covers"
-#~ msgstr "Jaquettes de tags"
 
 #~ msgid ""
 #~ "Show various informations about the track currently playing.\n"
@@ -5649,22 +4857,3 @@
 #~ msgstr ""
 #~ "Montre diverses informations à propos de la piste en cours de lecture.\n"
 #~ "Requiert : libwebkit >= 1.0.1, python-webkit >= 1.1.2"
-
-#~ msgid "Plugin to fetch lyrics from lyricwiki.org"
-#~ msgstr "Greffon récupérant les paroles depuis lyricwiki.org"
-
-#~ msgid "Device class does not support transfer."
-#~ msgstr "La classe « Device » ne prend pas le transfert en charge."
-
-#~ msgid "Last Played"
-#~ msgstr "Dernière écoute"
-
-#~ msgid "Date Added"
-#~ msgstr "Ajouté le"
-
-#~ msgid "In pause: %s"
-#~ msgstr "En pause : %s"
-=======
-#~ msgid "&#xA9; 2009-2010"
-#~ msgstr "&#xA9; 2009-2010"
->>>>>>> 188b3494
