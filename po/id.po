# Indonesian translation for exaile
<<<<<<< HEAD
# Copyright (c) 2010 Rosetta Contributors and Canonical Ltd 2010
# This file is distributed under the same license as the exaile package.
# FIRST AUTHOR <EMAIL@ADDRESS>, 2010.
=======
# Copyright (c) 2014 Rosetta Contributors and Canonical Ltd 2014
# This file is distributed under the same license as the exaile package.
# FIRST AUTHOR <EMAIL@ADDRESS>, 2014.
>>>>>>> 188b3494
#
msgid ""
msgstr ""
"Project-Id-Version: exaile\n"
<<<<<<< HEAD
"Report-Msgid-Bugs-To: \n"
"POT-Creation-Date: 2012-11-01 11:10+0100\n"
"PO-Revision-Date: 2012-07-29 07:14+0000\n"
"Last-Translator: Dustin Spicuzza <dustin@virtualroadside.com>\n"
=======
"Report-Msgid-Bugs-To: FULL NAME <EMAIL@ADDRESS>\n"
"POT-Creation-Date: 2012-11-01 11:10+0100\n"
"PO-Revision-Date: 2014-08-10 19:50+0000\n"
"Last-Translator: FULL NAME <EMAIL@ADDRESS>\n"
>>>>>>> 188b3494
"Language-Team: Indonesian <id@li.org>\n"
"Language: id\n"
"MIME-Version: 1.0\n"
"Content-Type: text/plain; charset=UTF-8\n"
"Content-Transfer-Encoding: 8bit\n"
"Plural-Forms: nplurals=1; plural=0;\n"
<<<<<<< HEAD
"X-Launchpad-Export-Date: 2012-08-28 05:26+0000\n"
"X-Generator: Launchpad (build 15864)\n"
=======
"X-Launchpad-Export-Date: 2014-08-12 06:26+0000\n"
"X-Generator: Launchpad (build 17156)\n"
>>>>>>> 188b3494

#: ../xl/formatter.py:597
#, python-format
msgid "%d day, "
msgid_plural "%d days, "
msgstr[0] "%d hari, "

#: ../xl/formatter.py:599
#, python-format
msgid "%d hour, "
msgid_plural "%d hours, "
msgstr[0] "%d jam "

#: ../xl/formatter.py:600
#, python-format
msgid "%d minute, "
msgid_plural "%d minutes, "
msgstr[0] "%d menit "

#: ../xl/formatter.py:601
#, python-format
msgid "%d second"
msgid_plural "%d seconds"
msgstr[0] "%d detik"

#. TRANSLATORS: Short form of an amount of days
#: ../xl/formatter.py:606
#, python-format
msgid "%dd, "
msgstr "%dd, "

#. TRANSLATORS: Short form of an amount of hours
#: ../xl/formatter.py:609
#, python-format
msgid "%dh, "
msgstr "%dh, "

#. TRANSLATORS: Short form of an amount of minutes
#: ../xl/formatter.py:611
#, python-format
msgid "%dm, "
msgstr "%dm "

#. TRANSLATORS: Short form of an amount of seconds
#: ../xl/formatter.py:613
#, python-format
msgid "%ds"
msgstr "%ds,"

#. TRANSLATORS: Short form of an amount of days
#: ../xl/formatter.py:618
#, python-format
msgid "%dd "
msgstr "%dd, "

#. TRANSLATORS: Time duration (hours:minutes:seconds)
#: ../xl/formatter.py:621
#, python-format
msgid "%d:%02d:%02d"
msgstr "%d:%02d:%02d"

#. TRANSLATORS: Time duration (minutes:seconds)
#: ../xl/formatter.py:625
#, python-format
msgid "%d:%02d"
msgstr "%d:%02d"

#. TRANSLATORS: Indicates that a track has never been played before
#: ../xl/formatter.py:691
#: ../xl/formatter.py:696
msgid "Never"
msgstr "Tidak pernah"

#: ../xl/formatter.py:702
msgid "Today"
msgstr "Hari ini"

#: ../xl/formatter.py:704
msgid "Yesterday"
msgstr "Kemarin"

#: ../xl/main.py:201
msgid "Failed to migrate from 0.2.14"
msgstr "Gagal migrasi dari 0.2.14"

#: ../xl/main.py:416
msgid "Usage: exaile [OPTION]... [URI]"
msgstr "Penggunaan: exaile [OPTION]... [URI]"

<<<<<<< HEAD
#: ../xl/main.py:417 ../plugins/minimode/minimode_preferences.ui.h:11
=======
#: ../xl/main.py:417
#: ../plugins/minimode/minimode_preferences.ui.h:11
>>>>>>> 188b3494
msgid "Options"
msgstr "Pilihan"

#: ../xl/main.py:421
msgid "Playback Options"
msgstr "Pilihan Playback"

#: ../xl/main.py:423
msgid "Play the next track"
msgstr "Mainkan trek selanjutnya"

#: ../xl/main.py:425
msgid "Play the previous track"
msgstr "Mainkan trek sebelumnya"

<<<<<<< HEAD
#: ../xl/main.py:427 ../plugins/minimode/controls.py:342
=======
#: ../xl/main.py:427
#: ../plugins/minimode/controls.py:342
>>>>>>> 188b3494
#: ../plugins/minimode/controls.py:357
msgid "Stop playback"
msgstr "Berhenti main"

#: ../xl/main.py:429
msgid "Play"
msgstr "Mainkan"

#: ../xl/main.py:431
msgid "Pause"
msgstr "Jeda"

#: ../xl/main.py:434
msgid "Pause or resume playback"
msgstr "Hentikan atau teruskan memutar"

<<<<<<< HEAD
#: ../xl/main.py:437 ../plugins/minimode/controls.py:365
=======
#: ../xl/main.py:437
#: ../plugins/minimode/controls.py:365
>>>>>>> 188b3494
msgid "Stop playback after current track"
msgstr "Berhenti setelah trek ini"

#: ../xl/main.py:440
msgid "Collection Options"
msgstr "Pilihan Koleksi"

#. TRANSLATORS: Meta variable for --add and --export-playlist
<<<<<<< HEAD
#: ../xl/main.py:443 ../xl/main.py:450
=======
#: ../xl/main.py:443
#: ../xl/main.py:450
>>>>>>> 188b3494
msgid "LOCATION"
msgstr "LOKASI"

#: ../xl/main.py:443
msgid "Add tracks from LOCATION to the collection"
msgstr "Tambah trek dari LOKASI ke koleksi"

#: ../xl/main.py:447
msgid "Playlist Options"
msgstr ""

#: ../xl/main.py:451
msgid "Exports the current playlist to LOCATION"
msgstr ""

#: ../xl/main.py:454
msgid "Track Options"
msgstr "Pilihan Trek"

#: ../xl/main.py:456
msgid "Query player"
msgstr "Menanyakan Pemutar"

#. TRANSLATORS: Meta variable for --format-query
#: ../xl/main.py:459
msgid "FORMAT"
msgstr ""

#: ../xl/main.py:460
msgid "Retrieves the current playback state and track information as FORMAT"
msgstr ""

#. TRANSLATORS: Meta variable for --format-query-tags
#: ../xl/main.py:463
msgid "TAGS"
msgstr ""

#: ../xl/main.py:464
msgid "TAGS to retrieve from the current track, use with --format-query"
msgstr ""

#: ../xl/main.py:467
msgid "Show a popup with data of the current track"
msgstr "Tampilkan pop up dengan data trek yang sedang dimainkan"

#: ../xl/main.py:469
msgid "Print the title of current track"
msgstr "Perlihatkan judul trek ini"

#: ../xl/main.py:471
msgid "Print the album of current track"
msgstr "Tampilkan album dari trek saat ini"

#: ../xl/main.py:473
msgid "Print the artist of current track"
msgstr "Tampilkan artis dari trek saat ini"

#: ../xl/main.py:475
msgid "Print the length of current track"
msgstr "Perlihatkan lama trek saat ini"

#. TRANSLATORS: Variable for command line options with arguments
<<<<<<< HEAD
#: ../xl/main.py:478 ../xl/main.py:493 ../xl/main.py:497
=======
#: ../xl/main.py:478
#: ../xl/main.py:493
#: ../xl/main.py:497
>>>>>>> 188b3494
msgid "N"
msgstr "N"

#: ../xl/main.py:479
msgid "Set rating for current track to N%"
msgstr "Beri peringkat untuk lagu ini pada"

#: ../xl/main.py:481
msgid "Get rating for current track"
msgstr "Dapatkan peringkat untuk lagu ini"

#: ../xl/main.py:484
msgid "Print the current playback position as time"
msgstr "Cetak posisi main saat ini dalam bentuk waktu"

#: ../xl/main.py:486
msgid "Print the current playback progress as percentage"
msgstr "Cetak posisi main saat ini dalam bentuk persen"

#: ../xl/main.py:490
msgid "Volume Options"
msgstr "Pilihan Volume"

#: ../xl/main.py:494
msgid "Increases the volume by N%"
msgstr "Tambahkan tingkat suara sampai N%"

#. TRANSLATORS: Meta variable for --increase-vol and--decrease-vol
#: ../xl/main.py:499
msgid "Decreases the volume by N%"
msgstr "Turunkan tingkat suara sampai N%"

#: ../xl/main.py:502
msgid "Mutes or unmutes the volume"
msgstr "Hilang atau perdengarkan kembali suara"

#: ../xl/main.py:504
msgid "Print the current volume percentage"
msgstr "Perlihatkan tingkat persentase volume"

#: ../xl/main.py:507
msgid "Other Options"
msgstr "Pilihan Lain"

#: ../xl/main.py:509
msgid "Start new instance"
msgstr "Jalankan aplikasi baru"

#: ../xl/main.py:511
msgid "Show this help message and exit"
msgstr "Tampilkan pesan bantuan ini dan keluar"

#: ../xl/main.py:513
msgid "Show program's version number and exit."
msgstr "Tampilkan nomor versi program dan keluar"

#: ../xl/main.py:516
msgid "Start minimized (to tray, if possible)"
msgstr "Jalankan aplikasi dalam mode mini (jika memungkinkan)"

#: ../xl/main.py:519
msgid "Toggle visibility of the GUI (if possible)"
msgstr "Ubah tampilan GUI (bila memungkinkan)"

#: ../xl/main.py:521
<<<<<<< HEAD
msgid "Start in safe mode - sometimes useful when you're running into problems"
msgstr "Mulai dengan mode aman - kadang berguna saat Anda mendapatkan masalah"
=======
msgid ""
"Start in safe mode - sometimes useful when you're running into problems"
msgstr ""
"Mulai dengan mode aman - kadang berguna saat Anda mendapatkan masalah"
>>>>>>> 188b3494

#: ../xl/main.py:524
msgid "Force import of old data from version 0.2.x (Overwrites current data)"
msgstr ""
"Paksa mengimpor data lama dari versi 0.2.x (akan menimpa data saat ini)"

#: ../xl/main.py:527
msgid "Do not import old data from version 0.2.x"
msgstr "Jangan impor data lama dari versi 0.2.x"

#: ../xl/main.py:530
msgid "Make control options like --play start Exaile if it is not running"
msgstr ""
"Buatlah pilihan kontrol seperti --Mainkan mulai jika Exaile tidak berjalan"

#: ../xl/main.py:534
msgid "Development/Debug Options"
msgstr "Pilihan Pengembang/Debug"

<<<<<<< HEAD
#: ../xl/main.py:536 ../xl/main.py:538
=======
#: ../xl/main.py:536
#: ../xl/main.py:538
>>>>>>> 188b3494
msgid "DIRECTORY"
msgstr "DIREKTORI"

#: ../xl/main.py:536
msgid "Set data directory"
msgstr "Set direktori data"

#: ../xl/main.py:538
msgid "Set data and config directory"
msgstr ""

#: ../xl/main.py:540
msgid "MODULE"
msgstr "MODUL"

#: ../xl/main.py:541
msgid "Limit log output to MODULE"
msgstr "Batasi keluaran catatan ke MODUL"

#: ../xl/main.py:543
msgid "LEVEL"
msgstr "LEVEL"

#: ../xl/main.py:544
msgid "Limit log output to LEVEL"
msgstr "Batasi keluaran catatan ke LEVEL"

#: ../xl/main.py:547
msgid "Show debugging output"
msgstr "Tampilkan hasil debug"

#: ../xl/main.py:549
msgid "Enable debugging of xl.event. Generates LOTS of output"
msgstr ""
"Aktifkan fungsi debug pada \"xl.event\" (akan menghasilkan banyak keluaran)"

#: ../xl/main.py:552
msgid "Add thread name to logging messages."
msgstr ""

#: ../xl/main.py:555
msgid "TYPE"
msgstr "TIPE"

#: ../xl/main.py:556
msgid "Limit xl.event debug to output of TYPE"
msgstr "Batasi debug keluaran xl.event ke TIPE"

#: ../xl/main.py:558
msgid "Reduce level of output"
msgstr "Kurangi tingkat keluaran"

#: ../xl/main.py:562
msgid "Disable D-Bus support"
msgstr "Matikan dukungan D-Bus"

#: ../xl/main.py:564
msgid "Disable HAL support."
msgstr "Matikan dukungan HAL."

#: ../xl/main.py:580
msgid "Entire Library"
msgstr "Seluruh Pustaka"

#: ../xl/main.py:586
#, python-format
msgid "Random %d"
msgstr "Acak %d"

#: ../xl/main.py:594
#, python-format
msgid "Rating > %d"
msgstr "Peringkat > %d"

#: ../xl/main.py:695
msgid ""
"Exaile is not yet finished loading. Perhaps you should listen for the "
"exaile_loaded signal?"
msgstr ""
"Exaile masih belum selesai memuat. Mungkin anda harus menantikan suara "
"sinyal exaile_loaded?"

#: ../xl/covers.py:466
#: ../data/ui/trackproperties_dialog.ui.h:6
msgid "Tags"
msgstr "Tanda"

#: ../xl/covers.py:505
msgid "Local file"
msgstr ""

#: ../xl/plugins.py:94
msgid "Plugin archive is not in the correct format."
msgstr "Arsip plugin tidak dalam format yang benar"

#: ../xl/plugins.py:101
#, python-format
msgid "A plugin with the name \"%s\" is already installed."
msgstr "Plugin dengan nama \"%s\" telah diinstal"

#: ../xl/plugins.py:106
msgid "Plugin archive contains an unsafe path."
msgstr "Arsip plugin mengandung path yang tidak aman"

#: ../xl/trax/trackdb.py:167
msgid "You did not specify a location to load the db from"
msgstr "Anda belum merinci lokasi asal basis data"

#: ../xl/trax/trackdb.py:248
msgid "You did not specify a location to save the db"
msgstr "Anda tidak menunjukkan lokasi menyimpan db"

#: ../xl/trax/track.py:65
#: ../xlgui/widgets/info.py:431
msgid "Various Artists"
msgstr "Berbagai Artis"

#. TRANSLATORS: title of a track if it is unknown
#: ../xl/trax/track.py:66
#: ../plugins/notifyosd/__init__.py:71
msgid "Unknown"
msgstr "Tidak Dikenal"

#. TRANSLATORS: String multiple tag values will be joined by
#: ../xl/trax/track.py:68
msgid " / "
msgstr " / "

#. TRANSLATORS: Bitrate (k here is short for kbps).
#: ../xl/trax/track.py:585
#: ../xl/trax/track.py:647
#, python-format
msgid "%dk"
msgstr ""

#: ../xl/transcoder.py:56
msgid ""
"Vorbis is an open source, lossy audio codec with high quality output at a "
"lower file size than MP3."
msgstr ""
"Vorbis adalah kodek audio tersaring dengan sumber terbuka, yang memiliki "
"keluaran berkualitas tinggi dengan ukuran lebih kecil daripada MP3."

#: ../xl/transcoder.py:66
msgid ""
"Free Lossless Audio Codec (FLAC) is an open source codec that compresses but "
"does not degrade audio quality."
msgstr ""
"Free Lossless Audio Codec (FLAC) adalah kodek dengan sumber terbuka, yang "
"menghasilkan audio terkompresi tanpa menurunkan kualitas suara."

#: ../xl/transcoder.py:78
msgid ""
"Apple's proprietary lossy audio format that achieves better sound quality "
"than MP3 at lower bitrates."
msgstr ""
"Apple's memiliki format suara rendah yang kualitas suaranya lebih bagus "
"daripada MP3 pada getaran rendah."

#: ../xl/transcoder.py:89
msgid ""
"A proprietary and older, but also popular, lossy audio format. VBR gives "
"higher quality than CBR, but may be incompatible with some players."
msgstr ""
"Yang dimiliki dan sebelumnya, tapi juga populer, format suara rendah. VBR "
"memberikan kualitas tinggi daripada CBR, tapi mungkin tidak sesuai dengan "
"beberapa pemutar."

#: ../xl/transcoder.py:100
msgid ""
"A proprietary and older, but also popular, lossy audio format. CBR gives "
"less quality than VBR, but is compatible with any player."
msgstr ""
"Yang dimiliki dan sebelumnya, tapi juga populer, format suara rendah. CBR "
"memberikan kualitas rendah daripada VBR, tapi sesuai dengan semua pemutar."

#: ../xl/transcoder.py:111
msgid "A very fast Free lossless audio format with good compression."
msgstr "Format lossless yang gratis dengan kompresi baik"

#: ../xl/player/pipe.py:311
msgid "Automatic"
msgstr "Otomatis"

<<<<<<< HEAD
#: ../xl/player/pipe.py:340 ../xl/player/pipe.py:365 ../xl/player/pipe.py:386
msgid "Custom"
msgstr "Penyesuaian"

#: ../xl/player/pipe.py:441 ../plugins/previewdevice/previewprefs.py:76
=======
#: ../xl/player/pipe.py:340
#: ../xl/player/pipe.py:365
#: ../xl/player/pipe.py:386
msgid "Custom"
msgstr "Penyesuaian"

#: ../xl/player/pipe.py:441
#: ../plugins/previewdevice/previewprefs.py:76
>>>>>>> 188b3494
msgid "Auto"
msgstr ""

#: ../xl/xldbus.py:117
#: ../xl/xldbus.py:496
#: ../plugins/lyricsviewer/__init__.py:243
msgid "Not playing."
msgstr "Berhenti."

#: ../xl/xldbus.py:498
#, python-format
msgid ""
"status: %(status)s, title: %(title)s, artist: %(artist)s, album: %(album)s, "
"length: %(length)s, position: %(progress)s%% [%(position)s]"
msgstr ""
"Status: %(status)s, Judul: %(title)s, Artis: %(artist)s, Album: %(album)s, "
"Panjang: %(length)s, Posisi: %(progress)s%% [%(position)s]"

#: ../xl/settings.py:103
msgid "Settings version is newer than current."
msgstr "Versi setingan lebih baru daripada yang ada saat ini."

#: ../xl/settings.py:247
msgid "We don't know how to store that kind of setting: "
msgstr "Aplikasi tidak mengetahui cara menyimpan tipe setingan tersebut: "

#: ../xl/settings.py:275
msgid "An Unknown type of setting was found!"
msgstr "Ditemukan setingan yang tidak diketahui tipenya!"

#: ../xl/playlist.py:152
#: ../xl/playlist.py:166
msgid "Invalid playlist type."
msgstr "Tipe daftar main tidak benar"

<<<<<<< HEAD
#: ../xl/playlist.py:173 ../xlgui/widgets/playlist.py:335
=======
#: ../xl/playlist.py:173
#: ../xlgui/widgets/playlist.py:335
>>>>>>> 188b3494
msgid "Playlist"
msgstr "Daftar Main"

#: ../xl/playlist.py:322
msgid "M3U Playlist"
msgstr "Daftar lagu M3U"

#: ../xl/playlist.py:423
msgid "PLS Playlist"
msgstr "Daftar lagu PLS"

<<<<<<< HEAD
#: ../xl/playlist.py:517 ../xl/playlist.py:533
=======
#: ../xl/playlist.py:517
#: ../xl/playlist.py:533
>>>>>>> 188b3494
#, python-format
msgid "Invalid format for %s."
msgstr "Format tidak sah untuk %s"

#: ../xl/playlist.py:528
#, python-format
msgid "Unsupported version %(version)s for %(type)s"
msgstr "Versi %(version)s tidak didukung untuk %(type)s"

#: ../xl/playlist.py:588
msgid "ASX Playlist"
msgstr "Daftar lagu ASX"

#: ../xl/playlist.py:759
msgid "XSPF Playlist"
msgstr "Daftar Lagu XSPF"

#: ../xl/playlist.py:874
msgid "Shuffle _Off"
msgstr "Acak _Mati"

#: ../xl/playlist.py:875
msgid "Shuffle _Tracks"
msgstr "Acak _Trek"

#: ../xl/playlist.py:875
msgid "Shuffle _Albums"
msgstr "Acak _Album"

#: ../xl/playlist.py:879
msgid "Repeat _Off"
msgstr "Pengulangan _Dimatikan"

#: ../xl/playlist.py:879
msgid "Repeat _All"
msgstr "Pengulangan _Semua"

#: ../xl/playlist.py:879
msgid "Repeat O_ne"
msgstr "Pengulang S_ebuah"

#: ../xl/playlist.py:883
msgid "Dynamic _Off"
msgstr "Dinamis _Mati"

#: ../xl/playlist.py:883
msgid "Dynamic by Similar _Artists"
msgstr "Dinamis oleh Artis yang _Sama"

<<<<<<< HEAD
#: ../xl/playlist.py:1824 ../xlgui/panel/playlists.py:59
#: ../xlgui/panel/playlists.py:71 ../xlgui/panel/playlists.py:78
=======
#: ../xl/playlist.py:1824
#: ../xlgui/panel/playlists.py:59
#: ../xlgui/panel/playlists.py:71
#: ../xlgui/panel/playlists.py:78
>>>>>>> 188b3494
#: ../plugins/osd/osd_preferences.ui.h:7
msgid "seconds"
msgstr "detik"

<<<<<<< HEAD
#: ../xl/playlist.py:1825 ../xlgui/panel/playlists.py:71
msgid "minutes"
msgstr "menit"

#: ../xl/playlist.py:1826 ../xlgui/panel/playlists.py:71
msgid "hours"
msgstr "jam"

#: ../xl/playlist.py:1827 ../xlgui/panel/playlists.py:68
=======
#: ../xl/playlist.py:1825
#: ../xlgui/panel/playlists.py:71
msgid "minutes"
msgstr "menit"

#: ../xl/playlist.py:1826
#: ../xlgui/panel/playlists.py:71
msgid "hours"
msgstr "jam"

#: ../xl/playlist.py:1827
#: ../xlgui/panel/playlists.py:68
>>>>>>> 188b3494
#: ../xlgui/panel/playlists.py:71
msgid "days"
msgstr "hari"

<<<<<<< HEAD
#: ../xl/playlist.py:1828 ../xlgui/panel/playlists.py:71
=======
#: ../xl/playlist.py:1828
#: ../xlgui/panel/playlists.py:71
>>>>>>> 188b3494
msgid "weeks"
msgstr "minggu"

#: ../xl/lyrics.py:305
msgid "Local"
msgstr "Lokal"

#: ../xlgui/widgets/menuitems.py:96
msgid "Enqueue"
msgstr ""

<<<<<<< HEAD
#: ../xlgui/widgets/menuitems.py:118 ../xlgui/oldmenu.py:116
msgid "Replace Current"
msgstr "Gantikan yang saat ini"

#: ../xlgui/widgets/menuitems.py:122 ../xlgui/oldmenu.py:114
msgid "Append to Current"
msgstr "Tambahkan ke Saat ini"

#: ../xlgui/widgets/menuitems.py:145 ../xlgui/properties.py:1135
=======
#: ../xlgui/widgets/menuitems.py:118
#: ../xlgui/oldmenu.py:116
msgid "Replace Current"
msgstr "Gantikan yang saat ini"

#: ../xlgui/widgets/menuitems.py:122
#: ../xlgui/oldmenu.py:114
msgid "Append to Current"
msgstr "Tambahkan ke Saat ini"

#: ../xlgui/widgets/menuitems.py:145
#: ../xlgui/properties.py:1135
>>>>>>> 188b3494
msgid "Open Directory"
msgstr "Buka Direktori"

#: ../xlgui/widgets/menuitems.py:167
msgid ""
"The files cannot be moved to the Trash. Delete them permanently from the "
"disk?"
msgstr ""
"Berkas tidak dapat dipindahkan ke tempat sampah. Hapus berkas tersebut "
"secara permanen dari disk?"

#: ../xlgui/widgets/menuitems.py:182
msgid "Move to Trash"
msgstr "Pindahkan ke Tempat Sampah"

#: ../xlgui/widgets/menuitems.py:193
msgid "_Show Playing Track"
msgstr "Tampilkan Trek yang _Sedang Diputar"

#: ../xlgui/widgets/filter.py:62
#: ../xlgui/panel/radio.py:200
msgid "Name:"
msgstr "Nama:"

#: ../xlgui/widgets/filter.py:76
msgid "Match any of the criteria"
msgstr "Cocok dengan kriteria apapun"

#: ../xlgui/widgets/filter.py:78
msgid "Randomize results"
msgstr "Mengacak hasil"

#: ../xlgui/widgets/filter.py:94
msgid "Limit to: "
msgstr "Batasi dengan: "

#: ../xlgui/widgets/filter.py:104
msgid " tracks"
msgstr ""

#: ../xlgui/widgets/playback.py:95
#: ../xlgui/widgets/info.py:71
msgid "Not Playing"
msgstr "Tidak Dimainkan"

#: ../xlgui/widgets/playback.py:744
#, python-format
msgid "Seeking: %s"
msgstr ""

#: ../xlgui/widgets/playback.py:1020
msgid "Move"
msgstr "Pindah"

#: ../xlgui/widgets/playback.py:1166
msgid "New Marker"
msgstr "Penanda Baru"

#: ../xlgui/widgets/playback.py:1265
msgid "Muted"
msgstr "Senyap"

#. TRANSLATORS: Volume percentage
#: ../xlgui/widgets/playback.py:1271
#, python-format
msgid "%d%%"
msgstr "%d%%"

#: ../xlgui/widgets/playback.py:1274
msgid "Full Volume"
msgstr "Volume Penuh"

#: ../xlgui/widgets/info.py:65
msgid ""
"<span size=\"x-large\" weight=\"bold\">$title</span>\n"
"by $artist\n"
"from $album"
msgstr ""

#: ../xlgui/widgets/info.py:426
msgid "Various"
msgstr "Campuran"

#: ../xlgui/widgets/info.py:445
#, python-format
msgid "%(track_count)d in total (%(total_duration)s)"
msgstr ""

#: ../xlgui/widgets/info.py:602
#, python-format
msgid "%d in collection"
msgstr "%d di dalam koleksi"

#: ../xlgui/widgets/info.py:624
#: ../xlgui/widgets/info.py:631
#, python-format
msgid "%d showing"
msgstr ""

#: ../xlgui/widgets/info.py:628
#: ../xlgui/widgets/info.py:635
#, python-format
msgid "%d selected"
msgstr "%d terpilih"

#: ../xlgui/widgets/queue.py:87
msgid "Queue"
msgstr ""

#: ../xlgui/widgets/queue.py:89
#, python-format
msgid "Queue (%d)"
msgstr "Antrian (%d)"

#. TRANSLATORS: Title of the track number column
#: ../xlgui/widgets/playlist_columns.py:217
#: ../xlgui/panel/flatplaylist.py:100
msgid "#"
msgstr "#"

#: ../xlgui/widgets/playlist_columns.py:218
msgid "Track Number"
msgstr "Nomor Trek"

#: ../xlgui/widgets/playlist_columns.py:225
#: ../xlgui/properties.py:69
#: ../xlgui/panel/flatplaylist.py:108
#: ../xlgui/panel/playlists.py:235
#: ../plugins/cd/cdprefs.py:106
#: ../plugins/minimode/minimode_preferences.py:93
msgid "Title"
msgstr "Judul"

<<<<<<< HEAD
#: ../xlgui/widgets/playlist_columns.py:232 ../xlgui/properties.py:63
#: ../xlgui/panel/collection.py:173 ../xlgui/panel/playlists.py:234
#: ../data/ui/widgets/tracklist_info.ui.h:2 ../plugins/cd/cdprefs.py:107
=======
#: ../xlgui/widgets/playlist_columns.py:232
#: ../xlgui/properties.py:63
#: ../xlgui/panel/collection.py:173
#: ../xlgui/panel/playlists.py:234
#: ../data/ui/widgets/tracklist_info.ui.h:2
#: ../plugins/cd/cdprefs.py:107
>>>>>>> 188b3494
#: ../plugins/minimode/minimode_preferences.py:94
#: ../plugins/jamendo/ui/jamendo_panel.ui.h:17
msgid "Artist"
msgstr "Artis"

#: ../xlgui/widgets/playlist_columns.py:239
#: ../xlgui/properties.py:72
#: ../data/ui/trackproperties_dialog_cover_row.ui.h:12
#: ../plugins/cd/cdprefs.py:108
#: ../plugins/minimode/minimode_preferences.py:95
msgid "Composer"
msgstr "Pengarang"

<<<<<<< HEAD
#: ../xlgui/widgets/playlist_columns.py:246 ../xlgui/properties.py:64
#: ../xlgui/panel/collection.py:176 ../xlgui/panel/playlists.py:236
#: ../data/ui/widgets/tracklist_info.ui.h:1 ../plugins/cd/cdprefs.py:109
=======
#: ../xlgui/widgets/playlist_columns.py:246
#: ../xlgui/properties.py:64
#: ../xlgui/panel/collection.py:176
#: ../xlgui/panel/playlists.py:236
#: ../data/ui/widgets/tracklist_info.ui.h:1
#: ../plugins/cd/cdprefs.py:109
>>>>>>> 188b3494
#: ../plugins/minimode/minimode_preferences.py:96
#: ../plugins/jamendo/ui/jamendo_panel.ui.h:18
msgid "Album"
msgstr "Album"

#: ../xlgui/widgets/playlist_columns.py:253
#: ../xlgui/properties.py:80
#: ../xlgui/panel/playlists.py:237
#: ../plugins/cd/cdprefs.py:110
#: ../plugins/minimode/minimode_preferences.py:97
msgid "Length"
msgstr "Panjang"

#: ../xlgui/widgets/playlist_columns.py:260
#: ../xlgui/properties.py:75
msgid "Disc"
msgstr "Disk"

#: ../xlgui/widgets/playlist_columns.py:261
msgid "Disc Number"
msgstr "Nomor Cakram"

#: ../xlgui/widgets/playlist_columns.py:268
#: ../xlgui/panel/playlists.py:238
#: ../plugins/cd/cdprefs.py:112
#: ../plugins/minimode/minimode_preferences.py:99
#: ../plugins/minimode/controls.py:527
#: ../plugins/jamendo/ui/jamendo_panel.ui.h:9
msgid "Rating"
msgstr "Rating"

<<<<<<< HEAD
#: ../xlgui/widgets/playlist_columns.py:312 ../xlgui/properties.py:59
=======
#: ../xlgui/widgets/playlist_columns.py:312
#: ../xlgui/properties.py:59
>>>>>>> 188b3494
#: ../plugins/cd/cdprefs.py:113
#: ../plugins/minimode/minimode_preferences.py:100
msgid "Date"
msgstr "Tanggal"

<<<<<<< HEAD
#: ../xlgui/widgets/playlist_columns.py:318 ../xlgui/properties.py:71
#: ../xlgui/panel/playlists.py:241 ../plugins/cd/cdprefs.py:114
=======
#: ../xlgui/widgets/playlist_columns.py:318
#: ../xlgui/properties.py:71
#: ../xlgui/panel/playlists.py:241
#: ../plugins/cd/cdprefs.py:114
>>>>>>> 188b3494
#: ../plugins/minimode/minimode_preferences.py:101
msgid "Genre"
msgstr "Aliran"

<<<<<<< HEAD
#: ../xlgui/widgets/playlist_columns.py:325 ../xlgui/properties.py:78
=======
#: ../xlgui/widgets/playlist_columns.py:325
#: ../xlgui/properties.py:78
>>>>>>> 188b3494
#: ../plugins/cd/cdprefs.py:115
#: ../plugins/minimode/minimode_preferences.py:102
msgid "Bitrate"
msgstr "Bitrate"

<<<<<<< HEAD
#: ../xlgui/widgets/playlist_columns.py:332 ../xlgui/properties.py:81
#: ../xlgui/panel/playlists.py:244 ../data/ui/collection_manager.ui.h:2
=======
#: ../xlgui/widgets/playlist_columns.py:332
#: ../xlgui/properties.py:81
#: ../xlgui/panel/playlists.py:244
#: ../data/ui/collection_manager.ui.h:2
>>>>>>> 188b3494
#: ../plugins/cd/cdprefs.py:116
#: ../plugins/minimode/minimode_preferences.py:103
msgid "Location"
msgstr "Lokasi"

<<<<<<< HEAD
#: ../xlgui/widgets/playlist_columns.py:339 ../xlgui/panel/files.py:150
=======
#: ../xlgui/widgets/playlist_columns.py:339
#: ../xlgui/panel/files.py:150
>>>>>>> 188b3494
#: ../plugins/cd/cdprefs.py:117
#: ../plugins/minimode/minimode_preferences.py:104
msgid "Filename"
msgstr "Nama Berkas"

#: ../xlgui/widgets/playlist_columns.py:346
msgid "Playcount"
msgstr "Jumlah putar"

<<<<<<< HEAD
#: ../xlgui/widgets/playlist_columns.py:353 ../xlgui/properties.py:76
#: ../xlgui/panel/playlists.py:170 ../xlgui/panel/playlists.py:245
=======
#: ../xlgui/widgets/playlist_columns.py:353
#: ../xlgui/properties.py:76
#: ../xlgui/panel/playlists.py:170
#: ../xlgui/panel/playlists.py:245
>>>>>>> 188b3494
#: ../plugins/cd/cdprefs.py:120
#: ../plugins/minimode/minimode_preferences.py:107
msgid "BPM"
msgstr "BPM"

<<<<<<< HEAD
#: ../xlgui/widgets/playlist_columns.py:360 ../xlgui/properties.py:86
#: ../xlgui/panel/playlists.py:243 ../plugins/cd/cdprefs.py:119
=======
#: ../xlgui/widgets/playlist_columns.py:360
#: ../xlgui/properties.py:86
#: ../xlgui/panel/playlists.py:243
#: ../plugins/cd/cdprefs.py:119
>>>>>>> 188b3494
#: ../plugins/minimode/minimode_preferences.py:106
msgid "Last played"
msgstr "Terakhir dimainkan"

<<<<<<< HEAD
#: ../xlgui/widgets/playlist_columns.py:366 ../xlgui/properties.py:79
=======
#: ../xlgui/widgets/playlist_columns.py:366
#: ../xlgui/properties.py:79
>>>>>>> 188b3494
#: ../xlgui/panel/playlists.py:242
msgid "Date added"
msgstr "Tanggal ditambahkan"

#: ../xlgui/widgets/playlist_columns.py:372
msgid "Schedule"
msgstr ""

<<<<<<< HEAD
#: ../xlgui/widgets/playlist_columns.py:491 ../xlgui/properties.py:77
msgid "Comment"
msgstr ""

#: ../xlgui/widgets/playlist_columns.py:500 ../xlgui/panel/playlists.py:178
=======
#: ../xlgui/widgets/playlist_columns.py:491
#: ../xlgui/properties.py:77
msgid "Comment"
msgstr ""

#: ../xlgui/widgets/playlist_columns.py:500
#: ../xlgui/panel/playlists.py:178
>>>>>>> 188b3494
#: ../xlgui/panel/playlists.py:246
msgid "Grouping"
msgstr ""

#: ../xlgui/widgets/playlist_columns.py:619
msgid "_Resizable"
msgstr "Dapat diubah ukurannya"

#: ../xlgui/widgets/playlist_columns.py:624
msgid "_Autosize"
msgstr ""

#: ../xlgui/widgets/rating.py:261
msgid "Rating:"
msgstr "Penilaian:"

#: ../xlgui/widgets/playlist.py:129
msgid "Shuffle"
msgstr "Acak"

#: ../xlgui/widgets/playlist.py:133
msgid "Repeat"
msgstr "Berulang"

#: ../xlgui/widgets/playlist.py:137
msgid "Dynamic"
msgstr "Dinamis"

#: ../xlgui/widgets/playlist.py:152
msgid "Remove Current Track From Playlist"
msgstr ""

#: ../xlgui/widgets/playlist.py:182
msgid "Randomize Playlist"
msgstr ""

#: ../xlgui/widgets/playlist.py:185
msgid "Randomize Selection"
msgstr ""

#: ../xlgui/widgets/playlist.py:206
#: ../xlgui/oldmenu.py:188
#: ../xlgui/playlist.py:76
#: ../xlgui/panel/radio.py:435
#: ../plugins/droptrayicon/__init__.py:288
msgid "New Playlist"
msgstr "Daftar lagu Baru"

#: ../xlgui/widgets/playlist.py:226
#: ../xlgui/oldmenu.py:244
msgid "Rename"
msgstr "Ganti Nama"

#: ../xlgui/widgets/playlist.py:266
msgid "Stop Playback After This Track"
msgstr ""

#: ../xlgui/widgets/playlist.py:273
msgid "Continue Playback After This Track"
msgstr ""

#: ../xlgui/widgets/playlist.py:534
msgid "Requires plugins providing dynamic playlists"
msgstr "Memerlukan plugin untuk menyediakan daftar main yang dinamis"

<<<<<<< HEAD
#: ../xlgui/widgets/playlist.py:538 ../data/ui/playlist.ui.h:3
=======
#: ../xlgui/widgets/playlist.py:538
#: ../data/ui/playlist.ui.h:3
>>>>>>> 188b3494
msgid "Dynamically add similar tracks to the playlist"
msgstr "Menambah trek yang mirip kedalam daftar main yang dinamis"

#: ../xlgui/widgets/dialogs.py:283
msgid "Enter the URL to open"
msgstr "Masukkan URL untuk membuka"

#: ../xlgui/widgets/dialogs.py:284
msgid "Open URL"
msgstr "Buka URL"

#: ../xlgui/widgets/dialogs.py:552
msgid "Select File Type (by Extension)"
msgstr "Pilih Jenis Berkas (berdasarkan ekstensi)"

#: ../xlgui/widgets/dialogs.py:608
msgid "Choose Media to Open"
msgstr "Pilih Media untuk Dibuka"

#: ../xlgui/widgets/dialogs.py:619
msgid "Supported Files"
msgstr "Berkas Didukung"

#: ../xlgui/widgets/dialogs.py:621
msgid "Music Files"
msgstr "Berkas Musik"

#: ../xlgui/widgets/dialogs.py:623
#: ../xlgui/widgets/dialogs.py:781
msgid "Playlist Files"
msgstr "Berkas Daftar Main"

#: ../xlgui/widgets/dialogs.py:625
#: ../xlgui/widgets/dialogs.py:783
#: ../xlgui/preferences/plugin.py:201
msgid "All Files"
msgstr "Semua Berkas"

#: ../xlgui/widgets/dialogs.py:699
msgid "Choose Directory to Open"
msgstr "Pilih Direktori untuk Dibuka"

#: ../xlgui/widgets/dialogs.py:770
#: ../xlgui/menu.py:87
#: ../xlgui/oldmenu.py:192
msgid "Import Playlist"
msgstr ""

#: ../xlgui/widgets/dialogs.py:863
msgid "Export Current Playlist"
msgstr "Ekspor Daftar Saat Ini"

#: ../xlgui/widgets/dialogs.py:874
msgid "Use relative paths to tracks"
msgstr ""

#: ../xlgui/widgets/dialogs.py:929
#, python-format
msgid "Playlist saved as <b>%s</b>."
msgstr "Daftar putar disimpan sebagai <b>%s</b>"

#: ../xlgui/widgets/dialogs.py:943
#, python-format
msgid "Close %s"
msgstr "Tutup %s"

#: ../xlgui/widgets/dialogs.py:944
#, python-format
msgid "<b>Save changes to %s before closing?</b>"
msgstr "<b>Simpan perubahan ke %s sebelum menutup?</b>"

#: ../xlgui/widgets/dialogs.py:945
msgid "Your changes will be lost if you don't save them"
msgstr "Perubahan akan hilanh jika anda tidak menyimpannya"

#: ../xlgui/widgets/dialogs.py:947
msgid "Close Without Saving"
msgstr "Tutup Tanpa Menyimpan"

#: ../xlgui/widgets/dialogs.py:1303
msgid "Yes to all"
msgstr ""

#: ../xlgui/widgets/dialogs.py:1311
msgid "No to all"
msgstr ""

#: ../xlgui/widgets/dialogs.py:1336
#: ../xlgui/properties.py:1209
#, python-format
msgid "Saved %(count)s of %(total)s."
msgstr "Tersimpan %(count)s dari %(total)s."

#: ../xlgui/widgets/dialogs.py:1456
#, python-format
msgid "Error occurred while copying %s: %s"
msgstr ""

#: ../xlgui/widgets/dialogs.py:1465
#, python-format
msgid "File exists, overwrite %s ?"
msgstr ""

#: ../xlgui/widgets/dialogs.py:1516
msgid "Playlist name:"
msgstr ""

#: ../xlgui/widgets/dialogs.py:1517
msgid "Add new playlist..."
msgstr ""

#: ../xlgui/widgets/dialogs.py:1526
#: ../xlgui/panel/playlists.py:755
#: ../xlgui/panel/playlists.py:838
msgid "You did not enter a name for your playlist"
msgstr "Anda belum memmasukkan nama untuk daftar lagu"

#: ../xlgui/widgets/dialogs.py:1529
#: ../xlgui/panel/playlists.py:321
#: ../xlgui/panel/playlists.py:761
#: ../xlgui/panel/playlists.py:845
msgid "The playlist name you entered is already in use."
msgstr "Nama daftar main yang anda masukkan telah digunakan."

<<<<<<< HEAD
#: ../xlgui/widgets/notebook.py:146 ../xlgui/menu.py:115
=======
#: ../xlgui/widgets/notebook.py:146
#: ../xlgui/menu.py:115
>>>>>>> 188b3494
msgid "Close Tab"
msgstr "Tutup Tab"

#: ../xlgui/main.py:111
msgid "$title (by $artist)"
msgstr "$title (oleh $artist)"

#: ../xlgui/main.py:466
msgid "Toggle: Stop after Selected Track"
msgstr "Ubah: Berhenti setelah Lagu Terpilih"

#: ../xlgui/main.py:569
#: ../plugins/previewdevice/__init__.py:365
msgid "Playback error encountered!"
msgstr "Terjadi galat ketika memainkan!"

#: ../xlgui/main.py:576
#, python-format
msgid "Buffering: %d%%..."
msgstr "Proses Buffer: %d%%..."

#: ../xlgui/main.py:628
#: ../plugins/previewdevice/__init__.py:376
msgid "Continue Playback"
msgstr "Melanjutkan Memutar"

#: ../xlgui/main.py:632
#: ../xlgui/main.py:820
#: ../plugins/previewdevice/__init__.py:347
#: ../plugins/previewdevice/__init__.py:380
msgid "Pause Playback"
msgstr "Jeda Memutar"

#: ../xlgui/main.py:774
#: ../xlgui/menu.py:103
msgid "Playlist export failed!"
msgstr "Ekspor playlist gagal!"

#: ../xlgui/main.py:832
#: ../data/ui/main.ui.h:7
#: ../plugins/previewdevice/__init__.py:358
msgid "Start Playback"
msgstr "Memulai Memutar"

#: ../xlgui/tray.py:148
msgid "Exaile Music Player"
msgstr "Pemutar Musik Exaile"

#: ../xlgui/menu.py:52
msgid "_New Playlist"
msgstr "Daftar Main _Baru"

#: ../xlgui/menu.py:71
msgid "Open _URL"
msgstr "Buka_URL"

#: ../xlgui/menu.py:81
msgid "Open Directories"
msgstr "Buka Direktori"

#: ../xlgui/menu.py:109
msgid "_Export Current Playlist"
msgstr "_Ekspor Daftar Putar Saat Ini"

#: ../xlgui/menu.py:124
#: ../xlgui/preferences/widgets.py:70
msgid "Restart"
msgstr "Hidupkan Ulang"

#: ../xlgui/menu.py:147
msgid "_Collection"
msgstr "_Koleksi"

#: ../xlgui/menu.py:151
msgid "_Queue"
msgstr ""

#: ../xlgui/menu.py:158
msgid "C_overs"
msgstr "S_ampul"

#: ../xlgui/menu.py:190
msgid "_Playlist Utilities Bar"
msgstr "Bilah Utilitas Daftar _Putar"

#: ../xlgui/menu.py:192
msgid "_Columns"
msgstr "_Kolom"

#: ../xlgui/menu.py:199
msgid "C_lear playlist"
msgstr "B_ersihkan playlist"

#: ../xlgui/menu.py:215
msgid "_Device Manager"
msgstr "_Pengelola Perangkat"

#: ../xlgui/menu.py:218
msgid "Re_scan Collection"
msgstr "Memindai Ulang Koleksi"

#: ../xlgui/menu.py:221
msgid "Track _Properties"
msgstr ""

#: ../xlgui/progress.py:79
msgid "Cancel"
msgstr "Batal"

#: ../xlgui/properties.py:51
msgid "Original album"
msgstr "Album asli"

#: ../xlgui/properties.py:52
msgid "Lyricist"
msgstr "Lirik"

#: ../xlgui/properties.py:54
msgid "Website"
msgstr "Situs Web"

#: ../xlgui/properties.py:55
#: ../xlgui/cover.py:793
msgid "Cover"
msgstr "Sampul"

#: ../xlgui/properties.py:56
msgid "Original artist"
msgstr "Artis asli"

#: ../xlgui/properties.py:57
msgid "Author"
msgstr "Pencipta"

#: ../xlgui/properties.py:58
msgid "Original date"
msgstr "Tanggal asli"

#: ../xlgui/properties.py:60
msgid "Arranger"
msgstr "Penyusun"

#: ../xlgui/properties.py:61
#: ../data/ui/trackproperties_dialog_cover_row.ui.h:10
msgid "Conductor"
msgstr "Konduktor"

#: ../xlgui/properties.py:62
msgid "Performer"
msgstr "Pemain"

#: ../xlgui/properties.py:65
msgid "Copyright"
msgstr "Hakcipta"

#: ../xlgui/properties.py:66
#: ../plugins/lyricsviewer/__init__.py:62
#: ../plugins/lyricsviewer/lyricsviewer.ui.h:1
#: ../plugins/lyricsviewer/PLUGININFO:5
#: ../plugins/lyricsfly/PLUGININFO:5
#: ../plugins/lyricwiki/PLUGININFO:5
msgid "Lyrics"
msgstr "Lirik"

#: ../xlgui/properties.py:67
#: ../plugins/jamendo/ui/jamendo_panel.ui.h:20
msgid "Track"
msgstr "Trek"

#: ../xlgui/properties.py:68
#: ../data/ui/preferences/plugin.ui.h:2
msgid "Version"
msgstr "Versi"

#: ../xlgui/properties.py:70
msgid "ISRC"
msgstr "ISRC"

#: ../xlgui/properties.py:73
msgid "Encoded by"
msgstr "Dienkode oleh"

#: ../xlgui/properties.py:74
msgid "Organization"
msgstr "Organisasi"

#: ../xlgui/properties.py:83
msgid "Modified"
msgstr "Dimodifikasi"

#: ../xlgui/properties.py:85
msgid "Times played"
msgstr "Waktu Dimainkan"

#: ../xlgui/properties.py:244
msgid "Writing of tags failed"
msgstr ""

#: ../xlgui/properties.py:245
msgid ""
"Tags could not be written to the following files:\n"
"{files}"
msgstr ""

#: ../xlgui/properties.py:270
#, python-format
msgid "Editing track %(current)d of %(total)d"
msgstr "Track diubah %(current)d dari %(total)d"

#: ../xlgui/properties.py:438
msgid "Apply changes before closing?"
msgstr ""

#: ../xlgui/properties.py:439
msgid "Your changes will be lost if you do not apply them now."
msgstr ""

#: ../xlgui/properties.py:614
#, python-format
msgid "%s:"
msgstr ""

#. TRANSLATORS: This is the 'of' between numbers in fields like
#. tracknumber, discnumber, etc. in the tagger.
#: ../xlgui/properties.py:820
msgid "of:"
msgstr "of:"

#: ../xlgui/properties.py:909
msgid "JPEG image"
msgstr ""

#: ../xlgui/properties.py:915
msgid "PNG image"
msgstr ""

#: ../xlgui/properties.py:919
msgid "Image"
msgstr ""

#: ../xlgui/properties.py:926
msgid "Linked image"
msgstr ""

#: ../xlgui/properties.py:1036
#: ../xlgui/cover.py:1104
msgid "{width}x{height} pixels"
msgstr ""

#: ../xlgui/properties.py:1038
msgid "{format} ({width}x{height} pixels)"
msgstr ""

#: ../xlgui/properties.py:1051
msgid "Select image to set as cover"
msgstr ""

#: ../xlgui/properties.py:1060
msgid "Supported image formats"
msgstr ""

#: ../xlgui/properties.py:1183
msgid "Apply current value to all tracks"
msgstr "Terapkan hasil sekarang ke semua trek"

#: ../xlgui/cover.py:112
msgid "{outstanding} covers left to fetch"
msgstr ""

#: ../xlgui/cover.py:113
msgid "All covers fetched"
msgstr ""

#: ../xlgui/cover.py:138
msgid "Collecting albums and covers..."
msgstr ""

#: ../xlgui/cover.py:493
msgid "Show Cover"
msgstr "Tampilkan Sampul"

#: ../xlgui/cover.py:494
msgid "Fetch Cover"
msgstr "Ambil Sampul"

#: ../xlgui/cover.py:495
msgid "Remove Cover"
msgstr "Hapus Sampul"

#: ../xlgui/cover.py:795
#, python-format
msgid "Cover for %s"
msgstr "Sampul untuk %s"

#: ../xlgui/cover.py:957
#, python-format
msgid "Cover options for %(artist)s - %(album)s"
msgstr ""

#: ../xlgui/cover.py:990
msgid "Loading..."
msgstr ""

#: ../xlgui/cover.py:1062
msgid "No covers found."
msgstr "Sampul tidak ditemukan."

#: ../xlgui/cover.py:1063
msgid ""
"None of the enabled sources has a cover for this track, try enabling more "
"sources."
msgstr ""

#: ../xlgui/devices.py:76
msgid "Icon"
msgstr "Ikon"

#: ../xlgui/devices.py:81
msgid "Device"
msgstr "Perangkat"

#: ../xlgui/devices.py:88
msgid "Driver"
msgstr "Penggerak"

#: ../xlgui/__init__.py:296
msgid "Scanning collection..."
msgstr "Sedang memindai koleksi..."

#: ../xlgui/__init__.py:380
#, python-format
msgid "Scanning %s..."
msgstr "Memindai %s..."

#: ../xlgui/oldmenu.py:72
msgid "Toggle Queue"
msgstr "Beralih Antrian"

#: ../xlgui/oldmenu.py:118
msgid "Queue Items"
msgstr "Antrian Item"

#: ../xlgui/oldmenu.py:121
#: ../data/ui/trackproperties_dialog.ui.h:7
msgid "Properties"
msgstr "Properti"

#: ../xlgui/oldmenu.py:185
msgid "New Station"
msgstr "Stasiun Baru"

#: ../xlgui/oldmenu.py:190
msgid "New Smart Playlist"
msgstr "Daftar Main Pintar Baru"

#: ../xlgui/oldmenu.py:246
msgid "Edit"
msgstr "Edit"

#: ../xlgui/oldmenu.py:249
msgid "Export Playlist"
msgstr ""

#: ../xlgui/oldmenu.py:251
msgid "Export Files"
msgstr ""

#: ../xlgui/oldmenu.py:254
msgid "Delete Playlist"
msgstr "Menghapus Daftar lagu"

#: ../xlgui/oldmenu.py:268
msgid "Choose directory to export files to"
msgstr ""

<<<<<<< HEAD
#: ../xlgui/oldmenu.py:278 ../xlgui/panel/playlists.py:1178
=======
#: ../xlgui/oldmenu.py:278
#: ../xlgui/panel/playlists.py:1178
>>>>>>> 188b3494
msgid "Are you sure you want to permanently delete the selected playlist?"
msgstr ""
"Apakah Anda yakin ingin menghapus daftar lagu terpilih secara permanen?"

#: ../xlgui/oldmenu.py:291
msgid "Enter the new name you want for your playlist"
msgstr "Masukkan nama baru untuk daftar lagu anda"

#: ../xlgui/oldmenu.py:292
msgid "Rename Playlist"
msgstr "Ganti Nama Daftar lagu"

<<<<<<< HEAD
#: ../xlgui/oldmenu.py:331 ../plugins/multialarmclock/malrmclk.ui.h:2
=======
#: ../xlgui/oldmenu.py:331
#: ../plugins/multialarmclock/malrmclk.ui.h:2
>>>>>>> 188b3494
msgid "Remove"
msgstr "Hapus"

#: ../xlgui/playlist.py:77
msgid "Drop here to create a new playlist"
msgstr ""

#: ../xlgui/playlist.py:137
msgid "Recently Closed Tabs"
msgstr ""

#: ../xlgui/playlist.py:214
#, python-format
msgid "Playlist %d"
msgstr "Daftar main %d"

#: ../xlgui/playlist.py:394
msgid "{playlist_name} ({track_count} tracks, closed {minutes} min ago)"
msgstr ""

#: ../xlgui/playlist.py:400
msgid "{playlist_name} ({track_count} tracks, closed {seconds} sec ago)"
msgstr ""

#: ../xlgui/collection.py:115
msgid "Add a Directory"
msgstr "Tambah Direktori"

#: ../xlgui/collection.py:134
msgid "Directory not added."
msgstr "Direktori tidak dapat ditambahkan"

#: ../xlgui/collection.py:135
msgid ""
"The directory is already in your collection or is a subdirectory of another "
"directory in your collection."
msgstr ""
"Direktori tersebut sudah ada di dalam koleksi Anda atau sebuah subdirektori "
"dari direktori lain dalam koleksi Anda."

#: ../xlgui/panel/device.py:137
#, python-format
msgid "Transferring to %s..."
msgstr "Mengirim ke %s..."

#: ../xlgui/panel/radio.py:126
#: ../xlgui/panel/radio.py:490
#: ../xlgui/panel/radio.py:566
msgid "Loading streams..."
msgstr "Memuat aliran..."

#: ../xlgui/panel/radio.py:198
msgid "Add Radio Station"
msgstr "Tambah Stasiun Radio"

#: ../xlgui/panel/radio.py:201
#: ../plugins/audioscrobbler/asprefs_pane.ui.h:5
msgid "URL:"
msgstr "URL:"

#: ../xlgui/panel/radio.py:273
msgid "Saved Stations"
msgstr "Stasiun yang Disimpan"

#: ../xlgui/panel/radio.py:274
msgid "Radio Streams"
msgstr "Stream Radio"

#: ../xlgui/panel/radio.py:304
#: ../plugins/wikipedia/data/wikipanel.ui.h:4
msgid "Refresh"
msgstr "Segarkan"

#: ../xlgui/panel/radio.py:434
msgid "Enter the name you want for your new playlist"
msgstr "Masukkan nama yang anda inginkan untuk daftar putar yang baru"

#: ../xlgui/panel/collection.py:179
msgid "Genre - Artist"
msgstr "Aliran - Artis"

#: ../xlgui/panel/collection.py:182
msgid "Genre - Album"
msgstr "Aliran - Album"

#: ../xlgui/panel/collection.py:185
msgid "Date - Artist"
msgstr ""

#: ../xlgui/panel/collection.py:188
msgid "Date - Album"
msgstr ""

#: ../xlgui/panel/collection.py:191
msgid "Artist - (Date - Album)"
msgstr ""

#: ../xlgui/panel/collection.py:314
msgid "Rescan Collection"
msgstr "Memindai Ulang Koleksi"

#. TRANSLATORS: File size column in the file browser
#: ../xlgui/panel/files.py:174
msgid "Size"
msgstr "Ukuran"

#: ../xlgui/panel/files.py:441
#, python-format
msgid "%s KB"
msgstr "%s KB"

#. TRANSLATORS: Logical AND used for smart playlists
#: ../xlgui/panel/playlists.py:64
msgid "and"
msgstr "dan"

#. TRANSLATORS: True if haystack is equal to needle
#: ../xlgui/panel/playlists.py:198
msgid "is"
msgstr "adalah"

#. TRANSLATORS: True if haystack is not equal to needle
#: ../xlgui/panel/playlists.py:200
msgid "is not"
msgstr "bukan"

#. TRANSLATORS: True if the specified tag is present (uses the NullField
#. to compare to __null__)
#: ../xlgui/panel/playlists.py:203
msgid "is set"
msgstr ""

#. TRANSLATORS: True if the specified tag is not present (uses the NullField
#. to compare to __null__)
#: ../xlgui/panel/playlists.py:206
msgid "is not set"
msgstr ""

#. TRANSLATORS: True if haystack contains needle
#: ../xlgui/panel/playlists.py:208
msgid "contains"
msgstr "mengandung"

#. TRANSLATORS: True if haystack does not contain needle
#: ../xlgui/panel/playlists.py:210
msgid "does not contain"
msgstr "tidak mengandung"

#. TRANSLATORS: True if haystack matches regular expression
#: ../xlgui/panel/playlists.py:212
msgid "regex"
msgstr ""

#. TRANSLATORS: True if haystack does not match regular expression
#: ../xlgui/panel/playlists.py:214
msgid "not regex"
msgstr ""

#. TRANSLATORS: Example: rating >= 5
#: ../xlgui/panel/playlists.py:216
msgid "at least"
msgstr "setidaknya"

#. TRANSLATORS: Example: rating <= 3
#: ../xlgui/panel/playlists.py:218
msgid "at most"
msgstr "paling banyak"

#. TRANSLATORS: Example: year < 1999
#: ../xlgui/panel/playlists.py:220
msgid "before"
msgstr "sebelum"

#. TRANSLATORS: Example: year > 2002
#: ../xlgui/panel/playlists.py:222
msgid "after"
msgstr "sesudah"

#. TRANSLATORS: Example: 1980 <= year <= 1987
#: ../xlgui/panel/playlists.py:224
msgid "between"
msgstr "di antara"

#: ../xlgui/panel/playlists.py:225
msgid "greater than"
msgstr "lebih besar dari"

#: ../xlgui/panel/playlists.py:226
msgid "less than"
msgstr "kurang dari"

#. TRANSLATORS: Example: track has been added in the last 2 days
#: ../xlgui/panel/playlists.py:228
msgid "in the last"
msgstr ""

#. TRANSLATORS: Example: track has not been added in the last 5 hours
#: ../xlgui/panel/playlists.py:230
msgid "not in the last"
msgstr ""

#: ../xlgui/panel/playlists.py:239
msgid "Plays"
msgstr "Putar"

#: ../xlgui/panel/playlists.py:240
msgid "Year"
msgstr "Tahun"

#. TRANSLATORS: Playlist title suggestion with more
#. than two values
#: ../xlgui/panel/playlists.py:424
#: ../xlgui/panel/playlists.py:438
#: ../xlgui/panel/playlists.py:452
#, python-format
msgid "%(first)s, %(second)s and others"
msgstr ""

#. TRANSLATORS: Playlist title suggestion with two values
#: ../xlgui/panel/playlists.py:429
#: ../xlgui/panel/playlists.py:443
#: ../xlgui/panel/playlists.py:457
#, python-format
msgid "%(first)s and %(second)s"
msgstr ""

#: ../xlgui/panel/playlists.py:675
msgid "Smart Playlists"
msgstr "Daftar lagu Pintar"

#: ../xlgui/panel/playlists.py:678
msgid "Custom Playlists"
msgstr "Daftar Buatan"

#: ../xlgui/panel/playlists.py:733
msgid "Add Smart Playlist"
msgstr "Tambah Daftar lagu Pintar"

#: ../xlgui/panel/playlists.py:808
msgid "Edit Smart Playlist"
msgstr "Sunting Daftar lagu Pintar"

#: ../xlgui/panel/playlists.py:1125
#, python-format
msgid "Exporting %s"
msgstr ""

#: ../xlgui/preferences/playback.py:35
msgid "Playback"
msgstr "Putar"

#: ../xlgui/preferences/plugin.py:40
#: ../xlgui/preferences/__init__.py:124
msgid "Plugins"
msgstr "Plugin"

#: ../xlgui/preferences/plugin.py:92
#: ../plugins/grouptagger/gt_common.py:64
#: ../plugins/grouptagger/gt_widgets.py:58
msgid "Uncategorized"
msgstr ""

#: ../xlgui/preferences/plugin.py:135
msgid "Could not load plugin info!"
msgstr "Tidak dapat memuat informasi plugin!"

#: ../xlgui/preferences/plugin.py:137
#, python-format
msgid "Failed plugin: %s"
msgid_plural "Failed plugins: %s"
msgstr[0] "Plugin gagal: %s"

#: ../xlgui/preferences/plugin.py:167
#: ../xlgui/preferences/plugin.py:261
msgid "Could not disable plugin!"
msgstr "Tidak dapat menonaktifkan plugin!"

#: ../xlgui/preferences/plugin.py:177
#: ../xlgui/preferences/plugin.py:255
msgid "Could not enable plugin!"
msgstr "Tidak dapat mengaktifkan plugin!"

#: ../xlgui/preferences/plugin.py:185
msgid "Choose a Plugin"
msgstr "Pilih Plugin"

#: ../xlgui/preferences/plugin.py:194
msgid "Plugin Archives"
msgstr "Arsip plugin"

#: ../xlgui/preferences/plugin.py:213
msgid "Plugin file installation failed!"
msgstr "Instalasi berkas plugin gagal!"

#: ../xlgui/preferences/cover.py:38
#: ../plugins/musicbrainzcovers/PLUGININFO:5
#: ../plugins/lastfmcovers/PLUGININFO:5
#: ../plugins/amazoncovers/PLUGININFO:5
msgid "Covers"
msgstr "Sampul"

#: ../xlgui/preferences/appearance.py:34
#: ../plugins/osd/osd_preferences.ui.h:9
msgid "Appearance"
msgstr "Tampilan"

#: ../xlgui/preferences/collection.py:23
#: ../data/ui/panel/device.ui.h:1
#: ../data/ui/panel/collection.ui.h:1
msgid "Collection"
msgstr "Koleksi"

#. TRANSLATORS: Grammatical articles that are ignored while sorting the
#. collection panel. For example, in French locales this could be
#. the space-separated list "l' la le les".
#. If this practice is not common in your locale, simply
#. translate this to an empty string.
#: ../xlgui/preferences/collection.py:34
msgid "the"
msgstr ""

#: ../xlgui/preferences/collection.py:56
msgid "Reset to Defaults"
msgstr "Atur ulang ke Bawaan"

#: ../xlgui/preferences/widgets.py:66
msgid "Restart Exaile?"
msgstr "Muat ulang Exaile?"

#: ../xlgui/preferences/widgets.py:68
msgid "A restart is required for this change to take effect."
msgstr "Hidupkan ulang diperlukan agar perubahan ini berlaku."

#: ../xlgui/preferences/widgets.py:619
msgid "Action"
msgstr "Tindakan"

#: ../xlgui/preferences/widgets.py:627
msgid "Shortcut"
msgstr ""

#: ../xlgui/preferences/playlists.py:34
#: ../data/ui/panel/playlists.ui.h:1
msgid "Playlists"
msgstr "Daftar Lagu"

#: ../data/ui/about_dialog.ui.h:1
msgid "About Exaile"
msgstr "Tentang Exaile"

#: ../data/ui/about_dialog.ui.h:2
msgid "&#xA9; 2009-2012"
msgstr ""

#: ../data/ui/about_dialog.ui.h:3
msgid ""
"Copyright (C) 2008-2010 Adam Olsen <arolsen@gmail.com> \n"
"\n"
"This program is free software; you can redistribute it and/or modify\n"
"it under the terms of the GNU General Public License as published by\n"
"the Free Software Foundation; either version 2 of the License, or\n"
"(at your option) any later version.\n"
"\n"
"This program is distributed in the hope that it will be useful,\n"
"but WITHOUT ANY WARRANTY; without even the implied warranty of\n"
"MERCHANTABILITY or FITNESS FOR A PARTICULAR PURPOSE.  See the\n"
"GNU General Public License for more details.\n"
"\n"
"You should have received a copy of the GNU General Public License along\n"
"with this program; if not, write to the Free Software Foundation, Inc.,\n"
"51 Franklin Street, Fifth Floor, Boston, MA 02110-1301 USA.\n"
msgstr ""
"Hakcipta (C) 2008-2010 Adam Olsen <arolsen@gmail.com> \n"
"\n"
"Program ini adalah perangkat lunak tanpa bayaran; Anda dapat menyebarkannya "
"dan/atau merubahnya\n"
"di bawah persyaratan Lisensi Publik Umum GNU seperti yang diterbitkan oleh\n"
"Free Software Foundation; baik versi 2 dari Lisensi, atau\n"
"(menurut pilihan Anda) versi terakhir yang ada.\n"
"\n"
"Program ini didistribusikan dengan harapan akan bermanfaat,\n"
"tetapi TANPA ADANYA JAMINAN; termasuk tidak ada jaminan\n"
"PERDAGANGAN atau KESESUAIAN UNTUK TUJUAN TERTENTU. Lihat\n"
"GNU General Public License untuk rincian lebih lanjut.\n"
"\n"
"Anda seharusnya telah menerima salinan dari GNU General Public License "
"bersama\n"
"dengan program ini, jika tidak, silahkan meminta ke Free Software "
"Foundation, Inc,\n"
"51 Franklin Street, Fifth Floor, Boston, MA 02110-1301 USA.\n"

#: ../data/ui/about_dialog.ui.h:20
msgctxt "About dialog translator credits"
msgid "Unknown translator"
msgstr ""

#: ../data/ui/covermanager.ui.h:1
msgid "Cover Manager"
msgstr "Pengelolaan Sampul"

#: ../data/ui/covermanager.ui.h:2
msgid "_Fetch Covers"
msgstr ""

#: ../data/ui/playlist.ui.h:1
msgid "Shuffle playback order"
msgstr "Acak urutan putar"

#: ../data/ui/playlist.ui.h:2
msgid "Repeat playback"
msgstr ""

#: ../data/ui/playlist.ui.h:4
msgid "_Search:"
msgstr ""

#: ../data/ui/coverchooser.ui.h:1
msgid "Cover Finder"
msgstr "pencari cover"

#: ../data/ui/coverchooser.ui.h:2
msgid "The origin of this cover"
msgstr ""

#: ../data/ui/coverchooser.ui.h:3
msgid "_Set as Cover"
msgstr ""

#: ../data/ui/main.ui.h:1
msgid "_File"
msgstr "_Berkas"

#: ../data/ui/main.ui.h:2
msgid "_Edit"
msgstr "_Sunting"

#: ../data/ui/main.ui.h:3
msgid "_View"
msgstr "Tampi_lan"

#: ../data/ui/main.ui.h:4
msgid "_Tools"
msgstr "_Perkakas"

#: ../data/ui/main.ui.h:5
msgid "_Help"
msgstr "_Bantuan"

#: ../data/ui/main.ui.h:6
msgid "Previous Track"
msgstr "Trek sebelumnya"

#: ../data/ui/main.ui.h:8
msgid ""
"Stop Playback\n"
"\n"
"Right Click for Stop After Track Feature"
msgstr ""

#: ../data/ui/main.ui.h:11
msgid "Next Track"
msgstr "Lagu Berikutnya"

#: ../data/ui/main.ui.h:12
msgid "0:00 / 0:00"
msgstr "0:00 / 0:00"

#: ../data/ui/trackproperties_dialog.ui.h:1
msgid "Track Properties"
msgstr ""

#: ../data/ui/trackproperties_dialog.ui.h:2
msgid "A_dd tag"
msgstr "Menam_bah tanda"

#: ../data/ui/trackproperties_dialog.ui.h:3
msgid "_Remove tag"
msgstr "_Hapus tanda"

#: ../data/ui/trackproperties_dialog.ui.h:4
msgid "ab &#x2192; A_b"
msgstr ""

#: ../data/ui/trackproperties_dialog.ui.h:5
msgid "Uppercase first letter of all tags"
msgstr ""

#: ../data/ui/trackproperties_dialog.ui.h:8
msgid "_Previous"
msgstr ""

#: ../data/ui/trackproperties_dialog.ui.h:9
msgid "_Next"
msgstr "Sela_njutnya"

#: ../data/ui/trackproperties_dialog_cover_row.ui.h:1
msgid "Other"
msgstr ""

#: ../data/ui/trackproperties_dialog_cover_row.ui.h:2
msgid "32x32 pixels 'file icon' (PNG only)"
msgstr ""

#: ../data/ui/trackproperties_dialog_cover_row.ui.h:3
msgid "Other file icon"
msgstr ""

#: ../data/ui/trackproperties_dialog_cover_row.ui.h:4
msgid "Cover (front)"
msgstr ""

#: ../data/ui/trackproperties_dialog_cover_row.ui.h:5
msgid "Cover (back)"
msgstr ""

#: ../data/ui/trackproperties_dialog_cover_row.ui.h:6
msgid "Leaflet page"
msgstr ""

#: ../data/ui/trackproperties_dialog_cover_row.ui.h:7
msgid "Media (e.g. label side of CD)"
msgstr ""

#: ../data/ui/trackproperties_dialog_cover_row.ui.h:8
msgid "Lead artist/lead performer/soloist"
msgstr ""

#: ../data/ui/trackproperties_dialog_cover_row.ui.h:9
msgid "Artist/performer"
msgstr ""

#: ../data/ui/trackproperties_dialog_cover_row.ui.h:11
msgid "Band/Orchestra"
msgstr ""

#: ../data/ui/trackproperties_dialog_cover_row.ui.h:13
msgid "Lyricist/text writer"
msgstr ""

#: ../data/ui/trackproperties_dialog_cover_row.ui.h:14
msgid "Recording Location"
msgstr ""

#: ../data/ui/trackproperties_dialog_cover_row.ui.h:15
msgid "During recording"
msgstr ""

#: ../data/ui/trackproperties_dialog_cover_row.ui.h:16
msgid "During performance"
msgstr ""

#: ../data/ui/trackproperties_dialog_cover_row.ui.h:17
msgid "Movie/video screen capture"
msgstr ""

#: ../data/ui/trackproperties_dialog_cover_row.ui.h:18
msgid "A bright coloured fish"
msgstr ""

#: ../data/ui/trackproperties_dialog_cover_row.ui.h:19
msgid "Illustration"
msgstr ""

#: ../data/ui/trackproperties_dialog_cover_row.ui.h:20
msgid "Band/artist logotype"
msgstr ""

#: ../data/ui/trackproperties_dialog_cover_row.ui.h:21
msgid "Publisher/Studio logotype"
msgstr ""

#: ../data/ui/trackproperties_dialog_cover_row.ui.h:22
msgid "Click or drag files here to change the cover image"
msgstr ""

#: ../data/ui/trackproperties_dialog_cover_row.ui.h:23
msgid "Type:"
msgstr ""

#: ../data/ui/trackproperties_dialog_cover_row.ui.h:24
#: ../data/ui/preferences/plugin.ui.h:8
msgid "Description:"
msgstr "Penjelasan:"

#: ../data/ui/collection_manager.ui.h:1
msgid "Collection Manager"
msgstr "Pengelola Koleksi"

#: ../data/ui/collection_manager.ui.h:3
msgid "Monitored"
msgstr ""

#: ../data/ui/panel/flatplaylist.ui.h:1
#: ../data/ui/panel/radio.ui.h:1
msgid "Radio"
msgstr "Radio"

#: ../data/ui/panel/flatplaylist.ui.h:2
msgid "Append All Tracks to Playlist"
msgstr ""

#: ../data/ui/panel/flatplaylist.ui.h:3
msgid "Import CD"
msgstr "Impor CD"

#: ../data/ui/panel/radio.ui.h:2
msgid "Add Station"
msgstr "Tambahkan Stasiun"

#: ../data/ui/panel/files.ui.h:1
msgid "Files"
msgstr "Berkas"

#: ../data/ui/panel/files.ui.h:2
msgid "Previous visited directory"
msgstr "direktori sebelumnya"

#: ../data/ui/panel/files.ui.h:3
msgid "Next visited directory"
msgstr "direktori selanjutnya"

#: ../data/ui/panel/files.ui.h:4
msgid "Up one directory"
msgstr "naik satu level direktori"

#: ../data/ui/panel/files.ui.h:5
msgid "Refresh directory listing"
msgstr "refresh daftar direktori"

#: ../data/ui/panel/files.ui.h:6
msgid "Home directory"
msgstr "Direktori utama"

#: ../data/ui/panel/files.ui.h:7
#: ../data/ui/panel/collection.ui.h:6
msgid "Search: "
msgstr "Cari: "

#: ../data/ui/panel/files.ui.h:8
#: ../data/ui/panel/collection.ui.h:7
msgid "Clear search field"
msgstr ""

#: ../data/ui/panel/collection.ui.h:2
msgid "<b>Collection is empty.</b>"
msgstr "<b>Koleksi kosong.</b>"

#: ../data/ui/panel/collection.ui.h:3
msgid "Add Music"
msgstr "Tambah Musik"

#: ../data/ui/panel/collection.ui.h:4
msgid ""
"Refresh collection view\n"
"(Hold Shift key to rescan the collection)"
msgstr ""
"Segarkan tampilan koleksi\n"
"(Tahan tombol Shift untuk memindai ulang koleksi)"

#: ../data/ui/preferences/cover.ui.h:1
msgid "Use covers embedded in tags"
msgstr ""

#: ../data/ui/preferences/cover.ui.h:2
msgid "Use covers from local files"
msgstr ""

#: ../data/ui/preferences/cover.ui.h:3
msgid ""
"This option will search for cover image files in \n"
"the same folder as the music file."
msgstr ""

#: ../data/ui/preferences/cover.ui.h:5
msgid "Preferred file names:"
msgstr ""

#: ../data/ui/preferences/cover.ui.h:6
msgid "A comma-separated list of file names without file extensions"
msgstr ""

#: ../data/ui/preferences/cover.ui.h:7
msgid "Fetch covers automatically on playback start"
msgstr ""

#: ../data/ui/preferences/cover.ui.h:8
msgid "Cover Search Order:"
msgstr "minta pencarian cover"

#: ../data/ui/preferences/cover.ui.h:9
msgid "(drag to reorder)"
msgstr "(tarik untuk menyusun kembali)"

#: ../data/ui/preferences/playlists.ui.h:1
#: ../data/ui/preferences/general.ui.h:1
msgid "Open last playlists on startup"
msgstr "Buka daftar lagu terakhir saat memulai"

#: ../data/ui/preferences/playlists.ui.h:2
msgid "Prompt for saving custom playlists on close"
msgstr ""

#: ../data/ui/preferences/playlists.ui.h:3
msgid "Replace content on side pane double click"
msgstr ""

#: ../data/ui/preferences/playlists.ui.h:4
msgid ""
"Instead of appending, tracks added via double click in the panes will "
"replace the content of the current playlist."
msgstr ""

#: ../data/ui/preferences/playlists.ui.h:5
msgid "Appending/Replacing via menu item triggers playback"
msgstr ""

#: ../data/ui/preferences/playlists.ui.h:6
msgid ""
"When using a menu item to add/replace tracks on the playlist, start playback "
"if there is track currently playing. This option was the default behavior "
"before Exaile 0.3.3"
msgstr ""

#: ../data/ui/preferences/playlists.ui.h:7
msgid "Queue tracks by default instead of playing them"
msgstr ""

#: ../data/ui/preferences/playlists.ui.h:8
msgid ""
"When you double click or press enter to play a track in a playlist, queue "
"the track instead of playing it"
msgstr ""

#: ../data/ui/preferences/playback.ui.h:1
#: ../plugins/previewdevice/previewprefs.ui.h:1
msgid "Playback engine: "
msgstr ""

#: ../data/ui/preferences/playback.ui.h:2
#: ../plugins/previewdevice/previewprefs.ui.h:2
msgid "Use fade transitions on user actions"
msgstr "Menggunakan transisi pudar untuk aksi pengguna"

#: ../data/ui/preferences/playback.ui.h:3
#: ../plugins/previewdevice/previewprefs.ui.h:3
msgid "Fade duration (ms):"
msgstr "Durasi pemudaran (ms):"

#: ../data/ui/preferences/playback.ui.h:4
#: ../plugins/previewdevice/previewprefs.ui.h:4
msgid "Use crossfading (EXPERIMENTAL)"
msgstr "Menggunakan pemudaran silang (UJI COBA)"

#: ../data/ui/preferences/playback.ui.h:5
#: ../plugins/previewdevice/previewprefs.ui.h:5
msgid "Crossfade duration (ms):"
msgstr "Durasi pemudaran silang (ms):"

#: ../data/ui/preferences/playback.ui.h:6
#: ../plugins/previewdevice/previewprefs.ui.h:6
msgid "Audio Sink:  "
msgstr ""

#: ../data/ui/preferences/playback.ui.h:7
#: ../plugins/previewdevice/previewprefs.ui.h:7
msgid "Device:  "
msgstr ""

#: ../data/ui/preferences/playback.ui.h:8
#: ../plugins/previewdevice/previewprefs.ui.h:8
msgid "Custom sink pipeline:"
msgstr ""

#: ../data/ui/preferences/playback.ui.h:9
msgid "Resume playback on start"
msgstr "Melanjutkan putar saat memulai"

#: ../data/ui/preferences/playback.ui.h:10
msgid "Resume playback in paused state"
msgstr "Melanjutkan putar dari saat jeda"

#: ../data/ui/preferences/playback.ui.h:11
msgid "Adding an item to an empty queue begins playback"
msgstr ""

#: ../data/ui/preferences/playback.ui.h:12
msgid "Remove track from queue upon playback"
msgstr ""

#: ../data/ui/preferences/playback.ui.h:13
msgid "Automatically advance to the next track"
msgstr ""

#: ../data/ui/preferences/playback.ui.h:14
#: ../plugins/previewdevice/previewprefs.ui.h:9
msgid "Normal"
msgstr "Normal"

#: ../data/ui/preferences/playback.ui.h:15
#: ../plugins/previewdevice/previewprefs.ui.h:10
msgid "Unified (unstable)"
msgstr ""

#: ../data/ui/preferences/plugin.ui.h:1
msgid "Plugin"
msgstr "Plugin"

#: ../data/ui/preferences/plugin.ui.h:3
#: ../plugins/equalizer/equalizer.ui.h:2
msgid "Enabled"
msgstr "Diaktifkan"

#: ../data/ui/preferences/plugin.ui.h:4
msgid "No Plugin Selected"
msgstr ""

#: ../data/ui/preferences/plugin.ui.h:5
msgid "Installed Plugins"
msgstr "Plugin yang yang Terinstal"

#: ../data/ui/preferences/plugin.ui.h:6
msgid "Authors:"
msgstr "Penulis:"

#: ../data/ui/preferences/plugin.ui.h:7
msgid "Version:"
msgstr "Versi"

#: ../data/ui/preferences/plugin.ui.h:9
msgid "Install"
msgstr "Instal"

#: ../data/ui/preferences/plugin.ui.h:10
msgid "<b>No Plugin Selected</b>"
msgstr "<b>Tidak ada Plugin Dipilih</b>"

#: ../data/ui/preferences/plugin.ui.h:11
msgid "Available Plugins"
msgstr "Plugin yang Tersedia"

#: ../data/ui/preferences/plugin.ui.h:12
msgid "Install Updates"
msgstr "Instal Perbaruan"

#: ../data/ui/preferences/plugin.ui.h:13
msgid "Updates"
msgstr "Perbaruan"

#: ../data/ui/preferences/plugin.ui.h:14
msgid "Install Plugin File"
msgstr ""

#: ../data/ui/preferences/appearance.ui.h:1
msgid "Show info area"
msgstr ""

#: ../data/ui/preferences/appearance.ui.h:2
msgid "The info area contains the cover art and track information"
msgstr ""

#: ../data/ui/preferences/appearance.ui.h:3
msgid "Show cover art in info area"
msgstr ""

#: ../data/ui/preferences/appearance.ui.h:4
msgid "Always show tab bar"
msgstr ""

#: ../data/ui/preferences/appearance.ui.h:5
msgid "Tab placement:"
msgstr "Penempatan tab:"

#: ../data/ui/preferences/appearance.ui.h:6
msgid "Playlist font:"
msgstr ""

#: ../data/ui/preferences/appearance.ui.h:7
#: ../plugins/lyricsviewer/lyricsviewer_prefs.ui.h:2
#: ../plugins/grouptagger/gt_prefs.ui.h:2
msgid "Reset to the system font"
msgstr ""

#: ../data/ui/preferences/appearance.ui.h:8
msgid "Display track counts in collection"
msgstr ""

#: ../data/ui/preferences/appearance.ui.h:10
#: ../plugins/minimode/minimode_preferences.ui.h:7
msgid "Use alpha transparency:"
msgstr ""

#: ../data/ui/preferences/appearance.ui.h:11
msgid ""
"Warning: this option can cause display errors if used with a window manager "
"without compositing support."
msgstr ""

#: ../data/ui/preferences/appearance.ui.h:12
msgid "Show tray icon"
msgstr "Tampilkan ikon tray"

#: ../data/ui/preferences/appearance.ui.h:13
msgid "Minimize to tray"
msgstr "Menyimpan ke nampan"

#: ../data/ui/preferences/appearance.ui.h:14
msgid "Close to tray"
msgstr ""

#: ../data/ui/preferences/appearance.ui.h:16
msgid "Jump to current song on track change"
msgstr "Pindah ke lagu saat ini pada perubahan trek"

#: ../data/ui/preferences/appearance.ui.h:17
msgid "Show splash screen on startup"
msgstr "Perlihatkan splash screen pada saat mulai"

#: ../data/ui/preferences/appearance.ui.h:18
msgid "Left"
msgstr "Kiri"

#: ../data/ui/preferences/appearance.ui.h:19
msgid "Right"
msgstr "Kanan"

#: ../data/ui/preferences/appearance.ui.h:20
msgid "Top"
msgstr ""

#: ../data/ui/preferences/appearance.ui.h:21
msgid "Bottom"
msgstr ""

#: ../data/ui/preferences/preferences_dialog.ui.h:1
msgid "Preferences"
msgstr "Preferensi"

#: ../data/ui/preferences/collection.ui.h:1
msgid ""
"Words to strip from the beginning of artist tags when sorting (space "
"separated):"
msgstr ""

#: ../data/ui/preferences/collection.ui.h:2
msgid "(Right click to reset to defaults)"
msgstr "(Klik kanan untuk mengembalikan ke bawaan)"

#: ../data/ui/preferences/collection.ui.h:3
msgid "Use file based compilation detection"
msgstr ""

#: ../data/ui/device_manager.ui.h:1
msgid "Device Manager"
msgstr "Pengatur Perangkat"

#: ../data/ui/device_manager.ui.h:2
msgid "Add Device"
msgstr ""

#: ../data/ui/device_manager.ui.h:3
msgid "Type of device:"
msgstr "Jenis perangkat:"

#: ../data/ui/device_manager.ui.h:4
msgid "Detected devices:"
msgstr "Perangkat yang terdeteksi:"

#: ../data/ui/device_manager.ui.h:5
msgid "Custom: "
msgstr "Kustom: "

#: ../data/ui/queue_dialog.ui.h:1
msgid "Queue Manager"
msgstr "Pengelola Antrian"

#: ../plugins/moodbar/__init__.py:163
msgid "Searching for mood..."
msgstr ""

#: ../plugins/moodbar/__init__.py:167
msgid "Mood found."
msgstr ""

#: ../plugins/moodbar/__init__.py:199
msgid "Could not read moodbar."
msgstr "Tidak bisa membaca moodbar"

#: ../plugins/moodbar/__init__.py:538
msgid "Moodbar executable is not available."
msgstr ""

#: ../plugins/moodbar/moodbarprefs.py:23
#: ../plugins/moodbar/PLUGININFO:3
msgid "Moodbar"
msgstr ""

#: ../plugins/streamripper/__init__.py:72
msgid "Error executing streamripper"
msgstr ""

#: ../plugins/streamripper/srprefs.py:22
#: ../plugins/streamripper/PLUGININFO:3
msgid "Streamripper"
msgstr ""

#: ../plugins/lastfmlove/lastfmlove_preferences.py:31
#: ../plugins/lastfmlove/PLUGININFO:3
msgid "Last.fm Loved Tracks"
msgstr ""

#: ../plugins/lastfmlove/lastfmlove_preferences.py:58
msgid "The API key is invalid."
msgstr ""

#: ../plugins/lastfmlove/lastfmlove_preferences.py:80
#: ../plugins/audioscrobbler/asprefs.py:110
msgid "Please make sure the entered data is correct."
msgstr ""

#: ../plugins/lastfmlove/lastfmlove_preferences.py:93
msgid "Could not start web browser"
msgstr ""

#: ../plugins/lastfmlove/lastfmlove_preferences.py:94
msgid ""
"Please copy the following URL and open it with your web browser:\n"
"<b><a href=\"{url}\">{url}</a></b>"
msgstr ""

#: ../plugins/lastfmlove/__init__.py:122
msgid "Loved"
msgstr ""

#: ../plugins/lastfmlove/__init__.py:123
msgid "Last.fm Loved"
msgstr ""

#: ../plugins/lastfmlove/__init__.py:186
msgid "Love This Track"
msgstr ""

#: ../plugins/lastfmlove/__init__.py:208
msgid "Unlove This Track"
msgstr ""

#: ../plugins/alarmclock/acprefs.py:22
#: ../plugins/alarmclock/PLUGININFO:3
msgid "Alarm Clock"
msgstr "Alarm Waktu"

#: ../plugins/mainmenubutton/__init__.py:31
msgid "This plugin needs at least PyGTK 2.22 and GTK 2.20."
msgstr ""

#: ../plugins/mainmenubutton/__init__.py:68
msgid "Main Menu"
msgstr ""

#: ../plugins/shoutcast/__init__.py:107
#: ../plugins/shoutcast/__init__.py:164
#: ../plugins/shoutcast/__init__.py:211
#: ../plugins/shoutcast/__init__.py:227
msgid "Contacting Shoutcast server..."
msgstr "Menghubungi server Shoutcast..."

#: ../plugins/shoutcast/__init__.py:120
#: ../plugins/shoutcast/__init__.py:124
#: ../plugins/shoutcast/__init__.py:177
#: ../plugins/shoutcast/__init__.py:181
#: ../plugins/shoutcast/__init__.py:242
#: ../plugins/shoutcast/__init__.py:247
msgid "Error connecting to Shoutcast server."
msgstr "Kesalahan menghubungi server Shoutcast."

#: ../plugins/shoutcast/__init__.py:267
msgid "Enter the search keywords"
msgstr "Masukkan kata kunci pencarian"

#: ../plugins/shoutcast/__init__.py:268
msgid "Shoutcast Search"
msgstr "Pencarian Shoutcast"

#: ../plugins/shoutcast/__init__.py:291
msgid "Search Results"
msgstr "Hasil Pencarian"

#: ../plugins/shoutcast/__init__.py:324
msgid "Search"
msgstr ""

#: ../plugins/lyricsviewer/__init__.py:278
msgid "No lyrics found."
msgstr ""

#: ../plugins/lyricsviewer/__init__.py:303
msgid "Go to: "
msgstr ""

#: ../plugins/lyricsviewer/__init__.py:364
msgid "Any"
msgstr ""

#: ../plugins/lyricsviewer/lyricsviewerprefs.py:21
#: ../plugins/lyricsviewer/PLUGININFO:3
msgid "Lyrics Viewer"
msgstr ""

#: ../plugins/audioscrobbler/asprefs.py:32
#: ../plugins/audioscrobbler/PLUGININFO:3
msgid "AudioScrobbler"
msgstr ""

#: ../plugins/audioscrobbler/asprefs.py:103
msgid "Verification successful"
msgstr ""

#: ../plugins/audioscrobbler/asprefs.py:109
msgid "Verification failed"
msgstr ""

#: ../plugins/audioscrobbler/__init__.py:121
msgid "Enable audioscrobbling"
msgstr ""

#: ../plugins/equalizer/__init__.py:127
#: ../plugins/equalizer/equalizer.ui.h:1
#: ../plugins/equalizer/PLUGININFO:3
msgid "Equalizer"
msgstr ""

#: ../plugins/shutdown/__init__.py:38
#: ../plugins/shutdown/PLUGININFO:3
msgid "Shutdown after Playback"
msgstr ""

#: ../plugins/shutdown/__init__.py:59
msgid "Shutdown scheduled"
msgstr ""

#: ../plugins/shutdown/__init__.py:60
msgid "Computer will be shutdown at the end of playback."
msgstr ""

#: ../plugins/shutdown/__init__.py:86
msgid "Imminent Shutdown"
msgstr ""

#: ../plugins/shutdown/__init__.py:109
#, python-format
msgid "The computer will be shut down in %d seconds."
msgstr ""

#: ../plugins/shutdown/__init__.py:130
msgid "Shutdown failed"
msgstr ""

#: ../plugins/shutdown/__init__.py:131
msgid "Computer could not be shutdown using D-Bus."
msgstr ""

#: ../plugins/previewdevice/previewprefs.py:38
#: ../plugins/previewdevice/PLUGININFO:3
msgid "Preview Device"
msgstr ""

#: ../plugins/previewdevice/__init__.py:157
msgid "Preview Player"
msgstr ""

#: ../plugins/previewdevice/__init__.py:163
msgid "Preview"
msgstr ""

#: ../plugins/notifyosd/notifyosdprefs.py:22
#: ../plugins/notifyosd/PLUGININFO:3
msgid "Notify-osd notifications"
msgstr "Pemberitahuan OSD"

#: ../plugins/notifyosd/notifyosdprefs.py:51
#: ../plugins/notify/notifyprefs.py:53
#, python-format
msgid "%(title)s"
msgstr ""

#: ../plugins/notifyosd/notifyosdprefs.py:55
#: ../plugins/notify/notifyprefs.py:43
#, python-format
msgid "by %(artist)s"
msgstr "oleh %(artist)s"

#: ../plugins/notifyosd/notifyosdprefs.py:59
#: ../plugins/notify/notifyprefs.py:48
#, python-format
msgid "from %(album)s"
msgstr "dari %(album)s"

#: ../plugins/ipconsole/__init__.py:86
msgid "IPython Console - Exaile"
msgstr "Konsul IPython - Exaile"

#: ../plugins/ipconsole/__init__.py:154
msgid "Show IPython Console"
msgstr "Tampilkan Konsul IPython"

#: ../plugins/ipconsole/ipconsoleprefs.py:22
#: ../plugins/ipconsole/PLUGININFO:3
msgid "IPython Console"
msgstr "Konsul IPython"

#: ../plugins/notify/notifyprefs.py:22
#: ../plugins/notify/PLUGININFO:3
msgid "Notify"
msgstr "Memberitahu"

#: ../plugins/notify/notifyprefs.py:38
#, python-format
msgid ""
"by %(artist)s\n"
"from <i>%(album)s</i>"
msgstr ""
"oleh %(artist)s\n"
"dari <i>%(album)s</i>"

#: ../plugins/cd/_cdguipanel.py:96
msgid "Importing CD..."
msgstr "Mengimpor CD..."

#: ../plugins/cd/__init__.py:122
#: ../plugins/cd/__init__.py:200
msgid "Audio Disc"
msgstr "Cakra Audio"

#: ../plugins/cd/cdprefs.py:37
msgid "CD"
msgstr "CD"

#: ../plugins/cd/cdprefs.py:105
#: ../plugins/minimode/minimode_preferences.py:92
msgid "Track number"
msgstr "Nomor trek"

#: ../plugins/cd/cdprefs.py:111
#: ../plugins/minimode/minimode_preferences.py:98
msgid "Disc number"
msgstr "Nomor Cakram"

#: ../plugins/cd/cdprefs.py:118
#: ../plugins/minimode/minimode_preferences.py:105
msgid "Play count"
msgstr ""

#: ../plugins/wikipedia/plugin.py:305
msgid "Artist: "
msgstr ""

#: ../plugins/wikipedia/plugin.py:314
#, python-format
msgid ""
"Did you know...\n"
"\n"
"%s"
msgstr ""

#: ../plugins/wikipedia/__init__.py:134
#: ../plugins/wikipedia/config.py:3
#: ../plugins/wikipedia/preferences.py:21
#: ../plugins/wikipedia/data/wikipanel.ui.h:1
#: ../plugins/wikipedia/PLUGININFO:3
msgid "Wikipedia"
msgstr ""

#: ../plugins/wikipedia/config.py:6
msgid "Displays Wikipedia page about the current performer."
msgstr ""

#: ../plugins/abrepeat/__init__.py:49
msgid "Repeat Segment"
msgstr ""

#: ../plugins/abrepeat/__init__.py:57
msgid "Repeat Beginning"
msgstr ""

#: ../plugins/abrepeat/__init__.py:61
msgid "Repeat End"
msgstr ""

#: ../plugins/minimode/__init__.py:103
#: ../plugins/minimode/__init__.py:110
#: ../plugins/minimode/minimode_preferences.py:30
#: ../plugins/minimode/PLUGININFO:3
msgid "Mini Mode"
msgstr "Mode Mini"

#. TRANSLATORS: Mini mode track selector title preset
#: ../plugins/minimode/minimode_preferences.py:111
#: ../plugins/minimode/minimode_preferences.py:117
#: ../plugins/minimode/controls.py:693
#: ../plugins/minimode/controls.py:956
msgid "$tracknumber - $title"
msgstr ""

#. TRANSLATORS: Mini mode track selector title preset
#: ../plugins/minimode/minimode_preferences.py:113
msgid "$title by $artist"
msgstr "$title urutan $artist"

#. TRANSLATORS: Mini mode track selector title preset
#: ../plugins/minimode/minimode_preferences.py:115
msgid "$title ($__length)"
msgstr ""

#: ../plugins/minimode/controls.py:221
msgid "Previous"
msgstr "Sebelumnya"

#: ../plugins/minimode/controls.py:222
msgid "Go to the previous track"
msgstr ""

#: ../plugins/minimode/controls.py:228
msgid "Previous track"
msgstr ""

#: ../plugins/minimode/controls.py:241
msgid "Next"
msgstr "Berikutnya"

#: ../plugins/minimode/controls.py:242
msgid "Go to the next track"
msgstr ""

#: ../plugins/minimode/controls.py:248
msgid "Next track"
msgstr ""

#: ../plugins/minimode/controls.py:262
msgid "Play/Pause"
msgstr ""

#: ../plugins/minimode/controls.py:263
msgid "Start, pause or resume the playback"
msgstr ""

#: ../plugins/minimode/controls.py:283
msgid "Start playback"
msgstr ""

#: ../plugins/minimode/controls.py:287
msgid "Continue playback"
msgstr ""

#: ../plugins/minimode/controls.py:290
msgid "Pause playback"
msgstr ""

#: ../plugins/minimode/controls.py:328
msgid "Stop"
msgstr "Berhenti"

#: ../plugins/minimode/controls.py:329
msgid "Stop the playback"
msgstr ""

#: ../plugins/minimode/controls.py:363
msgid "Continue playback after current track"
msgstr ""

#: ../plugins/minimode/controls.py:427
msgid "Volume"
msgstr ""

#: ../plugins/minimode/controls.py:428
msgid "Change the volume"
msgstr ""

#: ../plugins/minimode/controls.py:489
msgid "Restore"
msgstr ""

#: ../plugins/minimode/controls.py:490
msgid "Restore the main window"
msgstr ""

#: ../plugins/minimode/controls.py:498
msgid "Restore main window"
msgstr ""

#: ../plugins/minimode/controls.py:528
msgid "Select rating of the current track"
msgstr ""

#: ../plugins/minimode/controls.py:545
msgid "Track selector"
msgstr "Pemilih Trek"

#: ../plugins/minimode/controls.py:546
msgid "Simple track list selector"
msgstr ""

#: ../plugins/minimode/controls.py:698
msgid "Playlist button"
msgstr "Tombol daftar putar"

#: ../plugins/minimode/controls.py:699
msgid "Access the current playlist"
msgstr ""

#: ../plugins/minimode/controls.py:996
msgid "$title ($current_time / $total_time)"
msgstr ""

#: ../plugins/minimode/controls.py:1018
msgid "Progress button"
msgstr ""

#: ../plugins/minimode/controls.py:1019
msgid "Playback progress and access to the current playlist"
msgstr ""

#: ../plugins/minimode/controls.py:1090
msgid "Progress bar"
msgstr ""

#: ../plugins/minimode/controls.py:1091
msgid "Playback progress and seeking"
msgstr ""

<<<<<<< HEAD
#: ../plugins/grouptagger/gt_prefs.py:21 ../plugins/grouptagger/__init__.py:97
=======
#: ../plugins/grouptagger/gt_prefs.py:21
#: ../plugins/grouptagger/__init__.py:97
>>>>>>> 188b3494
#: ../plugins/grouptagger/__init__.py:114
msgid "GroupTagger"
msgstr ""

#: ../plugins/grouptagger/__init__.py:108
#: ../plugins/grouptagger/gt_widgets.py:686
msgid "Get all tags from collection"
msgstr ""

#: ../plugins/grouptagger/__init__.py:119
msgid "Show tracks with all tags"
msgstr ""

#: ../plugins/grouptagger/__init__.py:123
msgid "Show tracks with tags (custom)"
msgstr ""

#: ../plugins/grouptagger/gt_widgets.py:70
msgid "Show tracks with selected"
msgstr ""

#: ../plugins/grouptagger/gt_widgets.py:72
#, python-format
msgid "Show tracks tagged with \"%s\""
msgstr ""

#: ../plugins/grouptagger/gt_widgets.py:74
msgid "Show tracks with all selected"
msgstr ""

#: ../plugins/grouptagger/gt_widgets.py:132
#: ../plugins/grouptagger/gt_widgets.py:650
#: ../plugins/grouptagger/gt_widgets.py:751
msgid "Group"
msgstr ""

#: ../plugins/grouptagger/gt_widgets.py:147
msgid "Add new group"
msgstr ""

#: ../plugins/grouptagger/gt_widgets.py:151
msgid "Delete group"
msgstr ""

#: ../plugins/grouptagger/gt_widgets.py:158
msgid "Add new category"
msgstr ""

#: ../plugins/grouptagger/gt_widgets.py:162
msgid "Remove category"
msgstr ""

#: ../plugins/grouptagger/gt_widgets.py:172
msgid "Show tracks with selected (custom)"
msgstr ""

#: ../plugins/grouptagger/gt_widgets.py:251
msgid "New tag value?"
msgstr ""

#: ../plugins/grouptagger/gt_widgets.py:251
msgid "Enter new tag value"
msgstr ""

#: ../plugins/grouptagger/gt_widgets.py:281
msgid "New Category?"
msgstr ""

#: ../plugins/grouptagger/gt_widgets.py:281
msgid "Enter new group category name"
msgstr ""

#: ../plugins/grouptagger/gt_widgets.py:510
msgid "Add Group"
msgstr ""

#: ../plugins/grouptagger/gt_widgets.py:707
msgid "Add selected to choices"
msgstr ""

#: ../plugins/grouptagger/gt_widgets.py:733
msgid "Show tracks with groups"
msgstr ""

#: ../plugins/grouptagger/gt_widgets.py:744
msgid "Must have this tag [AND]"
msgstr ""

#: ../plugins/grouptagger/gt_widgets.py:744
msgid "May have this tag [OR]"
msgstr ""

#: ../plugins/grouptagger/gt_widgets.py:744
msgid "Must not have this tag [NOT]"
msgstr ""

#: ../plugins/grouptagger/gt_widgets.py:744
msgid "Ignored"
msgstr ""

#: ../plugins/grouptagger/gt_widgets.py:752
msgid "Selected Tracks"
msgstr ""

#: ../plugins/replaygain/replaygainprefs.py:32
#: ../plugins/replaygain/PLUGININFO:3
msgid "ReplayGain"
msgstr ""

#: ../plugins/droptrayicon/__init__.py:281
#: ../plugins/droptrayicon/drop_target_window.ui.h:1
msgid "Drop to Choose"
msgstr "Letakkan untuk Memilih"

#: ../plugins/droptrayicon/__init__.py:284
msgid "Append and Play"
msgstr "Tambahkan dan Mainkan"

#: ../plugins/droptrayicon/__init__.py:286
msgid "Append"
msgstr ""

#: ../plugins/history/history_preferences.py:35
#: ../plugins/history/__init__.py:209
#: ../plugins/history/__init__.py:251
#: ../plugins/daapclient/__init__.py:292
msgid "History"
msgstr ""

#: ../plugins/history/__init__.py:108
msgid "Playback history"
msgstr ""

#: ../plugins/history/__init__.py:140
msgid "Erase stored history?"
msgstr ""

#: ../plugins/history/__init__.py:234
msgid "Save History"
msgstr ""

#: ../plugins/history/__init__.py:236
msgid "Clear History"
msgstr ""

#: ../plugins/jamendo/__init__.py:87
#: ../plugins/jamendo/ui/jamendo_panel.ui.h:5
msgid "Ready"
msgstr "Siap"

#: ../plugins/jamendo/__init__.py:88
msgid "Searching Jamendo catalogue..."
msgstr "Mencari katalog Jamendo..."

#: ../plugins/jamendo/__init__.py:89
msgid "Retrieving song data..."
msgstr "Proses menerima data lagu..."

#: ../plugins/osd/osd_preferences.py:29
#: ../plugins/osd/PLUGININFO:3
msgid "On Screen Display"
msgstr "Pada Tampilan Layar"

#: ../plugins/osd/osd_preferences.py:88
msgid ""
"<span font_desc=\"Sans 11\" foreground=\"#fff\">$title</span>\n"
"by $artist\n"
"from $album"
msgstr ""

#: ../plugins/osd/__init__.py:379
msgid ""
"<span font_desc=\"Sans 11\" foreground=\"#fff\"><b>$title</b></span>\n"
"by $artist\n"
"from $album"
msgstr ""

#: ../plugins/amazoncovers/amazonprefs.py:22
#: ../plugins/amazoncovers/PLUGININFO:3
msgid "Amazon Covers"
msgstr "Sampul Amazon"

#: ../plugins/podcasts/__init__.py:55
#: ../plugins/podcasts/PLUGININFO:3
msgid "Podcasts"
msgstr ""

#: ../plugins/podcasts/__init__.py:72
msgid "Podcast"
msgstr ""

#: ../plugins/podcasts/__init__.py:81
msgid "Refresh Podcast"
msgstr ""

#: ../plugins/podcasts/__init__.py:82
msgid "Delete"
msgstr "Hapus"

#: ../plugins/podcasts/__init__.py:120
msgid "Enter the URL of the podcast to add"
msgstr "Masukkan URL dari podcast untuk menambah"

#: ../plugins/podcasts/__init__.py:121
msgid "Open Podcast"
msgstr "Membuka Podcast"

#: ../plugins/podcasts/__init__.py:154
#, python-format
msgid "Loading %s..."
msgstr "Memuat %s..."

#: ../plugins/podcasts/__init__.py:182
msgid "Error loading podcast."
msgstr "Kesalahan memuat podcast."

#: ../plugins/podcasts/__init__.py:198
msgid "Loading Podcasts..."
msgstr "Memuat Podcasts..."

#: ../plugins/podcasts/__init__.py:229
msgid "Could not save podcast file"
msgstr "Tidak dapat menyimpan berkas podcast"

#: ../plugins/desktopcover/desktopcover_preferences.py:21
#: ../plugins/desktopcover/PLUGININFO:3
msgid "Desktop Cover"
msgstr "Sampul Destop"

#: ../plugins/multialarmclock/macprefs.py:23
#: ../plugins/multialarmclock/PLUGININFO:3
msgid "Multi-Alarm Clock"
msgstr "Jam Multi-Alarm"

#: ../plugins/contextinfo/__init__.py:1147
#: ../plugins/contextinfo/context.ui.h:1
msgid "Context"
msgstr ""

#: ../plugins/contextinfo/contextprefs.py:22
msgid "Contextinfo"
msgstr ""

#: ../plugins/bookmarks/__init__.py:104
msgid "Bookmark This Track"
msgstr ""

#: ../plugins/bookmarks/__init__.py:106
msgid "Delete Bookmark"
msgstr ""

#: ../plugins/bookmarks/__init__.py:108
msgid "Clear Bookmarks"
msgstr ""

#: ../plugins/bookmarks/__init__.py:305
#: ../plugins/bookmarks/bookmarksprefs.py:22
#: ../plugins/bookmarks/PLUGININFO:3
msgid "Bookmarks"
msgstr ""

#: ../plugins/screensaverpause/prefs.py:5
#: ../plugins/screensaverpause/PLUGININFO:3
msgid "Pause on Screensaver"
msgstr "Jeda saat Screensaver aktif"

#: ../plugins/daapserver/daapserverprefs.py:6
#: ../plugins/daapserver/PLUGININFO:3
msgid "DAAP Server"
msgstr ""

#: ../plugins/bpm/__init__.py:80
msgid "BPM Counter"
msgstr ""

#: ../plugins/bpm/__init__.py:240
#, python-format
msgid "Set BPM of %d on %s?"
msgstr ""

#: ../plugins/daapclient/daapclientprefs.py:5
#: ../plugins/daapclient/PLUGININFO:3
msgid "DAAP Client"
msgstr ""

#: ../plugins/daapclient/__init__.py:298
msgid "Manually..."
msgstr "Secara manual..."

#: ../plugins/daapclient/__init__.py:350
msgid "Enter IP address and port for share"
msgstr "Masukkan alamat IP dan port untuk berbagi"

#: ../plugins/daapclient/__init__.py:351
msgid "Enter IP address and port."
msgstr "Masukkan alamat IP dan port"

#: ../plugins/daapclient/__init__.py:556
msgid ""
"This server does not support multiple connections.\n"
"You must stop playback before downloading songs."
msgstr ""
"Server ini tidak mendukung koneksi ganda.\n"
"Anda harus menghentikan sebelum muaturun lagu."

#: ../plugins/daapclient/__init__.py:646
msgid "Refresh Server List"
msgstr ""

#: ../plugins/daapclient/__init__.py:649
msgid "Disconnect from Server"
msgstr ""

#: ../plugins/daapclient/__init__.py:668
msgid "Select a Location for Saving"
msgstr ""

#: ../plugins/daapclient/__init__.py:714
msgid "Connect to DAAP..."
msgstr "Terhubung ke DAAP..."

#: ../plugins/moodbar/moodbarprefs_pane.ui.h:1
msgid "Darken played section instead of using cursor"
msgstr ""

#: ../plugins/moodbar/moodbarprefs_pane.ui.h:2
msgid "Darkness level:"
msgstr ""

#: ../plugins/moodbar/moodbarprefs_pane.ui.h:3
msgid "Use waveform style"
msgstr ""

#: ../plugins/moodbar/moodbarprefs_pane.ui.h:4
msgid "Show only waveform, not mood"
msgstr ""

#: ../plugins/moodbar/moodbarprefs_pane.ui.h:5
msgid "Use color theme "
msgstr "Gunakan warna tema "

#: ../plugins/moodbar/moodbarprefs_pane.ui.h:6
msgid "Base color:"
msgstr "Warna dasar:"

#: ../plugins/moodbar/moodbarprefs_pane.ui.h:7
msgid "Base color"
msgstr "Warna dasar"

#: ../plugins/streamripper/streamripper.ui.h:1
msgid "Save location:"
msgstr ""

#: ../plugins/streamripper/streamripper.ui.h:2
msgid "Relay port:"
msgstr ""

#: ../plugins/streamripper/streamripper.ui.h:3
msgid "Rip to single file"
msgstr ""

#: ../plugins/streamripper/streamripper.ui.h:4
msgid "Delete incomplete files"
msgstr ""

#: ../plugins/lastfmlove/lastfmlove_preferences.ui.h:1
#: ../plugins/amazoncovers/amazonprefs_pane.ui.h:1
msgid "API key:"
msgstr ""

#: ../plugins/lastfmlove/lastfmlove_preferences.ui.h:2
#: ../plugins/amazoncovers/amazonprefs_pane.ui.h:2
msgid "Secret:"
msgstr ""

#: ../plugins/lastfmlove/lastfmlove_preferences.ui.h:3
msgid "Request Access Permission"
msgstr ""

#: ../plugins/lastfmlove/lastfmlove_preferences.ui.h:5
msgid ""
"Go to <b><a href=\"http://www.last.fm/api/account\">Your API Account</a></b> "
"page to get an <b>API key</b> and <b>secret</b> and enter them here. After "
"you have entered these, <b>request access permission</b> and confirm to "
"complete the setup."
msgstr ""

#: ../plugins/alarmclock/acprefs_pane.ui.h:1
msgid "<b>Alarm time</b>"
msgstr ""

#: ../plugins/alarmclock/acprefs_pane.ui.h:2
msgid "Monday"
msgstr "Senin"

#: ../plugins/alarmclock/acprefs_pane.ui.h:3
msgid "Tuesday"
msgstr "Selasa"

#: ../plugins/alarmclock/acprefs_pane.ui.h:4
msgid "Wednesday"
msgstr "Rabu"

#: ../plugins/alarmclock/acprefs_pane.ui.h:5
msgid "Thursday"
msgstr "Kamis"

#: ../plugins/alarmclock/acprefs_pane.ui.h:6
msgid "Friday"
msgstr "Jumat"

#: ../plugins/alarmclock/acprefs_pane.ui.h:7
msgid "Saturday"
msgstr "Sabtu"

#: ../plugins/alarmclock/acprefs_pane.ui.h:8
msgid "Sunday"
msgstr "Minggu"

#: ../plugins/alarmclock/acprefs_pane.ui.h:9
msgid "<b>Alarm Days</b>"
msgstr ""

#: ../plugins/alarmclock/acprefs_pane.ui.h:10
msgid "Use Fading"
msgstr ""

#: ../plugins/alarmclock/acprefs_pane.ui.h:11
msgid "Minimum volume:"
msgstr ""

#: ../plugins/alarmclock/acprefs_pane.ui.h:12
msgid "Maximum volume:"
msgstr ""

#: ../plugins/alarmclock/acprefs_pane.ui.h:13
msgid "Increment:"
msgstr ""

#: ../plugins/alarmclock/acprefs_pane.ui.h:14
msgid "Time per increment:"
msgstr ""

#: ../plugins/awn/awn_prefs_pane.ui.h:1
msgid "Display overlay:"
msgstr ""

#: ../plugins/awn/awn_prefs_pane.ui.h:2
msgid "Display covers"
msgstr ""

#: ../plugins/awn/awn_prefs_pane.ui.h:3
msgid "Circle display"
msgstr ""

#: ../plugins/awn/awn_prefs_pane.ui.h:4
msgid "Text percentage"
msgstr ""

#: ../plugins/awn/awn_prefs_pane.ui.h:5
msgid "None"
msgstr "Tidak ada"

#: ../plugins/lyricsviewer/lyricsviewer_prefs.ui.h:1
msgid "Lyrics font:"
msgstr ""

#: ../plugins/lyricsviewer/lyricsviewer.ui.h:2
msgid "Refresh Lyrics"
msgstr ""

#: ../plugins/audioscrobbler/asprefs_pane.ui.h:1
msgid "Submit tracks using Audioscrobbler"
msgstr ""

#: ../plugins/audioscrobbler/asprefs_pane.ui.h:2
msgid "Show menuitem to toggle submission"
msgstr ""

#: ../plugins/audioscrobbler/asprefs_pane.ui.h:3
#: ../plugins/contextinfo/context_pane.ui.h:2
msgid "Password:"
msgstr "Kata Sandi:"

#: ../plugins/audioscrobbler/asprefs_pane.ui.h:4
#: ../plugins/contextinfo/context_pane.ui.h:3
msgid "Username:"
msgstr "Nama Pengguna:"

#: ../plugins/audioscrobbler/asprefs_pane.ui.h:6
msgid "Verify Login Data"
msgstr ""

#: ../plugins/equalizer/equalizer.ui.h:3
msgid "pre"
msgstr "pra"

#: ../plugins/equalizer/equalizer.ui.h:4
msgid "+12 dB"
msgstr "+12 dB"

#: ../plugins/equalizer/equalizer.ui.h:5
msgid "0"
msgstr "0"

#: ../plugins/equalizer/equalizer.ui.h:6
msgid "-24 dB"
msgstr "-24 dB"

#: ../plugins/equalizer/equalizer.ui.h:7
msgid "29"
msgstr "29"

#: ../plugins/equalizer/equalizer.ui.h:8
msgid "59"
msgstr "59"

#: ../plugins/equalizer/equalizer.ui.h:9
msgid "119"
msgstr "119"

#: ../plugins/equalizer/equalizer.ui.h:10
msgid "237"
msgstr "237"

#: ../plugins/equalizer/equalizer.ui.h:11
msgid "474"
msgstr "474"

#: ../plugins/equalizer/equalizer.ui.h:12
msgid "947"
msgstr "947"

#: ../plugins/equalizer/equalizer.ui.h:13
msgid "1.9K"
msgstr "1.9K"

#: ../plugins/equalizer/equalizer.ui.h:14
msgid "3.8K"
msgstr "3.8K"

#: ../plugins/equalizer/equalizer.ui.h:15
msgid "7.5K"
msgstr "7.5K"

#: ../plugins/equalizer/equalizer.ui.h:16
msgid "15K"
msgstr "15K"

#: ../plugins/notifyosd/notifyosdprefs_pane.ui.h:1
msgid "On track change"
msgstr ""

#: ../plugins/notifyosd/notifyosdprefs_pane.ui.h:2
msgid "On playback start, pause or stop"
msgstr ""

#: ../plugins/notifyosd/notifyosdprefs_pane.ui.h:3
msgid "On tag change"
msgstr ""

#: ../plugins/notifyosd/notifyosdprefs_pane.ui.h:4
msgid "On tray icon hover"
msgstr ""

#: ../plugins/notifyosd/notifyosdprefs_pane.ui.h:5
msgid "When main window is focused"
msgstr ""

#: ../plugins/notifyosd/notifyosdprefs_pane.ui.h:6
msgid "<b>Display</b>"
msgstr "<b>Tampilan</b>"

#: ../plugins/notifyosd/notifyosdprefs_pane.ui.h:7
msgid "Use album covers as icons"
msgstr ""

#: ../plugins/notifyosd/notifyosdprefs_pane.ui.h:8
msgid "Use media icons for pause, stop and resume"
msgstr ""

#: ../plugins/notifyosd/notifyosdprefs_pane.ui.h:9
msgid "<b>Icons</b>"
msgstr "<b>Ikon</b>"

#: ../plugins/notifyosd/notifyosdprefs_pane.ui.h:10
msgid "Artist line:"
msgstr ""

#: ../plugins/notifyosd/notifyosdprefs_pane.ui.h:12
#, python-format
msgid ""
"<i>The tags \"%(title)s\", \"%(artist)s\", and \"%(album)s\" will be "
"replaced by their respective values. The title will be replaced by \"Unknown"
"\" if it is empty.</i>"
msgstr ""

#: ../plugins/notifyosd/notifyosdprefs_pane.ui.h:13
#: ../plugins/notify/notifyprefs_pane.ui.h:2
msgid "Summary:"
msgstr "Ringkasan:"

#: ../plugins/notifyosd/notifyosdprefs_pane.ui.h:14
msgid "Album line:"
msgstr ""

#: ../plugins/notifyosd/notifyosdprefs_pane.ui.h:15
msgid "<b>Content</b>"
msgstr "<b>Kandungan</b>"

#: ../plugins/ipconsole/ipconsole_prefs.ui.h:1
msgid "Linux"
msgstr ""

#: ../plugins/ipconsole/ipconsole_prefs.ui.h:2
msgid "LightBG"
msgstr ""

#: ../plugins/ipconsole/ipconsole_prefs.ui.h:3
msgid "NoColor"
msgstr ""

#: ../plugins/ipconsole/ipconsole_prefs.ui.h:4
msgid "Terminal opacity:"
msgstr ""

#: ../plugins/ipconsole/ipconsole_prefs.ui.h:5
msgid "Font:"
msgstr "Huruf:"

#: ../plugins/ipconsole/ipconsole_prefs.ui.h:6
msgid "Text Color:"
msgstr ""

#: ../plugins/ipconsole/ipconsole_prefs.ui.h:7
msgid "Background Color:"
msgstr "Warna Latar:"

#: ../plugins/ipconsole/ipconsole_prefs.ui.h:8
msgid "IPython Color Theme:"
msgstr ""

#: ../plugins/notify/notifyprefs_pane.ui.h:1
msgid "Resize displayed covers"
msgstr "Sesuaikan ukuran tampilan sampul"

#: ../plugins/notify/notifyprefs_pane.ui.h:3
msgid "Only artist:"
msgstr ""

#: ../plugins/notify/notifyprefs_pane.ui.h:4
msgid "Only album:"
msgstr ""

#: ../plugins/notify/notifyprefs_pane.ui.h:6
#, python-format
msgid ""
"<i>Message that should be displayed in the body of the notification. In each "
"case, \"%(title)s\", \"%(artist)s\", and \"%(album)s\" will be replaced by "
"their respective values. If the tag is not known, \"Unknown\" will be filled "
"in its place.</i>"
msgstr ""

#: ../plugins/notify/notifyprefs_pane.ui.h:7
msgid "Both artist and album:"
msgstr ""

#: ../plugins/notify/notifyprefs_pane.ui.h:8
msgid "<b>Body Message</b>"
msgstr ""

#: ../plugins/cd/cdprefs_pane.ui.h:1
msgid "Ogg Vorbis"
msgstr "Ogg Vorbis"

#: ../plugins/cd/cdprefs_pane.ui.h:2
msgid "FLAC"
msgstr "FLAC"

#: ../plugins/cd/cdprefs_pane.ui.h:3
msgid "AAC"
msgstr "AAC"

#: ../plugins/cd/cdprefs_pane.ui.h:4
msgid "MP3 (VBR)"
msgstr ""

#: ../plugins/cd/cdprefs_pane.ui.h:5
msgid "MP3 (CBR)"
msgstr ""

#: ../plugins/cd/cdprefs_pane.ui.h:6
msgid "WavPack"
msgstr ""

#: ../plugins/cd/cdprefs_pane.ui.h:7
msgid "Import format: "
msgstr ""

#: ../plugins/cd/cdprefs_pane.ui.h:8
msgid "Import quality: "
msgstr ""

#: ../plugins/cd/cdprefs_pane.ui.h:9
msgid "Import path: "
msgstr ""

#: ../plugins/cd/cdprefs_pane.ui.h:10
#: ../plugins/minimode/minimode_preferences.ui.h:3
msgid ""
"Every tag can be used with <b>$tag</b> or <b>${tag}</b>. Internal tags like "
"<b>$__length</b> need to be specified with two leading underscores."
msgstr ""

#: ../plugins/wikipedia/data/preferences.ui.h:1
msgid "Shortcode of the Wikipedia language version (en, de, fr, ...)"
msgstr ""

#: ../plugins/wikipedia/data/preferences.ui.h:2
msgid "Language:"
msgstr ""

#: ../plugins/wikipedia/data/wikipanel.ui.h:2
msgid "Home"
msgstr ""

#: ../plugins/wikipedia/data/wikipanel.ui.h:3
msgid "Back"
msgstr ""

#: ../plugins/wikipedia/data/wikipanel.ui.h:5
msgid "Forward"
msgstr ""

#: ../plugins/minimode/minimode_preferences.ui.h:1
msgid ""
"The order of controls can be changed by simply dragging them up or down. (Or "
"press Alt+Up/Down.)"
msgstr ""

#: ../plugins/minimode/minimode_preferences.ui.h:2
msgid "Controls"
msgstr ""

#: ../plugins/minimode/minimode_preferences.ui.h:4
msgid "Track Title Format"
msgstr ""

#: ../plugins/minimode/minimode_preferences.ui.h:5
msgid "Always on top"
msgstr "Selalu di atas"

#: ../plugins/minimode/minimode_preferences.ui.h:6
msgid "Show in tasklist"
msgstr "Tampilkan di daftar tugas"

#: ../plugins/minimode/minimode_preferences.ui.h:8
msgid "Display window decorations:"
msgstr ""

#: ../plugins/minimode/minimode_preferences.ui.h:9
msgid "Show on all desktops"
msgstr "Tampilkan di semua destop"

#: ../plugins/minimode/minimode_preferences.ui.h:10
msgid "Show button in main window"
msgstr ""

#: ../plugins/minimode/minimode_preferences.ui.h:13
msgid "Full"
msgstr ""

#: ../plugins/minimode/minimode_preferences.ui.h:15
msgid "Simple"
msgstr ""

#: ../plugins/grouptagger/gt_prefs.ui.h:1
msgid "Group/categories font:"
msgstr ""

#: ../plugins/replaygain/replaygainprefs_pane.ui.h:2
msgid "Prefer per-album correction"
msgstr ""

#: ../plugins/replaygain/replaygainprefs_pane.ui.h:3
msgid "Prefer ReplayGain's per-album correction over per-track correction."
msgstr ""

#: ../plugins/replaygain/replaygainprefs_pane.ui.h:5
msgid "Use clipping protection"
msgstr ""

#: ../plugins/replaygain/replaygainprefs_pane.ui.h:6
msgid "Protect against noise caused by over-amplification"
msgstr ""

#: ../plugins/replaygain/replaygainprefs_pane.ui.h:7
msgid "Additional amplification to apply to all files"
msgstr ""

#: ../plugins/replaygain/replaygainprefs_pane.ui.h:9
msgid "Additional amplification (dB):"
msgstr ""

#: ../plugins/replaygain/replaygainprefs_pane.ui.h:10
msgid "Fallback correction for files that lack ReplayGain information"
msgstr ""

#: ../plugins/replaygain/replaygainprefs_pane.ui.h:12
msgid "Fallback correction level (dB):"
msgstr ""

#: ../plugins/history/history_preferences.ui.h:1
msgid "Persist history after player exits"
msgstr ""

#: ../plugins/history/history_preferences.ui.h:2
msgid "History length:"
msgstr ""

#: ../plugins/jamendo/ui/jamendo_panel.ui.h:1
msgid "Order by:"
msgstr ""

#: ../plugins/jamendo/ui/jamendo_panel.ui.h:2
msgid "Order direction:"
msgstr ""

#: ../plugins/jamendo/ui/jamendo_panel.ui.h:3
msgid "Results:"
msgstr "Hasil:"

#: ../plugins/jamendo/ui/jamendo_panel.ui.h:4
msgid "Advanced"
msgstr ""

#: ../plugins/jamendo/ui/jamendo_panel.ui.h:6
msgid "Descending"
msgstr ""

#: ../plugins/jamendo/ui/jamendo_panel.ui.h:7
msgid "Ascending"
msgstr ""

#: ../plugins/jamendo/ui/jamendo_panel.ui.h:8
msgid "Release date"
msgstr "Tanggal diluncurkan"

#: ../plugins/jamendo/ui/jamendo_panel.ui.h:10
msgid "Rating this week"
msgstr "Penilaian minggu ini"

#: ../plugins/jamendo/ui/jamendo_panel.ui.h:11
msgid "Rating this month"
msgstr "Penilaian bulan ini"

#: ../plugins/jamendo/ui/jamendo_panel.ui.h:12
msgid "Number of playlist additions"
msgstr ""

#: ../plugins/jamendo/ui/jamendo_panel.ui.h:13
msgid "Number of downloads"
msgstr "Jumlah muaturun"

#: ../plugins/jamendo/ui/jamendo_panel.ui.h:14
msgid "Number of listens"
msgstr "Jumlah didengar"

#: ../plugins/jamendo/ui/jamendo_panel.ui.h:15
msgid "Starred"
msgstr ""

#: ../plugins/jamendo/ui/jamendo_panel.ui.h:16
msgid "Date of starring"
msgstr "Tanggal dibintangi"

#: ../plugins/jamendo/ui/jamendo_panel.ui.h:19
msgid "Genre/Tags"
msgstr "Aliran/Tanda"

#: ../plugins/osd/osd_preferences.ui.h:1
msgid ""
"Every tag can be used with <b>$tag</b> or <b>${tag}</b>. Internal tags like "
"<b>$__length</b> need to be specified with two leading underscores.\n"
"<a href=\"http://developer.gnome.org/pango/stable/PangoMarkupFormat.html"
"\">Pango Text Attribute Markup</a> is supported."
msgstr ""

#: ../plugins/osd/osd_preferences.ui.h:3
msgid "Display Format"
msgstr ""

#: ../plugins/osd/osd_preferences.ui.h:4
msgid "Display duration:"
msgstr ""

#: ../plugins/osd/osd_preferences.ui.h:5
msgid "Background:"
msgstr ""

#: ../plugins/osd/osd_preferences.ui.h:6
msgid "Show progress bar"
msgstr ""

#: ../plugins/osd/osd_preferences.ui.h:8
msgid "Border radius:"
msgstr ""

#: ../plugins/amazoncovers/amazonprefs_pane.ui.h:3
msgid ""
"<i>To sign up for an Amazon AWS account and get \n"
"this information visit <a href=\"http://aws.amazon.com/\">http://aws.amazon."
"com/</a></i>"
msgstr ""

#: ../plugins/podcasts/podcasts.ui.h:1
msgid "Add Podcast"
msgstr ""

#: ../plugins/desktopcover/desktopcover_preferences.ui.h:1
msgid "Anchor:"
msgstr ""

#: ../plugins/desktopcover/desktopcover_preferences.ui.h:2
msgid "X offset:"
msgstr ""

#: ../plugins/desktopcover/desktopcover_preferences.ui.h:3
msgid "pixels"
msgstr ""

#: ../plugins/desktopcover/desktopcover_preferences.ui.h:4
msgid "Y offset:"
msgstr ""

#: ../plugins/desktopcover/desktopcover_preferences.ui.h:5
msgid "Override cover size"
msgstr ""

#: ../plugins/desktopcover/desktopcover_preferences.ui.h:6
msgid "Size:"
msgstr "Ukuran:"

#: ../plugins/desktopcover/desktopcover_preferences.ui.h:7
msgid "Use fading"
msgstr ""

#: ../plugins/desktopcover/desktopcover_preferences.ui.h:8
msgid "Fading duration:"
msgstr ""

#: ../plugins/desktopcover/desktopcover_preferences.ui.h:9
msgid "ms"
msgstr ""

#: ../plugins/desktopcover/desktopcover_preferences.ui.h:10
msgid "Top left"
msgstr "Kiri atas"

#: ../plugins/desktopcover/desktopcover_preferences.ui.h:11
msgid "Top right"
msgstr "Kanan atas"

#: ../plugins/desktopcover/desktopcover_preferences.ui.h:12
msgid "Bottom left"
msgstr "Kiri bawah"

#: ../plugins/desktopcover/desktopcover_preferences.ui.h:13
msgid "Bottom right"
msgstr "Kanan bawah"

#: ../plugins/multialarmclock/malrmclk.ui.h:1
msgid "Add"
msgstr "Tambah"

#: ../plugins/multialarmclock/malrmclk.ui.h:3
msgid "<b>Alarms</b>"
msgstr ""

#: ../plugins/multialarmclock/malrmclk.ui.h:4
msgid "Enable volume fade-in"
msgstr ""

#: ../plugins/multialarmclock/malrmclk.ui.h:5
msgid "Fade start volume:"
msgstr ""

#: ../plugins/multialarmclock/malrmclk.ui.h:6
msgid "Fade stop volume:"
msgstr ""

#: ../plugins/multialarmclock/malrmclk.ui.h:7
msgid "Fade Increment:"
msgstr ""

#: ../plugins/multialarmclock/malrmclk.ui.h:8
msgid "Fade Time (s):"
msgstr ""

#: ../plugins/multialarmclock/malrmclk.ui.h:9
msgid "Restart playlist"
msgstr ""

#: ../plugins/multialarmclock/malrmclk.ui.h:10
msgid "<b>Playback</b>"
msgstr ""

#: ../plugins/contextinfo/context_pane.ui.h:1
msgid "Please enter your Last.fm authentication:"
msgstr ""

#: ../plugins/contextinfo/context_pane.ui.h:4
msgid "Sign up for Last.fm"
msgstr ""

#: ../plugins/bookmarks/bookmarks_pane.ui.h:1
msgid "Use covers in the bookmarks menu (takes effect on next start)"
msgstr ""
"Gunakan sampul di menu tandabuku (mulai berlaku saat menjalankan berikutnya)"

#: ../plugins/screensaverpause/prefs.ui.h:1
msgid "Unpause when screensaver ends"
msgstr ""

#: ../plugins/daapserver/daapserver_prefs.ui.h:1
msgid "Server name:"
msgstr ""

#: ../plugins/daapserver/daapserver_prefs.ui.h:2
msgid "Server host:"
msgstr ""

#: ../plugins/daapserver/daapserver_prefs.ui.h:3
msgid "Port:"
msgstr ""

#: ../plugins/daapserver/daapserver_prefs.ui.h:4
msgid "Server enabled"
msgstr ""

#: ../plugins/daapclient/daapclient_prefs.ui.h:1
msgid "Show ipv6 servers (Experimental)"
msgstr ""

#: ../plugins/daapclient/daapclient_prefs.ui.h:2
msgid "Remember recent DAAP servers"
msgstr ""

#: ../plugins/currentsong/PLUGININFO:3
msgid "Current Song"
msgstr "Lagu Sekarang"

#: ../plugins/currentsong/PLUGININFO:4
msgid ""
"Sets the currently playing status in Pidgin. Check the Pidgin FAQ to find "
"out the suppported services."
msgstr ""

#: ../plugins/currentsong/PLUGININFO:5
#: ../plugins/audioscrobbler/PLUGININFO:5
#: ../plugins/notifyosd/PLUGININFO:5
#: ../plugins/notify/PLUGININFO:5
#: ../plugins/osd/PLUGININFO:5
msgid "Notifications"
msgstr ""

#: ../plugins/moodbar/PLUGININFO:4
msgid ""
"Replaces the standard progress bar with a moodbar.\n"
"Depends: moodbar"
msgstr ""

#: ../plugins/moodbar/PLUGININFO:5
#: ../plugins/mainmenubutton/PLUGININFO:5
#: ../plugins/awn/PLUGININFO:5
#: ../plugins/minimode/PLUGININFO:5
#: ../plugins/droptrayicon/PLUGININFO:5
#: ../plugins/desktopcover/PLUGININFO:5
msgid "GUI"
msgstr ""

#: ../plugins/gnomemmkeys/PLUGININFO:3
msgid "GNOME Multimedia Keys"
msgstr ""

#: ../plugins/gnomemmkeys/PLUGININFO:4
msgid ""
"Adds support for controlling Exaile via GNOME's multimedia key system. "
"Compatible with GNOME >= 2.20.x"
msgstr ""
"Menambahkan dukungan pengendalian Exaile melalui tombol multimedia GNOME. "
"Hanya berfungsi untuk GNOME >= 2.20.x"

#: ../plugins/gnomemmkeys/PLUGININFO:5
#: ../plugins/xkeys/PLUGININFO:5
#: ../plugins/winmmkeys/PLUGININFO:5
msgid "Hotkeys"
msgstr ""

#: ../plugins/streamripper/PLUGININFO:4
msgid ""
"Allows you to record streams with streamripper.\n"
"Depends: streamripper"
msgstr ""

#: ../plugins/streamripper/PLUGININFO:5
#: ../plugins/previewdevice/PLUGININFO:5
msgid "Output"
msgstr ""

#: ../plugins/musicbrainzcovers/PLUGININFO:3
msgid "MusicBrainz Covers"
msgstr ""

#: ../plugins/musicbrainzcovers/PLUGININFO:4
msgid "Integrates MusicBrainz for cover search"
msgstr ""

#: ../plugins/lastfmlove/PLUGININFO:4
msgid ""
"Shows which tracks have been loved and allows for loving tracks.\n"
"\n"
"Make sure to enter a valid API key and secret in the plugin preferences.\n"
"\n"
"Depends on the plugin \"AudioScrobbler\" for username and password."
msgstr ""

#: ../plugins/lastfmlove/PLUGININFO:5
#: ../plugins/exfalso/PLUGININFO:5
#: ../plugins/grouptagger/PLUGININFO:5
msgid "Tagging"
msgstr ""

#: ../plugins/alarmclock/PLUGININFO:4
msgid ""
"Plays music at a specific time.\n"
"\n"
"Note that when the specified time arrives, Exaile will just act like you "
"pressed the play button, so be sure you have the music you want to hear in "
"your playlist"
msgstr "Putar musik pada waktu tertentu."

#: ../plugins/alarmclock/PLUGININFO:5
#: ../plugins/inhibitsuspend/PLUGININFO:5
#: ../plugins/shutdown/PLUGININFO:5
#: ../plugins/mpris/PLUGININFO:5
#: ../plugins/history/PLUGININFO:5
#: ../plugins/multialarmclock/PLUGININFO:5
#: ../plugins/bookmarks/PLUGININFO:5
#: ../plugins/screensaverpause/PLUGININFO:5
#: ../plugins/bpm/PLUGININFO:5
msgid "Utility"
msgstr ""

#: ../plugins/mainmenubutton/PLUGININFO:3
msgid "Main Menu Button"
msgstr ""

#: ../plugins/mainmenubutton/PLUGININFO:4
msgid ""
"Moves the main menu into a button on top of the panels.\n"
"Depends: PyGTK >= 2.22, GTK >= 2.20"
msgstr ""

#: ../plugins/lastfmcovers/PLUGININFO:3
msgid "Last.fm Covers"
msgstr ""

#: ../plugins/lastfmcovers/PLUGININFO:4
msgid "Searches Last.fm for covers"
msgstr "Mencari Last.fm untuk sampul"

#: ../plugins/awn/PLUGININFO:4
msgid "Sets the cover and adds some menu items to AWN for Exaile"
msgstr "Atur sampul dan tambahkan beberapa obyek menu ke AWN untuk Exaile"

#: ../plugins/shoutcast/PLUGININFO:3
msgid "Shoutcast Radio"
msgstr ""

#: ../plugins/shoutcast/PLUGININFO:4
msgid "Shoutcast Radio list"
msgstr ""

#: ../plugins/shoutcast/PLUGININFO:5
#: ../plugins/librivox/PLUGININFO:5
#: ../plugins/jamendo/PLUGININFO:5
#: ../plugins/podcasts/PLUGININFO:5
#: ../plugins/daapserver/PLUGININFO:5
#: ../plugins/daapclient/PLUGININFO:5
msgid "Media Sources"
msgstr ""

#: ../plugins/exfalso/PLUGININFO:3
msgid "Ex Falso tag editor"
msgstr ""

#: ../plugins/exfalso/PLUGININFO:4
msgid ""
"Integrates the Ex Falso tag editor with Exaile.\n"
"Depends: Ex Falso."
msgstr ""

#: ../plugins/lyricsviewer/PLUGININFO:4
msgid "Adds a side tab displaying lyrics for the currently playing track."
msgstr ""

#: ../plugins/audioscrobbler/PLUGININFO:4
msgid ""
"Submits listening information to Last.fm and similar services supporting "
"AudioScrobbler"
msgstr ""

#: ../plugins/xkeys/PLUGININFO:3
msgid "XKeys"
msgstr ""

#: ../plugins/xkeys/PLUGININFO:4
msgid "Global hotkeys using xlib (mmkeys.so)"
msgstr ""

#: ../plugins/winmmkeys/PLUGININFO:1
msgid "Multimedia keys for Windows"
msgstr ""

#: ../plugins/winmmkeys/PLUGININFO:4
msgid ""
"Adds support for multimedia keys (present on most new keyboards) when "
"running Exaile in Microsoft Windows.\n"
"\n"
"Requires: pyHook <http://pyhook.sf.net/>"
msgstr ""

#: ../plugins/equalizer/PLUGININFO:4
msgid "A 10-band equalizer"
msgstr ""

#: ../plugins/equalizer/PLUGININFO:5
#: ../plugins/abrepeat/PLUGININFO:5
#: ../plugins/replaygain/PLUGININFO:5
#: ../plugins/karaoke/PLUGININFO:5
msgid "Effect"
msgstr ""

#: ../plugins/lyricsfly/PLUGININFO:3
msgid "Lyrics Fly"
msgstr ""

#: ../plugins/lyricsfly/PLUGININFO:4
msgid "Plugin to fetch lyrics from lyricsfly.com"
msgstr "Plugin untuk mengambil lirik dari lyricsfly.com"

#: ../plugins/inhibitsuspend/PLUGININFO:3
msgid "Inhibit Suspend"
msgstr ""

#: ../plugins/inhibitsuspend/PLUGININFO:4
msgid "Prevents User Session from suspending while music is playing"
msgstr ""

#: ../plugins/librivox/PLUGININFO:3
msgid "Librivox"
msgstr ""

#: ../plugins/librivox/PLUGININFO:4
msgid "Browse and listen to audiobooks from Librivox.org."
msgstr ""

#: ../plugins/shutdown/PLUGININFO:4
msgid "Allows for shutdown of the computer at the end of playback."
msgstr ""

#: ../plugins/massstorage/PLUGININFO:3
msgid "USB Mass Storage Media Player Support"
msgstr "Dukungan terhadap Media Pemutar dan Penyimpan USB"

#: ../plugins/massstorage/PLUGININFO:4
msgid ""
"Support for accessing portable media players using the USB Mass Storage "
"protocol"
msgstr ""
"Dukungan untuk mengakses media pemutar portabel menggunakan protokol "
"penyimpanan USB"

#: ../plugins/massstorage/PLUGININFO:5
#: ../plugins/cd/PLUGININFO:5
#: ../plugins/ipod/PLUGININFO:5
msgid "Devices"
msgstr ""

#: ../plugins/previewdevice/PLUGININFO:4
msgid ""
"Allows playing audio over a secondary device (right click on playlist and "
"select 'preview'). Useful for DJs."
msgstr ""

#: ../plugins/lastfmdynamic/PLUGININFO:3
msgid "Last.fm Dynamic Playlists"
msgstr ""

#: ../plugins/lastfmdynamic/PLUGININFO:4
msgid "The Last.fm backend for dynamic playlists"
msgstr ""

#: ../plugins/lastfmdynamic/PLUGININFO:5
msgid "Dynamic Playlists"
msgstr ""

#: ../plugins/notifyosd/PLUGININFO:4
msgid ""
"This plugins displays notification bubbles when a song is played/resumed/"
"stopped, with either the song cover or a media icon to indicate the latest "
"action.\n"
"\n"
"Depends: python-notify\n"
"Recommends: notify-osd"
msgstr ""

#: ../plugins/ipconsole/PLUGININFO:4
msgid "Provides an IPython console that can be used to manipulate Exaile."
msgstr ""

#: ../plugins/ipconsole/PLUGININFO:5
#: ../plugins/helloworld/PLUGININFO:5
msgid "Development"
msgstr ""

#: ../plugins/notify/PLUGININFO:4
msgid "Pops up a notification when playback of a track starts"
msgstr ""

#: ../plugins/cd/PLUGININFO:3
msgid "CD Playback"
msgstr "Putar CD"

#: ../plugins/cd/PLUGININFO:4
msgid ""
"Adds support for playing audio CDs.\n"
"\n"
"Requires HAL to autodetect CDs\n"
"Requires cddb-py (http://cddb-py.sourceforge.net/) to look up tags."
msgstr ""

#: ../plugins/wikipedia/PLUGININFO:4
msgid ""
"Provides Wikipedia information about the current artist.\n"
"Depends: python-webkit"
msgstr ""

#: ../plugins/wikipedia/PLUGININFO:5
#: ../plugins/contextinfo/PLUGININFO:5
msgid "Information"
msgstr ""

#: ../plugins/abrepeat/PLUGININFO:3
msgid "A-B Repeat"
msgstr ""

#: ../plugins/abrepeat/PLUGININFO:4
msgid "Continuously repeats a segment of a track."
msgstr ""

#: ../plugins/minimode/PLUGININFO:4
msgid "Compact mode for Exaile with a configurable interface"
msgstr ""

#: ../plugins/grouptagger/PLUGININFO:3
msgid "Group Tagger"
msgstr ""

#: ../plugins/grouptagger/PLUGININFO:4
msgid ""
"Facilitates categorizing your music by managing the grouping/category tag in "
"audio files"
msgstr ""

#: ../plugins/replaygain/PLUGININFO:4
msgid "Enables ReplayGain support"
msgstr ""

#: ../plugins/droptrayicon/PLUGININFO:3
msgid "Drop Trayicon"
msgstr ""

#: ../plugins/droptrayicon/PLUGININFO:4
msgid ""
"Provides an alternative trayicon which accepts dropped files.\n"
"\n"
"Depends: python-eggtrayicon"
msgstr ""

#: ../plugins/mpris/PLUGININFO:4
msgid ""
"Implements the MPRIS (org.freedesktop.MediaPlayer) DBus interface for "
"controlling Exaile."
msgstr ""

#: ../plugins/jamendo/PLUGININFO:3
msgid "Jamendo"
msgstr ""

#: ../plugins/jamendo/PLUGININFO:4
msgid "Enables access to the Jamendo music catalogue."
msgstr ""

#: ../plugins/osd/PLUGININFO:4
msgid "A popup window showing information of the currently playing track."
msgstr ""

#: ../plugins/ipod/PLUGININFO:3
msgid "iPod Support"
msgstr ""

#: ../plugins/ipod/PLUGININFO:4
msgid ""
"A plugin for iPod support. Read-only for the moment, no transfer.\n"
"\n"
"Depends on python-gpod."
msgstr ""

#: ../plugins/amazoncovers/PLUGININFO:4
msgid ""
"Searches Amazon for covers\n"
"\n"
"To be able to use this plugin, an AWS API key and secret key are required."
msgstr ""

#: ../plugins/karaoke/PLUGININFO:3
msgid "Karaoke"
msgstr ""

#: ../plugins/karaoke/PLUGININFO:4
msgid "Removes voice from audio"
msgstr ""

#: ../plugins/podcasts/PLUGININFO:4
msgid "Adds Simple Podcast Support"
msgstr ""

#: ../plugins/desktopcover/PLUGININFO:4
msgid "Displays the current album cover on the desktop"
msgstr "Tampilkan sampul album saat ini ke destop"

#: ../plugins/helloworld/PLUGININFO:3
msgid "Hello World"
msgstr ""

#: ../plugins/helloworld/PLUGININFO:4
msgid "A simple plugin for testing the basic plugin system"
msgstr ""

#: ../plugins/multialarmclock/PLUGININFO:4
msgid ""
"Plays music at specific times and days.\n"
"\n"
"Note that when the specified time arrives, Exaile will just act like you "
"pressed the play button, so be sure you have the music you want to hear in "
"your playlist"
msgstr "Putar musik pada waktu dan hari tertentu."

#: ../plugins/contextinfo/PLUGININFO:3
msgid "Contextual Info"
msgstr "Info kontekstual"

#: ../plugins/contextinfo/PLUGININFO:4
msgid ""
"Show various informations about the track currently playing.\n"
"Depends: libwebkit >= 1.0.1, python-webkit >= 1.1.2, python-imaging (a.k.a. "
"PIL)"
msgstr ""
"Tampilkan berbagai informasi tentang trek yang sedang diputar.\n"
"Ketergantungan: libwebkit >= 1.0.1, python-webkit >= 1.1.2, python-imaging "
"(a.k.a. PIL)"

#: ../plugins/bookmarks/PLUGININFO:4
msgid "Allows saving/resuming bookmark positions in audio files."
msgstr ""

#: ../plugins/screensaverpause/PLUGININFO:4
msgid ""
"Pauses (and optionally resumes) playback based on screensaver status.\n"
"\n"
"Requires: GNOME Screensaver or KDE Screensaver (does not support "
"XScreenSaver nor XLockMore)"
msgstr ""

#: ../plugins/lyricwiki/PLUGININFO:3
msgid "Lyrics Wiki"
msgstr "Lirik Wiki"

#: ../plugins/lyricwiki/PLUGININFO:4
msgid ""
"Plugin to fetch lyrics from lyrics.wikia.com\n"
"Depends: python-beautifulsoup"
msgstr ""

#: ../plugins/daapserver/PLUGININFO:4
msgid ""
"This plugin integrates spydaap (http://launchpad.net/spydaap) into Exaile so "
"a collection can be shared over DAAP."
msgstr ""

#: ../plugins/daapclient/PLUGININFO:4
msgid "Allows playing of DAAP music shares."
<<<<<<< HEAD
msgstr ""

#~ msgid "Clear"
#~ msgstr "Bersihkan"

#~ msgid "Close"
#~ msgstr "Tutup"

#~ msgid "Close tab"
#~ msgstr "Tutup tab"

#~ msgid "Export as..."
#~ msgstr "Ekspor sebagai..."

#~ msgid "%d KB"
#~ msgstr "%d KB"

#~ msgid "GNOME"
#~ msgstr "GNOME"

#~ msgid "ALSA"
#~ msgstr "ALSA"

#~ msgid "OSS"
#~ msgstr "OSS"

#~ msgid "PulseAudio"
#~ msgstr "PulseAudio"

#~ msgid "JACK"
#~ msgstr "JACK"

#~ msgid "AWN"
#~ msgstr "AWN"

#~ msgid "API Key:"
#~ msgstr "Kunci API:"

#~ msgctxt "yes"
#~ msgid "Monday"
#~ msgstr "Senin"

#~ msgctxt "yes"
#~ msgid "Tuesday"
#~ msgstr "Selasa"

#~ msgctxt "yes"
#~ msgid "Wednesday"
#~ msgstr "Rabu"

#~ msgctxt "yes"
#~ msgid "Thursday"
#~ msgstr "Kamis"

#~ msgctxt "yes"
#~ msgid "Saturday"
#~ msgstr "Sabtu"

#~ msgctxt "yes"
#~ msgid "Sunday"
#~ msgstr "Minggu"

#~ msgid "<b>General</b>"
#~ msgstr "<b>Umum</b>"

#~ msgid "New Search"
#~ msgstr "Penelusuran Baru"

#~ msgid "Resizable"
#~ msgstr "Dapat diubah ukurannya"

#~ msgid "Start"
#~ msgstr "Mulai"

#~ msgid "Text Color"
#~ msgstr "Warna Teks:"

#~ msgid "Vol:"
#~ msgstr "VOL:"

#~ msgid "_Close"
#~ msgstr "_Tutup"

#~ msgid ""
#~ "Artist\n"
#~ "Album\n"
#~ "Genre - Artist\n"
#~ "Genre - Album\n"
#~ "Year - Artist\n"
#~ "Year - Album\n"
#~ "Artist - Year - Album"
#~ msgstr ""
#~ "Artist:\n"
#~ "Album:\n"
#~ "Jenis - Artis:\n"
#~ "Jenis - Album:\n"
#~ "Tahun - Artis:\n"
#~ "Tahun - Album:\n"
#~ "Artis -Tahun -Album:"

#~ msgid "Display OSD when hovering over tray icon"
#~ msgstr "menampilkan OSD mendekati ikon di tray"

#~ msgid "Opacity Level:"
#~ msgstr "Tingkat Opasitas"

#~ msgid "Popup"
#~ msgstr "Popup"

#~ msgid "Show OSD on track change"
#~ msgstr "Tampilkan OSD pada pergantian lagu"

#~ msgid "Stopped"
#~ msgstr "Telah dihentikan"

#~ msgid "Text Font:"
#~ msgstr "Huruf Teks:"

#~ msgid "Window Width:"
#~ msgstr "Lebar Jendela:"

#~ msgid "Window Height:"
#~ msgstr "Tinggi Jendela:"

#~ msgid "Alarm Days:"
#~ msgstr "Hari Alarm:"

#~ msgid "Open"
#~ msgstr "Buka"

#~ msgid "Add Playlist"
#~ msgstr "Tambahkan Daftar lagu"

#~ msgid "Autosize"
#~ msgstr "Ukuran otomatis"

#~ msgid "Playing %s"
#~ msgstr "Memainkan %s"

#~ msgid " songs"
#~ msgstr " lagu"

#~ msgid "Number of Plays"
#~ msgstr "Banyaknya Diputar"

#~ msgid "from %s"
#~ msgstr "dari %s"

#~ msgid "by %s"
#~ msgstr "oleh %s"

#~ msgid "Add a directory"
#~ msgstr "Tambah sebuah direktori"

#~ msgid "Select File Type (By Extension)"
#~ msgstr "Pilih Jenis Berkas (Berdasarkan Ekstensi)"

#~ msgid "File Type"
#~ msgstr "Jenis Berkas"

#~ msgid "Extension"
#~ msgstr "Ekstensi"

#~ msgid "Add to Playlist"
#~ msgstr "Tambahkan ke Daftar main"

#~ msgid "Choose a file"
#~ msgstr "Pilih berkas"

#~ msgid "Export"
#~ msgstr "Ekspor"

#~ msgid "Invalid file extension, file not saved"
#~ msgstr "Ektensi berkas tidak cocok, berkas tidak disimpan"

#~ msgid "Quit"
#~ msgstr "Keluar"

#~ msgid "No covers found"
#~ msgstr "Sampul tidak ditemukan"

#~ msgid "Enter the search text"
#~ msgstr "Masukkan teks yang dicari"

#~ msgid "Toggle: Stop after selected track"
#~ msgstr "Beralih: Berhenti setelah lagu yang dipilih"

#~ msgid ""
#~ "<b>Move the On Screen Display window to the location you want it to "
#~ "appear</b>"
#~ msgstr ""
#~ "<b>Pindahkan jendela Tampilan Di Layar ke tempat yang anda inginkan</b>"

#~ msgid "Display a progressbar in the OSD"
#~ msgstr "Tampilkan progressbar di OSD"

#~ msgid " - "
#~ msgstr " - "

#~ msgid " + "
#~ msgstr " + "

#~ msgid "Stop Playback"
#~ msgstr "Hentikan Pemutaran"

#~ msgid "Page 1"
#~ msgstr "Halaman 1"

#~ msgid "0/0 tracks"
#~ msgstr "0/0 trek"

#~ msgid "..."
#~ msgstr "..."

#~ msgid "Add device"
#~ msgstr "Tambahkan perangkat"

#~ msgid "Choose a file to open"
#~ msgstr "Pilih berkas untuk dibuka"

#~ msgid "0:00"
#~ msgstr "00:00"

#~ msgid "%(title)s (by %(artist)s)"
#~ msgstr "%(title)s (by %(artist)s)"

#~ msgid ""
#~ "Path is already in your collection, or is a subdirectory of another path "
#~ "in your collection"
#~ msgstr "path sudah ada dalam daftar koleksi"

#~ msgid ""
#~ "<b>OSD</b>\n"
#~ "Drag to the location you'd like the\n"
#~ "OSD to appear"
#~ msgstr ""
#~ "<b>OSD</b>\n"
#~ "Seret ke posisi layar yang anda suka"

#~ msgid ""
#~ "<b>{title}</b>\n"
#~ "{artist}\n"
#~ "on {album} - {length}"
#~ msgstr ""
#~ "<b>{title}</b>\n"
#~ "{artist}\n"
#~ "di {album} - {length}"

#~ msgid "A plugin with the name \"%s\" is already installed"
#~ msgstr "Plugin dengan nama \"%s\" telah terpasang"

#~ msgid "Plugin archive is not in the correct format"
#~ msgstr "Format berkas plugin tidak sesuai"

#~ msgid "  New song, fetching cover."
#~ msgstr "  Lagu baru, mengambil sampul."

#~ msgid "Set rating for current song"
#~ msgstr "Tetapkan rating untuk lagu saat ini"

#~ msgid "Get rating for current song"
#~ msgstr "Dapatkan rating untuk lagu saat ini"

#~ msgid "Plugin archive contains an unsafe path"
#~ msgstr "Arsip plugin berisi path yang tidak aman"

#~ msgid "Decreases the volume by VOL%"
#~ msgstr "Mengurangi volume dengan VOL%"

#~ msgid "Increases the volume by VOL%"
#~ msgstr "Menambah volume dengan VOL%"

#~ msgid "Exaile"
#~ msgstr "Exaile"

#~ msgid "_Go to Playing Track"
#~ msgstr "Per_gi ke Trek yang Diputar"

#~ msgid "Clear Playlist"
#~ msgstr "hapus daftar main"

#~ msgid "Print the position inside the current track as time"
#~ msgstr "Tampilkan posisi pada trek ini dalam satuan waktu"

#~ msgid "Print the progress inside the current track as percentage"
#~ msgstr "Perlihatkan kemajuan pada trek ini dalam satuan persen"

#~ msgid "Show a popup of the currently playing track"
#~ msgstr "Tampilkan popup dari trek berjalan"

#~ msgid "Toggle Play or Pause"
#~ msgstr "Beralih Mainkan atau Tunda"

#~ msgid "Filter event debug output"
#~ msgstr "Saring hasil debug"

#~ msgid "Device class does not support transfer."
#~ msgstr "Perangkat belum mendukung proses transfer."

#~ msgid "order must be a list or tuple"
#~ msgstr "Urutan harus berbentuk deret atau daftar"

#~ msgid "Streaming..."
#~ msgstr "Aliran data..."

#~ msgid "Custom playlist name:"
#~ msgstr "Nama daftar main terkustomisasi:"

#~ msgid "%(minutes)d:%(seconds)02d"
#~ msgstr "%(minutes)d:%(seconds)02d"

#~ msgid "New playlist title:"
#~ msgstr "Judul daftar main baru:"

#~ msgid "Buffering: 100%..."
#~ msgstr "Proses Buffer: 100%..."

#~ msgid "Add to custom playlist"
#~ msgstr "Tambahkan ke daftar main kustomisasi"

#~ msgid ""
#~ "Exaile Music Player\n"
#~ "Not playing"
#~ msgstr ""
#~ "Pemutar Musik Exaile\n"
#~ "Berhenti"

#~ msgid "In pause: %s"
#~ msgstr "Istirahat: %s"

#~ msgid "C_lear All Tracks"
#~ msgstr "_Hapus Semua Trek"

#~ msgid "Save As..."
#~ msgstr "Simpan Sebagai..."

#~ msgid "_Save As..."
#~ msgstr "_Simpan Sebagai..."

#~ msgid "Delete track"
#~ msgstr "Hapus trek"

#~ msgid "_Close Playlist"
#~ msgstr "_Tutup Daftar Main"

#~ msgid "_Rename Playlist"
#~ msgstr "_Ubah Nama Daftar Main"

#~ msgid " & "
#~ msgstr " & "

#~ msgid "Original Date"
#~ msgstr "Tanggal Awal"

#~ msgid "Original Artist"
#~ msgstr "Artis Asli"

#~ msgid "Original Album"
#~ msgstr "Album Asli"

#~ msgid "No track"
#~ msgstr "Tidak ada trek"

#~ msgid "Encoded By"
#~ msgstr "Disandikan Oleh"

#~ msgid "%(playlist_count)d showing, %(collection_count)d in collection"
#~ msgstr "%(playlist_count)d ditampilkan, %(collection_count)d pada koleksi"

#~ msgid "Add To New Playlist..."
#~ msgstr "Tambah ke Daftar Main Baru"

#~ msgid "Remove current track from playlist"
#~ msgstr "Menghapus trek sekarang dari daftar putar"

#~ msgid "Randomize the order of the current playlist"
#~ msgstr "Mengacak urutan daftar putar aktif"

#~ msgid "Dynamically add similar tracks"
#~ msgstr "Secara dinamis menambah trek yang mirip"

#~ msgid "_Randomize Playlist"
#~ msgstr "_Mengacak Daftar Putar"

#~ msgid "Close this dialog"
#~ msgstr "Tutup dialog ini"

#~ msgid "Use alpha transparency (if supported)"
#~ msgstr "Gunakan transparansi alfa (jika didukung)"

#~ msgid "Bookmark this track"
#~ msgstr "Tandai trek ini"

#~ msgid "Select a save location"
#~ msgstr "Pilih lokasi menyimpan"

#~ msgid "Restore Main Window"
#~ msgstr "Kembalikan Jendela Utama"

#~ msgid "Selected controls"
#~ msgstr "Pengendali yang dipilih"

#~ msgid "Available controls"
#~ msgstr "Pengendali yang tersedia"

#~ msgid "Seeking: "
#~ msgstr "Mencari: "

#~ msgid "Alarm Name:"
#~ msgstr "Nama Alarm:"

#~ msgid "Alarm Time:"
#~ msgstr "Waktu Alarm:"

#~ msgid "Restart Playlist"
#~ msgstr "Mengulang Daftar Putar"

#~ msgid "Minimum Volume:"
#~ msgstr "Volume Minimum:"

#~ msgid "Name - Time"
#~ msgstr "Nama - Waktu"

#~ msgid "Maximum Volume:"
#~ msgstr "Volume Maksimum:"

#~ msgid "Album Line:"
#~ msgstr "Baris Album:"

#~ msgid ""
#~ "Copyright (C) 2008-2009 Adam Olsen <arolsen@gmail.com> \n"
#~ "\n"
#~ "This program is free software; you can redistribute it and/or modify\n"
#~ "it under the terms of the GNU General Public License as published by\n"
#~ "the Free Software Foundation; either version 2 of the License, or\n"
#~ "(at your option) any later version.\n"
#~ "\n"
#~ "This program is distributed in the hope that it will be useful,\n"
#~ "but WITHOUT ANY WARRANTY; without even the implied warranty of\n"
#~ "MERCHANTABILITY or FITNESS FOR A PARTICULAR PURPOSE.  See the\n"
#~ "GNU General Public License for more details.\n"
#~ "\n"
#~ "You should have received a copy of the GNU General Public License along\n"
#~ "with this program; if not, write to the Free Software Foundation, Inc.,\n"
#~ "51 Franklin Street, Fifth Floor, Boston, MA 02110-1301 USA.\n"
#~ msgstr ""
#~ "Hakcipta (C) 2008-2009 Adam Olsen <arolsen@gmail.com> \n"
#~ "\n"
#~ "Program ini adalah perangkat lunak tanpa bayaran; Anda dapat "
#~ "menyebarkannya dan/atau merubahnya\n"
#~ "di bawah persyaratan Lisensi Publik Umum GNU seperti yang diterbitkan "
#~ "oleh\n"
#~ "Free Software Foundation; baik versi 2 dari Lisensi, atau\n"
#~ "(menurut pilihan Anda) versi terakhir yang ada.\n"
#~ "\n"
#~ "Program ini didistribusikan dengan harapan akan bermanfaat,\n"
#~ "tetapi TANPA ADANYA JAMINAN; termasuk tidak ada jaminan\n"
#~ "PERDAGANGAN atau KESESUAIAN UNTUK TUJUAN TERTENTU. Lihat\n"
#~ "GNU General Public License untuk rincian lebih lanjut.\n"
#~ "\n"
#~ "Anda seharusnya telah menerima salinan dari GNU General Public License "
#~ "bersama\n"
#~ "dengan program ini, jika tidak, silahkan meminta ke Free Software "
#~ "Foundation, Inc,\n"
#~ "51 Franklin Street, Fifth Floor, Boston, MA 02110-1301 USA.\n"

#~ msgid "_Export current playlist"
#~ msgstr "_Ekspor daftar putar"

#~ msgid "%d covers to fetch"
#~ msgstr "%d sampul untuk diambil"

#~ msgid "Export current playlist..."
#~ msgstr "Ekspor ke daftar putar yang digunakan ..."

#~ msgid "Choose a plugin"
#~ msgstr "Pilih plugin"

#~ msgid "Repeat playlist"
#~ msgstr "Ulangi daftar putar"

#~ msgid "Install plugin file"
#~ msgstr "Pasang berkas plugin"

#~ msgid "Alarm:"
#~ msgstr "Alarm:"

#~ msgid "Secret Key:"
#~ msgstr "Kunci Rahasia:"

#~ msgid "Only artist"
#~ msgstr "Hanya artis"

#~ msgid "Only album"
#~ msgstr "Hanya album"

#~ msgid "Save Location:"
#~ msgstr "Lokasi Menyimpan:"

#~ msgid "iPod support"
#~ msgstr "Dukungan iPod"

#~ msgid "A plugin for iPod support"
#~ msgstr "Plugin untuk mendukung iPod"

#~ msgid "Plugin to fetch lyrics from lyricwiki.org"
#~ msgstr "Plugin untuk mengambil lirik dari lyricwiki.org"

#~ msgid ""
#~ "This will permanantly delete the selected tracks from your disk, are you "
#~ "sure you wish to continue?"
#~ msgstr ""
#~ "Ini akan menghapus permanen trek yang dipilih dari cakram anda, apakah "
#~ "anda mau melanjutkan?"

#~ msgid "Add item"
#~ msgstr "Menambah obyek"

#~ msgid "Move selected item down"
#~ msgstr "Pindahkan obyek yang dipilih ke bawah"

#~ msgid ""
#~ "Mathias Brodala\n"
#~ "   <info@noctus.net>\n"
#~ "    Translation Manager"
#~ msgstr ""
#~ "Mathias Brodala\n"
#~ "   <info@noctus.net>\n"
#~ "    Pengelola Penerjemahan"

#~ msgid "Move selected item up"
#~ msgstr "Pindahkan obyek yang dipilih ke atas"

#~ msgid "Install a third party plugin from a file"
#~ msgstr "Memasang plugin pihak ketiga dari berkas"

#~ msgid "Playback engine (requires restart): "
#~ msgstr "Mesin putar ulang (memerlukan dijalankan ulang): "

#~ msgid "Clear bookmarks"
#~ msgstr "Bersihkan tandabuku"

#~ msgid "Delete bookmark"
#~ msgstr "Hapus tandabuku"

#~ msgid "Both artist and album"
#~ msgstr "Baik artis maupun album"

#~ msgid "Artist Line:"
#~ msgstr "Baris Artis:"

#~ msgid "Use Album Covers As Icons"
#~ msgstr "Gunakan Cover Album Sebagai Ikon"

#~ msgid "Summary"
#~ msgstr "Ringkasan"

#~ msgid "Display window decorations"
#~ msgstr "Tampilkan dekorasi jendela"

#~ msgid ""
#~ "Adds support for playing audio CDs.\n"
#~ "Requires python-cddb to look up tags."
#~ msgstr ""
#~ "Menambahkan dukungan untuk memutar CD Audio.\n"
#~ "Membutuhkan python-cddb untuk melihat label."

#~ msgid "Searches track tags for covers"
#~ msgstr "Mencari label trek untuk sampul"

#~ msgid "Last Played"
#~ msgstr "Terakhir diputar"

#~ msgid "Date Added"
#~ msgstr "Tanggal Ditambahkan"

#~ msgid "Search:"
#~ msgstr "Cari:"
=======
msgstr ""
>>>>>>> 188b3494
<|MERGE_RESOLUTION|>--- conflicted
+++ resolved
@@ -1,41 +1,23 @@
 # Indonesian translation for exaile
-<<<<<<< HEAD
-# Copyright (c) 2010 Rosetta Contributors and Canonical Ltd 2010
-# This file is distributed under the same license as the exaile package.
-# FIRST AUTHOR <EMAIL@ADDRESS>, 2010.
-=======
 # Copyright (c) 2014 Rosetta Contributors and Canonical Ltd 2014
 # This file is distributed under the same license as the exaile package.
 # FIRST AUTHOR <EMAIL@ADDRESS>, 2014.
->>>>>>> 188b3494
 #
 msgid ""
 msgstr ""
 "Project-Id-Version: exaile\n"
-<<<<<<< HEAD
 "Report-Msgid-Bugs-To: \n"
 "POT-Creation-Date: 2012-11-01 11:10+0100\n"
-"PO-Revision-Date: 2012-07-29 07:14+0000\n"
+"PO-Revision-Date: 2014-08-10 19:50+0000\n"
 "Last-Translator: Dustin Spicuzza <dustin@virtualroadside.com>\n"
-=======
-"Report-Msgid-Bugs-To: FULL NAME <EMAIL@ADDRESS>\n"
-"POT-Creation-Date: 2012-11-01 11:10+0100\n"
-"PO-Revision-Date: 2014-08-10 19:50+0000\n"
-"Last-Translator: FULL NAME <EMAIL@ADDRESS>\n"
->>>>>>> 188b3494
 "Language-Team: Indonesian <id@li.org>\n"
 "Language: id\n"
 "MIME-Version: 1.0\n"
 "Content-Type: text/plain; charset=UTF-8\n"
 "Content-Transfer-Encoding: 8bit\n"
 "Plural-Forms: nplurals=1; plural=0;\n"
-<<<<<<< HEAD
-"X-Launchpad-Export-Date: 2012-08-28 05:26+0000\n"
-"X-Generator: Launchpad (build 15864)\n"
-=======
 "X-Launchpad-Export-Date: 2014-08-12 06:26+0000\n"
 "X-Generator: Launchpad (build 17156)\n"
->>>>>>> 188b3494
 
 #: ../xl/formatter.py:597
 #, python-format
@@ -125,12 +107,8 @@
 msgid "Usage: exaile [OPTION]... [URI]"
 msgstr "Penggunaan: exaile [OPTION]... [URI]"
 
-<<<<<<< HEAD
-#: ../xl/main.py:417 ../plugins/minimode/minimode_preferences.ui.h:11
-=======
 #: ../xl/main.py:417
 #: ../plugins/minimode/minimode_preferences.ui.h:11
->>>>>>> 188b3494
 msgid "Options"
 msgstr "Pilihan"
 
@@ -146,12 +124,8 @@
 msgid "Play the previous track"
 msgstr "Mainkan trek sebelumnya"
 
-<<<<<<< HEAD
-#: ../xl/main.py:427 ../plugins/minimode/controls.py:342
-=======
 #: ../xl/main.py:427
 #: ../plugins/minimode/controls.py:342
->>>>>>> 188b3494
 #: ../plugins/minimode/controls.py:357
 msgid "Stop playback"
 msgstr "Berhenti main"
@@ -168,12 +142,8 @@
 msgid "Pause or resume playback"
 msgstr "Hentikan atau teruskan memutar"
 
-<<<<<<< HEAD
-#: ../xl/main.py:437 ../plugins/minimode/controls.py:365
-=======
 #: ../xl/main.py:437
 #: ../plugins/minimode/controls.py:365
->>>>>>> 188b3494
 msgid "Stop playback after current track"
 msgstr "Berhenti setelah trek ini"
 
@@ -182,12 +152,8 @@
 msgstr "Pilihan Koleksi"
 
 #. TRANSLATORS: Meta variable for --add and --export-playlist
-<<<<<<< HEAD
-#: ../xl/main.py:443 ../xl/main.py:450
-=======
 #: ../xl/main.py:443
 #: ../xl/main.py:450
->>>>>>> 188b3494
 msgid "LOCATION"
 msgstr "LOKASI"
 
@@ -250,13 +216,9 @@
 msgstr "Perlihatkan lama trek saat ini"
 
 #. TRANSLATORS: Variable for command line options with arguments
-<<<<<<< HEAD
-#: ../xl/main.py:478 ../xl/main.py:493 ../xl/main.py:497
-=======
 #: ../xl/main.py:478
 #: ../xl/main.py:493
 #: ../xl/main.py:497
->>>>>>> 188b3494
 msgid "N"
 msgstr "N"
 
@@ -322,15 +284,9 @@
 msgstr "Ubah tampilan GUI (bila memungkinkan)"
 
 #: ../xl/main.py:521
-<<<<<<< HEAD
+#: ../xl/main.py:524
 msgid "Start in safe mode - sometimes useful when you're running into problems"
 msgstr "Mulai dengan mode aman - kadang berguna saat Anda mendapatkan masalah"
-=======
-msgid ""
-"Start in safe mode - sometimes useful when you're running into problems"
-msgstr ""
-"Mulai dengan mode aman - kadang berguna saat Anda mendapatkan masalah"
->>>>>>> 188b3494
 
 #: ../xl/main.py:524
 msgid "Force import of old data from version 0.2.x (Overwrites current data)"
@@ -350,12 +306,8 @@
 msgid "Development/Debug Options"
 msgstr "Pilihan Pengembang/Debug"
 
-<<<<<<< HEAD
-#: ../xl/main.py:536 ../xl/main.py:538
-=======
 #: ../xl/main.py:536
 #: ../xl/main.py:538
->>>>>>> 188b3494
 msgid "DIRECTORY"
 msgstr "DIREKTORI"
 
@@ -540,13 +492,6 @@
 msgid "Automatic"
 msgstr "Otomatis"
 
-<<<<<<< HEAD
-#: ../xl/player/pipe.py:340 ../xl/player/pipe.py:365 ../xl/player/pipe.py:386
-msgid "Custom"
-msgstr "Penyesuaian"
-
-#: ../xl/player/pipe.py:441 ../plugins/previewdevice/previewprefs.py:76
-=======
 #: ../xl/player/pipe.py:340
 #: ../xl/player/pipe.py:365
 #: ../xl/player/pipe.py:386
@@ -555,7 +500,6 @@
 
 #: ../xl/player/pipe.py:441
 #: ../plugins/previewdevice/previewprefs.py:76
->>>>>>> 188b3494
 msgid "Auto"
 msgstr ""
 
@@ -591,12 +535,8 @@
 msgid "Invalid playlist type."
 msgstr "Tipe daftar main tidak benar"
 
-<<<<<<< HEAD
-#: ../xl/playlist.py:173 ../xlgui/widgets/playlist.py:335
-=======
 #: ../xl/playlist.py:173
 #: ../xlgui/widgets/playlist.py:335
->>>>>>> 188b3494
 msgid "Playlist"
 msgstr "Daftar Main"
 
@@ -608,12 +548,8 @@
 msgid "PLS Playlist"
 msgstr "Daftar lagu PLS"
 
-<<<<<<< HEAD
-#: ../xl/playlist.py:517 ../xl/playlist.py:533
-=======
 #: ../xl/playlist.py:517
 #: ../xl/playlist.py:533
->>>>>>> 188b3494
 #, python-format
 msgid "Invalid format for %s."
 msgstr "Format tidak sah untuk %s"
@@ -663,30 +599,14 @@
 msgid "Dynamic by Similar _Artists"
 msgstr "Dinamis oleh Artis yang _Sama"
 
-<<<<<<< HEAD
-#: ../xl/playlist.py:1824 ../xlgui/panel/playlists.py:59
-#: ../xlgui/panel/playlists.py:71 ../xlgui/panel/playlists.py:78
-=======
 #: ../xl/playlist.py:1824
 #: ../xlgui/panel/playlists.py:59
 #: ../xlgui/panel/playlists.py:71
 #: ../xlgui/panel/playlists.py:78
->>>>>>> 188b3494
 #: ../plugins/osd/osd_preferences.ui.h:7
 msgid "seconds"
 msgstr "detik"
 
-<<<<<<< HEAD
-#: ../xl/playlist.py:1825 ../xlgui/panel/playlists.py:71
-msgid "minutes"
-msgstr "menit"
-
-#: ../xl/playlist.py:1826 ../xlgui/panel/playlists.py:71
-msgid "hours"
-msgstr "jam"
-
-#: ../xl/playlist.py:1827 ../xlgui/panel/playlists.py:68
-=======
 #: ../xl/playlist.py:1825
 #: ../xlgui/panel/playlists.py:71
 msgid "minutes"
@@ -699,17 +619,12 @@
 
 #: ../xl/playlist.py:1827
 #: ../xlgui/panel/playlists.py:68
->>>>>>> 188b3494
 #: ../xlgui/panel/playlists.py:71
 msgid "days"
 msgstr "hari"
 
-<<<<<<< HEAD
-#: ../xl/playlist.py:1828 ../xlgui/panel/playlists.py:71
-=======
 #: ../xl/playlist.py:1828
 #: ../xlgui/panel/playlists.py:71
->>>>>>> 188b3494
 msgid "weeks"
 msgstr "minggu"
 
@@ -721,17 +636,6 @@
 msgid "Enqueue"
 msgstr ""
 
-<<<<<<< HEAD
-#: ../xlgui/widgets/menuitems.py:118 ../xlgui/oldmenu.py:116
-msgid "Replace Current"
-msgstr "Gantikan yang saat ini"
-
-#: ../xlgui/widgets/menuitems.py:122 ../xlgui/oldmenu.py:114
-msgid "Append to Current"
-msgstr "Tambahkan ke Saat ini"
-
-#: ../xlgui/widgets/menuitems.py:145 ../xlgui/properties.py:1135
-=======
 #: ../xlgui/widgets/menuitems.py:118
 #: ../xlgui/oldmenu.py:116
 msgid "Replace Current"
@@ -744,7 +648,6 @@
 
 #: ../xlgui/widgets/menuitems.py:145
 #: ../xlgui/properties.py:1135
->>>>>>> 188b3494
 msgid "Open Directory"
 msgstr "Buka Direktori"
 
@@ -878,18 +781,12 @@
 msgid "Title"
 msgstr "Judul"
 
-<<<<<<< HEAD
-#: ../xlgui/widgets/playlist_columns.py:232 ../xlgui/properties.py:63
-#: ../xlgui/panel/collection.py:173 ../xlgui/panel/playlists.py:234
-#: ../data/ui/widgets/tracklist_info.ui.h:2 ../plugins/cd/cdprefs.py:107
-=======
 #: ../xlgui/widgets/playlist_columns.py:232
 #: ../xlgui/properties.py:63
 #: ../xlgui/panel/collection.py:173
 #: ../xlgui/panel/playlists.py:234
 #: ../data/ui/widgets/tracklist_info.ui.h:2
 #: ../plugins/cd/cdprefs.py:107
->>>>>>> 188b3494
 #: ../plugins/minimode/minimode_preferences.py:94
 #: ../plugins/jamendo/ui/jamendo_panel.ui.h:17
 msgid "Artist"
@@ -903,18 +800,12 @@
 msgid "Composer"
 msgstr "Pengarang"
 
-<<<<<<< HEAD
-#: ../xlgui/widgets/playlist_columns.py:246 ../xlgui/properties.py:64
-#: ../xlgui/panel/collection.py:176 ../xlgui/panel/playlists.py:236
-#: ../data/ui/widgets/tracklist_info.ui.h:1 ../plugins/cd/cdprefs.py:109
-=======
 #: ../xlgui/widgets/playlist_columns.py:246
 #: ../xlgui/properties.py:64
 #: ../xlgui/panel/collection.py:176
 #: ../xlgui/panel/playlists.py:236
 #: ../data/ui/widgets/tracklist_info.ui.h:1
 #: ../plugins/cd/cdprefs.py:109
->>>>>>> 188b3494
 #: ../plugins/minimode/minimode_preferences.py:96
 #: ../plugins/jamendo/ui/jamendo_panel.ui.h:18
 msgid "Album"
@@ -946,61 +837,39 @@
 msgid "Rating"
 msgstr "Rating"
 
-<<<<<<< HEAD
-#: ../xlgui/widgets/playlist_columns.py:312 ../xlgui/properties.py:59
-=======
 #: ../xlgui/widgets/playlist_columns.py:312
 #: ../xlgui/properties.py:59
->>>>>>> 188b3494
 #: ../plugins/cd/cdprefs.py:113
 #: ../plugins/minimode/minimode_preferences.py:100
 msgid "Date"
 msgstr "Tanggal"
 
-<<<<<<< HEAD
-#: ../xlgui/widgets/playlist_columns.py:318 ../xlgui/properties.py:71
-#: ../xlgui/panel/playlists.py:241 ../plugins/cd/cdprefs.py:114
-=======
 #: ../xlgui/widgets/playlist_columns.py:318
 #: ../xlgui/properties.py:71
 #: ../xlgui/panel/playlists.py:241
 #: ../plugins/cd/cdprefs.py:114
->>>>>>> 188b3494
 #: ../plugins/minimode/minimode_preferences.py:101
 msgid "Genre"
 msgstr "Aliran"
 
-<<<<<<< HEAD
-#: ../xlgui/widgets/playlist_columns.py:325 ../xlgui/properties.py:78
-=======
 #: ../xlgui/widgets/playlist_columns.py:325
 #: ../xlgui/properties.py:78
->>>>>>> 188b3494
 #: ../plugins/cd/cdprefs.py:115
 #: ../plugins/minimode/minimode_preferences.py:102
 msgid "Bitrate"
 msgstr "Bitrate"
 
-<<<<<<< HEAD
-#: ../xlgui/widgets/playlist_columns.py:332 ../xlgui/properties.py:81
-#: ../xlgui/panel/playlists.py:244 ../data/ui/collection_manager.ui.h:2
-=======
 #: ../xlgui/widgets/playlist_columns.py:332
 #: ../xlgui/properties.py:81
 #: ../xlgui/panel/playlists.py:244
 #: ../data/ui/collection_manager.ui.h:2
->>>>>>> 188b3494
 #: ../plugins/cd/cdprefs.py:116
 #: ../plugins/minimode/minimode_preferences.py:103
 msgid "Location"
 msgstr "Lokasi"
 
-<<<<<<< HEAD
-#: ../xlgui/widgets/playlist_columns.py:339 ../xlgui/panel/files.py:150
-=======
 #: ../xlgui/widgets/playlist_columns.py:339
 #: ../xlgui/panel/files.py:150
->>>>>>> 188b3494
 #: ../plugins/cd/cdprefs.py:117
 #: ../plugins/minimode/minimode_preferences.py:104
 msgid "Filename"
@@ -1010,39 +879,25 @@
 msgid "Playcount"
 msgstr "Jumlah putar"
 
-<<<<<<< HEAD
-#: ../xlgui/widgets/playlist_columns.py:353 ../xlgui/properties.py:76
-#: ../xlgui/panel/playlists.py:170 ../xlgui/panel/playlists.py:245
-=======
 #: ../xlgui/widgets/playlist_columns.py:353
 #: ../xlgui/properties.py:76
 #: ../xlgui/panel/playlists.py:170
 #: ../xlgui/panel/playlists.py:245
->>>>>>> 188b3494
 #: ../plugins/cd/cdprefs.py:120
 #: ../plugins/minimode/minimode_preferences.py:107
 msgid "BPM"
 msgstr "BPM"
 
-<<<<<<< HEAD
-#: ../xlgui/widgets/playlist_columns.py:360 ../xlgui/properties.py:86
-#: ../xlgui/panel/playlists.py:243 ../plugins/cd/cdprefs.py:119
-=======
 #: ../xlgui/widgets/playlist_columns.py:360
 #: ../xlgui/properties.py:86
 #: ../xlgui/panel/playlists.py:243
 #: ../plugins/cd/cdprefs.py:119
->>>>>>> 188b3494
 #: ../plugins/minimode/minimode_preferences.py:106
 msgid "Last played"
 msgstr "Terakhir dimainkan"
 
-<<<<<<< HEAD
-#: ../xlgui/widgets/playlist_columns.py:366 ../xlgui/properties.py:79
-=======
 #: ../xlgui/widgets/playlist_columns.py:366
 #: ../xlgui/properties.py:79
->>>>>>> 188b3494
 #: ../xlgui/panel/playlists.py:242
 msgid "Date added"
 msgstr "Tanggal ditambahkan"
@@ -1051,13 +906,6 @@
 msgid "Schedule"
 msgstr ""
 
-<<<<<<< HEAD
-#: ../xlgui/widgets/playlist_columns.py:491 ../xlgui/properties.py:77
-msgid "Comment"
-msgstr ""
-
-#: ../xlgui/widgets/playlist_columns.py:500 ../xlgui/panel/playlists.py:178
-=======
 #: ../xlgui/widgets/playlist_columns.py:491
 #: ../xlgui/properties.py:77
 msgid "Comment"
@@ -1065,7 +913,6 @@
 
 #: ../xlgui/widgets/playlist_columns.py:500
 #: ../xlgui/panel/playlists.py:178
->>>>>>> 188b3494
 #: ../xlgui/panel/playlists.py:246
 msgid "Grouping"
 msgstr ""
@@ -1131,12 +978,8 @@
 msgid "Requires plugins providing dynamic playlists"
 msgstr "Memerlukan plugin untuk menyediakan daftar main yang dinamis"
 
-<<<<<<< HEAD
-#: ../xlgui/widgets/playlist.py:538 ../data/ui/playlist.ui.h:3
-=======
 #: ../xlgui/widgets/playlist.py:538
 #: ../data/ui/playlist.ui.h:3
->>>>>>> 188b3494
 msgid "Dynamically add similar tracks to the playlist"
 msgstr "Menambah trek yang mirip kedalam daftar main yang dinamis"
 
@@ -1261,12 +1104,8 @@
 msgid "The playlist name you entered is already in use."
 msgstr "Nama daftar main yang anda masukkan telah digunakan."
 
-<<<<<<< HEAD
-#: ../xlgui/widgets/notebook.py:146 ../xlgui/menu.py:115
-=======
 #: ../xlgui/widgets/notebook.py:146
 #: ../xlgui/menu.py:115
->>>>>>> 188b3494
 msgid "Close Tab"
 msgstr "Tutup Tab"
 
@@ -1642,12 +1481,8 @@
 msgid "Choose directory to export files to"
 msgstr ""
 
-<<<<<<< HEAD
-#: ../xlgui/oldmenu.py:278 ../xlgui/panel/playlists.py:1178
-=======
 #: ../xlgui/oldmenu.py:278
 #: ../xlgui/panel/playlists.py:1178
->>>>>>> 188b3494
 msgid "Are you sure you want to permanently delete the selected playlist?"
 msgstr ""
 "Apakah Anda yakin ingin menghapus daftar lagu terpilih secara permanen?"
@@ -1660,12 +1495,8 @@
 msgid "Rename Playlist"
 msgstr "Ganti Nama Daftar lagu"
 
-<<<<<<< HEAD
-#: ../xlgui/oldmenu.py:331 ../plugins/multialarmclock/malrmclk.ui.h:2
-=======
 #: ../xlgui/oldmenu.py:331
 #: ../plugins/multialarmclock/malrmclk.ui.h:2
->>>>>>> 188b3494
 msgid "Remove"
 msgstr "Hapus"
 
@@ -3094,12 +2925,8 @@
 msgid "Playback progress and seeking"
 msgstr ""
 
-<<<<<<< HEAD
-#: ../plugins/grouptagger/gt_prefs.py:21 ../plugins/grouptagger/__init__.py:97
-=======
 #: ../plugins/grouptagger/gt_prefs.py:21
 #: ../plugins/grouptagger/__init__.py:97
->>>>>>> 188b3494
 #: ../plugins/grouptagger/__init__.py:114
 msgid "GroupTagger"
 msgstr ""
@@ -4604,7 +4431,6 @@
 
 #: ../plugins/daapclient/PLUGININFO:4
 msgid "Allows playing of DAAP music shares."
-<<<<<<< HEAD
 msgstr ""
 
 #~ msgid "Clear"
@@ -4670,23 +4496,11 @@
 #~ msgid "<b>General</b>"
 #~ msgstr "<b>Umum</b>"
 
-#~ msgid "New Search"
-#~ msgstr "Penelusuran Baru"
-
 #~ msgid "Resizable"
 #~ msgstr "Dapat diubah ukurannya"
 
-#~ msgid "Start"
-#~ msgstr "Mulai"
-
-#~ msgid "Text Color"
-#~ msgstr "Warna Teks:"
-
 #~ msgid "Vol:"
 #~ msgstr "VOL:"
-
-#~ msgid "_Close"
-#~ msgstr "_Tutup"
 
 #~ msgid ""
 #~ "Artist\n"
@@ -4705,146 +4519,26 @@
 #~ "Tahun - Album:\n"
 #~ "Artis -Tahun -Album:"
 
-#~ msgid "Display OSD when hovering over tray icon"
-#~ msgstr "menampilkan OSD mendekati ikon di tray"
-
-#~ msgid "Opacity Level:"
-#~ msgstr "Tingkat Opasitas"
-
-#~ msgid "Popup"
-#~ msgstr "Popup"
-
-#~ msgid "Show OSD on track change"
-#~ msgstr "Tampilkan OSD pada pergantian lagu"
-
-#~ msgid "Stopped"
-#~ msgstr "Telah dihentikan"
-
-#~ msgid "Text Font:"
-#~ msgstr "Huruf Teks:"
-
-#~ msgid "Window Width:"
-#~ msgstr "Lebar Jendela:"
-
-#~ msgid "Window Height:"
-#~ msgstr "Tinggi Jendela:"
-
-#~ msgid "Alarm Days:"
-#~ msgstr "Hari Alarm:"
-
-#~ msgid "Open"
-#~ msgstr "Buka"
-
-#~ msgid "Add Playlist"
 #~ msgstr "Tambahkan Daftar lagu"
 
 #~ msgid "Autosize"
 #~ msgstr "Ukuran otomatis"
 
-#~ msgid "Playing %s"
-#~ msgstr "Memainkan %s"
-
-#~ msgid " songs"
-#~ msgstr " lagu"
-
-#~ msgid "Number of Plays"
-#~ msgstr "Banyaknya Diputar"
-
-#~ msgid "from %s"
-#~ msgstr "dari %s"
-
-#~ msgid "by %s"
-#~ msgstr "oleh %s"
-
-#~ msgid "Add a directory"
-#~ msgstr "Tambah sebuah direktori"
-
-#~ msgid "Select File Type (By Extension)"
-#~ msgstr "Pilih Jenis Berkas (Berdasarkan Ekstensi)"
-
-#~ msgid "File Type"
-#~ msgstr "Jenis Berkas"
-
-#~ msgid "Extension"
-#~ msgstr "Ekstensi"
-
 #~ msgid "Add to Playlist"
 #~ msgstr "Tambahkan ke Daftar main"
 
 #~ msgid "Choose a file"
 #~ msgstr "Pilih berkas"
 
-#~ msgid "Export"
-#~ msgstr "Ekspor"
-
-#~ msgid "Invalid file extension, file not saved"
-#~ msgstr "Ektensi berkas tidak cocok, berkas tidak disimpan"
-
 #~ msgid "Quit"
 #~ msgstr "Keluar"
 
-#~ msgid "No covers found"
-#~ msgstr "Sampul tidak ditemukan"
-
-#~ msgid "Enter the search text"
-#~ msgstr "Masukkan teks yang dicari"
-
-#~ msgid "Toggle: Stop after selected track"
-#~ msgstr "Beralih: Berhenti setelah lagu yang dipilih"
-
-#~ msgid ""
-#~ "<b>Move the On Screen Display window to the location you want it to "
-#~ "appear</b>"
-#~ msgstr ""
-#~ "<b>Pindahkan jendela Tampilan Di Layar ke tempat yang anda inginkan</b>"
-
-#~ msgid "Display a progressbar in the OSD"
-#~ msgstr "Tampilkan progressbar di OSD"
-
 #~ msgid " - "
 #~ msgstr " - "
 
 #~ msgid " + "
 #~ msgstr " + "
 
-#~ msgid "Stop Playback"
-#~ msgstr "Hentikan Pemutaran"
-
-#~ msgid "Page 1"
-#~ msgstr "Halaman 1"
-
-#~ msgid "0/0 tracks"
-#~ msgstr "0/0 trek"
-
-#~ msgid "..."
-#~ msgstr "..."
-
-#~ msgid "Add device"
-#~ msgstr "Tambahkan perangkat"
-
-#~ msgid "Choose a file to open"
-#~ msgstr "Pilih berkas untuk dibuka"
-
-#~ msgid "0:00"
-#~ msgstr "00:00"
-
-#~ msgid "%(title)s (by %(artist)s)"
-#~ msgstr "%(title)s (by %(artist)s)"
-
-#~ msgid ""
-#~ "Path is already in your collection, or is a subdirectory of another path "
-#~ "in your collection"
-#~ msgstr "path sudah ada dalam daftar koleksi"
-
-#~ msgid ""
-#~ "<b>OSD</b>\n"
-#~ "Drag to the location you'd like the\n"
-#~ "OSD to appear"
-#~ msgstr ""
-#~ "<b>OSD</b>\n"
-#~ "Seret ke posisi layar yang anda suka"
-
-#~ msgid ""
 #~ "<b>{title}</b>\n"
 #~ "{artist}\n"
 #~ "on {album} - {length}"
@@ -4853,109 +4547,9 @@
 #~ "{artist}\n"
 #~ "di {album} - {length}"
 
-#~ msgid "A plugin with the name \"%s\" is already installed"
-#~ msgstr "Plugin dengan nama \"%s\" telah terpasang"
-
-#~ msgid "Plugin archive is not in the correct format"
-#~ msgstr "Format berkas plugin tidak sesuai"
-
-#~ msgid "  New song, fetching cover."
-#~ msgstr "  Lagu baru, mengambil sampul."
-
-#~ msgid "Set rating for current song"
-#~ msgstr "Tetapkan rating untuk lagu saat ini"
-
-#~ msgid "Get rating for current song"
-#~ msgstr "Dapatkan rating untuk lagu saat ini"
-
-#~ msgid "Plugin archive contains an unsafe path"
-#~ msgstr "Arsip plugin berisi path yang tidak aman"
-
-#~ msgid "Decreases the volume by VOL%"
-#~ msgstr "Mengurangi volume dengan VOL%"
-
-#~ msgid "Increases the volume by VOL%"
-#~ msgstr "Menambah volume dengan VOL%"
-
 #~ msgid "Exaile"
 #~ msgstr "Exaile"
 
-#~ msgid "_Go to Playing Track"
-#~ msgstr "Per_gi ke Trek yang Diputar"
-
-#~ msgid "Clear Playlist"
-#~ msgstr "hapus daftar main"
-
-#~ msgid "Print the position inside the current track as time"
-#~ msgstr "Tampilkan posisi pada trek ini dalam satuan waktu"
-
-#~ msgid "Print the progress inside the current track as percentage"
-#~ msgstr "Perlihatkan kemajuan pada trek ini dalam satuan persen"
-
-#~ msgid "Show a popup of the currently playing track"
-#~ msgstr "Tampilkan popup dari trek berjalan"
-
-#~ msgid "Toggle Play or Pause"
-#~ msgstr "Beralih Mainkan atau Tunda"
-
-#~ msgid "Filter event debug output"
-#~ msgstr "Saring hasil debug"
-
-#~ msgid "Device class does not support transfer."
-#~ msgstr "Perangkat belum mendukung proses transfer."
-
-#~ msgid "order must be a list or tuple"
-#~ msgstr "Urutan harus berbentuk deret atau daftar"
-
-#~ msgid "Streaming..."
-#~ msgstr "Aliran data..."
-
-#~ msgid "Custom playlist name:"
-#~ msgstr "Nama daftar main terkustomisasi:"
-
-#~ msgid "%(minutes)d:%(seconds)02d"
-#~ msgstr "%(minutes)d:%(seconds)02d"
-
-#~ msgid "New playlist title:"
-#~ msgstr "Judul daftar main baru:"
-
-#~ msgid "Buffering: 100%..."
-#~ msgstr "Proses Buffer: 100%..."
-
-#~ msgid "Add to custom playlist"
-#~ msgstr "Tambahkan ke daftar main kustomisasi"
-
-#~ msgid ""
-#~ "Exaile Music Player\n"
-#~ "Not playing"
-#~ msgstr ""
-#~ "Pemutar Musik Exaile\n"
-#~ "Berhenti"
-
-#~ msgid "In pause: %s"
-#~ msgstr "Istirahat: %s"
-
-#~ msgid "C_lear All Tracks"
-#~ msgstr "_Hapus Semua Trek"
-
-#~ msgid "Save As..."
-#~ msgstr "Simpan Sebagai..."
-
-#~ msgid "_Save As..."
-#~ msgstr "_Simpan Sebagai..."
-
-#~ msgid "Delete track"
-#~ msgstr "Hapus trek"
-
-#~ msgid "_Close Playlist"
-#~ msgstr "_Tutup Daftar Main"
-
-#~ msgid "_Rename Playlist"
-#~ msgstr "_Ubah Nama Daftar Main"
-
-#~ msgid " & "
-#~ msgstr " & "
-
 #~ msgid "Original Date"
 #~ msgstr "Tanggal Awal"
 
@@ -4965,224 +4559,9 @@
 #~ msgid "Original Album"
 #~ msgstr "Album Asli"
 
-#~ msgid "No track"
-#~ msgstr "Tidak ada trek"
-
-#~ msgid "Encoded By"
 #~ msgstr "Disandikan Oleh"
-
-#~ msgid "%(playlist_count)d showing, %(collection_count)d in collection"
-#~ msgstr "%(playlist_count)d ditampilkan, %(collection_count)d pada koleksi"
-
-#~ msgid "Add To New Playlist..."
-#~ msgstr "Tambah ke Daftar Main Baru"
-
-#~ msgid "Remove current track from playlist"
-#~ msgstr "Menghapus trek sekarang dari daftar putar"
-
-#~ msgid "Randomize the order of the current playlist"
-#~ msgstr "Mengacak urutan daftar putar aktif"
-
-#~ msgid "Dynamically add similar tracks"
-#~ msgstr "Secara dinamis menambah trek yang mirip"
-
-#~ msgid "_Randomize Playlist"
-#~ msgstr "_Mengacak Daftar Putar"
-
-#~ msgid "Close this dialog"
-#~ msgstr "Tutup dialog ini"
-
-#~ msgid "Use alpha transparency (if supported)"
-#~ msgstr "Gunakan transparansi alfa (jika didukung)"
-
-#~ msgid "Bookmark this track"
-#~ msgstr "Tandai trek ini"
 
 #~ msgid "Select a save location"
 #~ msgstr "Pilih lokasi menyimpan"
 
-#~ msgid "Restore Main Window"
-#~ msgstr "Kembalikan Jendela Utama"
-
-#~ msgid "Selected controls"
-#~ msgstr "Pengendali yang dipilih"
-
-#~ msgid "Available controls"
-#~ msgstr "Pengendali yang tersedia"
-
-#~ msgid "Seeking: "
-#~ msgstr "Mencari: "
-
-#~ msgid "Alarm Name:"
-#~ msgstr "Nama Alarm:"
-
-#~ msgid "Alarm Time:"
-#~ msgstr "Waktu Alarm:"
-
-#~ msgid "Restart Playlist"
-#~ msgstr "Mengulang Daftar Putar"
-
-#~ msgid "Minimum Volume:"
-#~ msgstr "Volume Minimum:"
-
-#~ msgid "Name - Time"
-#~ msgstr "Nama - Waktu"
-
-#~ msgid "Maximum Volume:"
-#~ msgstr "Volume Maksimum:"
-
-#~ msgid "Album Line:"
-#~ msgstr "Baris Album:"
-
-#~ msgid ""
-#~ "Copyright (C) 2008-2009 Adam Olsen <arolsen@gmail.com> \n"
-#~ "\n"
-#~ "This program is free software; you can redistribute it and/or modify\n"
-#~ "it under the terms of the GNU General Public License as published by\n"
-#~ "the Free Software Foundation; either version 2 of the License, or\n"
-#~ "(at your option) any later version.\n"
-#~ "\n"
-#~ "This program is distributed in the hope that it will be useful,\n"
-#~ "but WITHOUT ANY WARRANTY; without even the implied warranty of\n"
-#~ "MERCHANTABILITY or FITNESS FOR A PARTICULAR PURPOSE.  See the\n"
-#~ "GNU General Public License for more details.\n"
-#~ "\n"
-#~ "You should have received a copy of the GNU General Public License along\n"
-#~ "with this program; if not, write to the Free Software Foundation, Inc.,\n"
-#~ "51 Franklin Street, Fifth Floor, Boston, MA 02110-1301 USA.\n"
-#~ msgstr ""
-#~ "Hakcipta (C) 2008-2009 Adam Olsen <arolsen@gmail.com> \n"
-#~ "\n"
-#~ "Program ini adalah perangkat lunak tanpa bayaran; Anda dapat "
-#~ "menyebarkannya dan/atau merubahnya\n"
-#~ "di bawah persyaratan Lisensi Publik Umum GNU seperti yang diterbitkan "
-#~ "oleh\n"
-#~ "Free Software Foundation; baik versi 2 dari Lisensi, atau\n"
-#~ "(menurut pilihan Anda) versi terakhir yang ada.\n"
-#~ "\n"
-#~ "Program ini didistribusikan dengan harapan akan bermanfaat,\n"
-#~ "tetapi TANPA ADANYA JAMINAN; termasuk tidak ada jaminan\n"
-#~ "PERDAGANGAN atau KESESUAIAN UNTUK TUJUAN TERTENTU. Lihat\n"
-#~ "GNU General Public License untuk rincian lebih lanjut.\n"
-#~ "\n"
-#~ "Anda seharusnya telah menerima salinan dari GNU General Public License "
-#~ "bersama\n"
-#~ "dengan program ini, jika tidak, silahkan meminta ke Free Software "
-#~ "Foundation, Inc,\n"
-#~ "51 Franklin Street, Fifth Floor, Boston, MA 02110-1301 USA.\n"
-
-#~ msgid "_Export current playlist"
-#~ msgstr "_Ekspor daftar putar"
-
-#~ msgid "%d covers to fetch"
-#~ msgstr "%d sampul untuk diambil"
-
-#~ msgid "Export current playlist..."
-#~ msgstr "Ekspor ke daftar putar yang digunakan ..."
-
-#~ msgid "Choose a plugin"
-#~ msgstr "Pilih plugin"
-
-#~ msgid "Repeat playlist"
-#~ msgstr "Ulangi daftar putar"
-
-#~ msgid "Install plugin file"
-#~ msgstr "Pasang berkas plugin"
-
-#~ msgid "Alarm:"
-#~ msgstr "Alarm:"
-
-#~ msgid "Secret Key:"
-#~ msgstr "Kunci Rahasia:"
-
-#~ msgid "Only artist"
-#~ msgstr "Hanya artis"
-
-#~ msgid "Only album"
-#~ msgstr "Hanya album"
-
-#~ msgid "Save Location:"
-#~ msgstr "Lokasi Menyimpan:"
-
-#~ msgid "iPod support"
-#~ msgstr "Dukungan iPod"
-
-#~ msgid "A plugin for iPod support"
-#~ msgstr "Plugin untuk mendukung iPod"
-
-#~ msgid "Plugin to fetch lyrics from lyricwiki.org"
-#~ msgstr "Plugin untuk mengambil lirik dari lyricwiki.org"
-
-#~ msgid ""
-#~ "This will permanantly delete the selected tracks from your disk, are you "
-#~ "sure you wish to continue?"
-#~ msgstr ""
-#~ "Ini akan menghapus permanen trek yang dipilih dari cakram anda, apakah "
-#~ "anda mau melanjutkan?"
-
-#~ msgid "Add item"
-#~ msgstr "Menambah obyek"
-
-#~ msgid "Move selected item down"
-#~ msgstr "Pindahkan obyek yang dipilih ke bawah"
-
-#~ msgid ""
-#~ "Mathias Brodala\n"
-#~ "   <info@noctus.net>\n"
-#~ "    Translation Manager"
-#~ msgstr ""
-#~ "Mathias Brodala\n"
-#~ "   <info@noctus.net>\n"
-#~ "    Pengelola Penerjemahan"
-
-#~ msgid "Move selected item up"
-#~ msgstr "Pindahkan obyek yang dipilih ke atas"
-
-#~ msgid "Install a third party plugin from a file"
-#~ msgstr "Memasang plugin pihak ketiga dari berkas"
-
-#~ msgid "Playback engine (requires restart): "
-#~ msgstr "Mesin putar ulang (memerlukan dijalankan ulang): "
-
-#~ msgid "Clear bookmarks"
-#~ msgstr "Bersihkan tandabuku"
-
-#~ msgid "Delete bookmark"
-#~ msgstr "Hapus tandabuku"
-
-#~ msgid "Both artist and album"
-#~ msgstr "Baik artis maupun album"
-
-#~ msgid "Artist Line:"
-#~ msgstr "Baris Artis:"
-
-#~ msgid "Use Album Covers As Icons"
-#~ msgstr "Gunakan Cover Album Sebagai Ikon"
-
-#~ msgid "Summary"
-#~ msgstr "Ringkasan"
-
-#~ msgid "Display window decorations"
-#~ msgstr "Tampilkan dekorasi jendela"
-
-#~ msgid ""
-#~ "Adds support for playing audio CDs.\n"
-#~ "Requires python-cddb to look up tags."
-#~ msgstr ""
-#~ "Menambahkan dukungan untuk memutar CD Audio.\n"
-#~ "Membutuhkan python-cddb untuk melihat label."
-
-#~ msgid "Searches track tags for covers"
-#~ msgstr "Mencari label trek untuk sampul"
-
-#~ msgid "Last Played"
-#~ msgstr "Terakhir diputar"
-
-#~ msgid "Date Added"
-#~ msgstr "Tanggal Ditambahkan"
-
-#~ msgid "Search:"
-#~ msgstr "Cari:"
-=======
-msgstr ""
->>>>>>> 188b3494
+#~ "oleh\n"